# Changelog

## Unreleased

- The highlight.js grammar included with generated HTML documentation has been
  updated for the latest syntax.
- Packages are no longer precompiled to Erlang when publishing to Hex if the
  package target is set to JavaScript.
- Fixed a bug where mutually recursive functions could be incorrectly inferred
  as having an overly general type.
<<<<<<< HEAD
- Hovering over a function definition will now display the function signature,
  or the type of the hovered argument.
=======
- Fix a bug where constants where not being correctly inlined when used in the 
  size option of a bitstring pattern match.
>>>>>>> c1cd761d

## v0.30.4 - 2023-07-26

- External implementations are always referenced directly in generated code, to
  avoid the overhead of an extra function call.
- Fixed a bug where the compiler could infer incorrect generic type parameters
  when analysing a module without type annotations with self recursive
  functions that reference themselves multiple times.

## v0.30.3 - 2023-07-23

- Fixed a bug where JavaScript module path such as `node:fs` would be rejected.
- New Gleam projects are created with `gleam_stdlib` v0.30, Erlang OTP v26.0.2,
  Elixir v1.15.4, actions/checkout v3.5.1, and erlef/setup-beam v1.16.0.

## v0.30.2 - 2023-07-20

- Fixed a bug where the compiler could infer incorrect generic type parameters
  when analysing a module without type annotations with self recursive
  functions.
- Fixed a bug where the formatter would incorrectly format external functions
  by breaking the return annotation instead of the function arguments.

## v0.30.1 - 2023-07-13

- Fixed a bug where the language server could fail to import path dependencies
  in monorepos.

## v0.30.0 - 2023-07-12

- A warning is now emitted for the deprecated external fn syntax.

## v0.30.0-rc4 - 2023-07-10

- An error is now emitted for invalid JavaScript external implementations.
- Fixed a bug where Erlang external implementations could generate invalid code.

## v0.30.0-rc3 - 2023-07-05

- Fixed a bug where `gleam fix` would fail to parse command line flags.

## v0.30.0-rc2 - 2023-07-03

- Fixed a bug where `gleam fix` would merge external functions of the same name
  but incompatible types.
- Fixed a bug where external function arguments would incorrectly be marked as
  unused.

## v0.30.0-rc1 - 2023-06-29

- The new `@target(erlang)` and `@target(javascript)` attribute syntax has been
  added for conditional compilation. The existing `if` conditional compilation
  syntax has been deprecated. Run `gleam fix` to update your code.
- The new `type TypeName` syntax syntax replaces the `external type TypeName`
  syntax. The existing external type syntax has been deprecated. Run `gleam format`
  to update your code.
- Adding a new dependency now unlocks the target package. This helps avoid
  failing to find a suitable version for the package due to already being
  locked.
- A custom message can now be specified for `panic` with `panic as "..."`.
- The syntax for specifying a custom message for `todo` is now `todo as "..."`.
- The Erlang error raised by `let assert` is now tagged `let_assert`.
- Types named `Dynamic` are now called `dynamic_` in Erlang to avoid a clash
  with the new Erlang `dynamic` type introduced in OTP26.
- Dependencies can now be loaded from paths using the
  `packagename = { path = "..." }` syntax in `gleam.toml`.
- The `javascript.deno.unstable` field in `gleam.toml` can now be used to
  enable Deno's unstable APIs when targeting JavaScript.
- Blockquotes are now styled in rendered HTML documentation.
- The `gleam` property can be set in `gleam.toml` can be set to a version
  requirement to specify the version of Gleam required to build the project.
- Type aliases can now refer to type aliases defined later in the same module.
- Fixed a bug where unapplied record constructors in constant expressions would
  generate invalid Erlang.
- Fixed a bug where the prescedence of `<>` and `|>` would clash.
- Fixed a bug where `gleam docs build` would print an incorrect path upon
  completion.
- Warnings from dependency packages are no longer surfaced in the language
  server.
- A warning is now emitted when a Gleam file is found with an invalid name.
- A warning is now emitted when using `list.length` to check for the empty list,
  which is slow compared to checking for equality or pattern matching (#2180).
- The new `gleam remove <package_name>` can be used to remove dependencies
  from a Gleam project.
- Fixed a bug where the formatter could crash.
- Fixed a bug where invalid Erlang would be generated when piping into `panic`.
- The `gleam docs build` command gains the `--open` flag to open the docs after
  they are generated (#2188).
- Fixed a bug where type annotations for constants could not be written with
  type annotations.
- Updated font loading in generated HTML documentation to fix an issue with
  fonts not loading properly in some browsers (#2209).

## v0.29.0 - 2023-05-23

- New projects now require `gleam_stdlib` v0.29.

## v0.29.0-rc2 - 2023-05-22

- The `gleam lsp` command is no longer hidden from the help output.
- Fixed a bug where some language server clients would show autocompletion
  suggestions too eagerly.

## v0.29.0-rc1 - 2023-05-16

- The language server will now provide autocomplete suggestions for types and
  values either imported or defined at the top level of the current module.
- Fixed a bug where record patterns using the spread operator (`..`) to discard
  unwanted arguments would not type check correctly when the record had no
  labelled fields.
- Add support for using sized binary segments in pattern matches when targeting
  JavaScript.
- A warning is now emitted for double unary negation on ints (`--`) and bools
  (`!!`) as this does nothing but return the original value.
- Previously the build tool would discard the entire build directory when dependencies
  were changed. Now it will only discard the build artefacts for removed
  dependencies.
- The errors emitted when a name is reused in a module have been made clearer.
- Fixed an incorrect URL in the error message for failing to parse a let binding
  with a type annotation.
- Fixed a bug where shadowing a prelude type name could result in incorrect
  errors in exhaustiveness checking.
- Fixed a bug where the language server would in some scenarios not remove an
  error diagnostic after it becomes outdated.
- Fixed a bug where the formatter would incorrectly format blocks with a comment
  before them that were the only argument to a function call.
- Fixed a bug where the language server would not reset the build directory when
  it was created by a different version of Gleam.
- New Gleam projects are created with `erlef/setup-beam@v1.15.4` in their GitHub
  actions CI configuration.
- Running a module now uses the dependency's target and runtime in its `gleam.toml`.

## v0.28.3 - 2023-04-17

- Fixed a bug where the language server would show outdated error diagnostics
  when a new one was emitted in a different module.
- Fixed a bug where the language server would attempt to analyse Gleam modules
  that were outside of the `src` or `test` directories.
- New Gleam projects are created with `actions/checkout@v3.5.1` and
  `erlef/setup-beam@1.15.3` in their GitHub actions CI configuration.

## v0.28.2 - 2023-04-10

- Fixed a bug where comments above a `use` expression would be formatted
  incorrectly.
- Fixed a bug where the formatter would fail to preserve empty lines after a
  block.
- Fixed a bug where the formatter would fail to preserve empty lines after an
  anonymous function with a return annotation.

## v0.28.1 - 2023-04-05

- Fixed a bug where the languag server would unset too many error diagnostics
  when multiple projects are open, more than one have errors, and one of them is
  successfully compiled.
- Fixed a bug where the language server would unset error diagnostics when
  displaying information on hover.
- Added support for type annotations in use statements.

## v0.28.0 - 2023-04-03

- New projects now require `gleam_stdlib` v0.28.

## v0.28.0-rc3 - 2023-03-31

- Fixed a bug where source links would be incorrect in HTML documentation.

## v0.28.0-rc2 - 2023-03-27

- Fixed a bug where single statement blocks inside binary operators could
  generate invalid JavaScript.
- Fixed a bug where the formatter could incorrectly place comments.
- Fixed a bug where the language server would show outdated diagnostics when a
  file with an error reverts to the previous valid version, causing the compiler
  to use the cached version of the file.

## v0.28.0-rc1 - 2023-03-26

- The language server now analyzes files on edit rather than on save, providing
  feedback faster.
- The language server now supports editor sessions that span multiple projects.
  This is useful for mono-repos and projects with both a frontend and backend in
  Gleam.
- The language server now also shows documentation on hover for expressions.
- The language server now shows types and documentation on hover for patterns.
- Added support for negation of integers with the new `-` unary operator.
- Variable assignments are now only permitted within a function or a block, not
  anywhere that an expression is permitted.
- The deprecated `try` expression has been removed.
- The deprecated `assert ... = ...` syntax has been removed.
- Semicolons are no longer whitespace. An error will be emitted if one is
  encountered.
- Warnings are now immediately emitted rather than being buffered until the end
  of the compilation.
- The `--warnings-as-errors` flag is now supported by `gleam build`.
- Blocks are now preserved by the formatter when they only have a single
  expression within them.
- Generated docs now export more meta data to improve the developer experience,
  accessibility and search engine discoverability.
- Files are now only recompiled if they have changed since the last compilation,
  detected by file hash and modification time. Previously only the modification
  time was used.
- Autocompletion of module imports was removed due to a buggy implementation.
- Fixed a bug where the formatter would incorrectly remove `{ ... }` from bit
  string segment value expressions.
- Fixed a bug where TypeScript type definitions files could include incorrect
  type names.
- Fixed a bug where the compiler used VSCode specific behaviour in the language
  server which was incompatible with Helix.
- Fixed a bug where string concatenation patterns on strings with escape
  characters would generate javascript code with wrong slice index.
- Fixed a bug where blocks could parse incorrectly.
- Allow modules to be run with the `gleam run --module` command.

## v0.27.0 - 2023-03-01

- Fixed a bug where `panic` could generate incorrect JavaScript code.
- New projects now require `gleam_stdlib` v0.27.

## v0.27.0-rc1 - 2023-02-26

- The new `panic` keyword can be used to crash the program. This may be useful
  for situations in which a program has got into an unrecoverable invalid state.
- `try` expressions are now deprecated and will be removed in a future version.
- The new `gleam fix` command can be used to automatically convert `try`
  expressions to `use` expressions.
- `let assert ... = ...` is now the syntax for assertion assignments. The
  `assert ... = ...` syntax is deprecated and will be removed in a future
  version. Run `gleam format` to automatically update your code.
- `gleam export hex-tarball` can be used to create a tarball suitable for
  uploading to a Hex compatible package repository.
- The unused private type and constructor detection has been improved.
- The argument `--runtime` now accepts `nodejs` as the name for that runtime.
  The previous name `node` is still accepted.
- Patterns can now be used in `use` expressions.
- Fixed a bug where string concatenation patterns could generate javascript
  code with wrong slice index due to ut8/ut16 length mismatch.
- The Erlang compiler will no longer emit a duplicate warning for unused
  variables.
- Fixed a bug where typescript type definitions for types with unlabelled
  arguments where generated with an invalid identifier and unlabelled fields
  were generated with a name that didn't match the javascript implementation.
- Fixed a bug in the type inferrer were unannotated functions that were
  used before they were defined in a module could in rare cased be inferred
  with a more general type than is correct.
- Fixed a bug where the LSP would fail to show type information on hover for
  expressions after a use expression.
- Fixed a bug where imported constants could generated incorrect JavaScript
  code.
- Fixed a bug where the LSP would perform codegen for dependencies.
- Fixed a bug where the LSP would compile native dependencies needlessly.
- Fixed a bug where integer division with large numbers on JavaScript could
  produce incorrect results.
- Fixed a bug where pattern matches on custom types with mixed labelled and
  unlabelled arguments could not be compiled when targeting JavaScript.
- Fixed a bug where local variables in case guard constant expressions caused
  the compiler to panic.
- The formatter now truncates meaningless zeroes of floats' fractional parts.
- Anonymous functions may now have an empty body. The compiler will emit a
  warning for functions without a body, and these functions will crash at
  runtime if executed.
- Fixed bug where raised errors on JS would have an extra stack frame recorded
  in them.

## v0.26.2 - 2023-02-03

- The formatter now wraps long `|` patterns in case clauses over multiple lines.
- Fixed a bug where unlabelled function arguments could be declared after
  labelled ones.
- A broken link was removed from the error messages.
- Fixed a bug where using a qualified imported record constructor function as a
  value would produce invalid Erlang code if the name of the record variant was
  an Erlang reserved word.

## v0.26.1 - 2023-01-22

- New projects now require `gleeunit` v0.10.
- Rebar3 dependency projects are now compiled in-place. This fixes an issue
  where some NIF using projects would fail to boot due to some paths not being
  copied to the `build` directory.
- An error is now emitted if a list spread expression is written without a tail
  value.
- An error is now emitted when a function is defined with multiple arguments
  with the same name.
- The error message emitted when a `let` does not match all possible values has
  been improved.
- Fixed a bug where the language server wouldn't analyse test code.
- Fixed a bug where `assert` expressions can generate invalid Erlang.
  warning.
- Fixed a bug where arguments would be passed incorrectly to Deno.
- Fixed a bug where defining variables that shadow external functions could
  generate invalid JavaScript.

## v0.26.0 - 2023-01-19

[Release blog post](https://gleam.run/news/v0.26-incremental-compilation-and-deno/)

- New projects require `gleam_stdlib` v0.26 and `gleeunit` v0.9.
- Fixed a bug where JavaScript default projects would fail to publish to Hex.

## v0.26.0-rc1 - 2023-01-12

- Added support for Deno runtime for JavaScript target.
- Scientific notation is now available for float literals.
- The compiler now supports incremental compilation at the module level. If a
  module or its dependencies have not been changed then it will not be
  recompiled.
- The format used by the formatter has been improved.
- 4 digit integers are now always formatted without underscores.
- Running `gleam new` will skip `git init` if the new project directory is
  already part of a git work tree.
- Generated HTML documentation now includes all static assets, including web
  fonts, so that it can be accessed offline and in future once CDNs would 404.
- Generated HTML documentation now supports TypeScript syntax highlighting.
- New Gleam projects are created using GitHub actions erlef/setup-beam@v1.15.2.
- Some modules can now be hidden from the docs by specifying a list of glob
  patterns in `internal_modules` in `gleam.toml`. The default value for this
  list is `["$package_name/internal", "$package_name/internal/*"]`.
- The `gleam new` command gains the `--skip-git` flag to skip creation of
  `.git/*`, `.gitignore` and `.github/*` files.
- The `gleam new` command gains the `--skip-github` flag to skip creation of
  `.github/*` files.
- Fixed a bug where no error would be emitted if a `src` module imported a
  `test` module.
- Fixed a bug where comments in list prepending expressions could be formatted
  incorrectly.
- Fixed a bug where comments in record update expressions could be formatted
  incorrectly.
- Fixed a bug where long `use` expressions could be formatted incorrectly.
- Fixed a bug integer multiplication would overflow large integers when
  compiling to JavaScript.
- Fixed `int` and `float` formatting in `const`s and patterns.
- Fixed a bug where piping into a function capture expression with a pipe as one
  of the arguments would produce invalid Erlang code.
- Formatter no longer removes new lines in expression blocks within case branches

## v0.25.3 - 2022-12-16

- 4 digit integers are no longer automatically formatted with underscores.

## v0.25.2 - 2022-12-16

- Updated `actions/checkout` from `actions/checkout@v3.0.0` to `@v3.2.0` for
  projects created via `gleam new`.
- Fixed a bug where `gleam new` would set a `Rebar3` version to `25.1`
  instead of the latest stable `3`.
- Updated following runtime versions set via `gleam new`: `Erlang/OTP`
  to `25.2`, and `Elixir` to `1.14.2`.
- The formatter now inserts underscores into larger `Int`s and the larger
  integer parts of `Float`s.
- Added support for top level TypeScript file inclusion in builds.
- The build tool will now favour using rebar3 over Mix for packages that support
  both. This fixes an issue where some packages could not be compiled without
  Elixir installed even though it is not strictly required.

## v0.25.1 - 2022-12-11

- New Gleam projects are now configured to explicitly install rebar3 using
  GitHub actions erlef/setup-beam.
- A better error message is now shown when attempting to use a function within a
  constant expression.
- Changed float size limit in bitstring expressions to 16, 32 or 64, when static.
  Also allowed dynamic size.
- New Gleam projects are created using GitHub actions erlef/setup-beam@v1.15.0.
- Fixed a bug where returning an anonymous function from a pipeline and calling
  it immediately without assigning it to a variable would produce invalid Erlang
  code.
- Fixed a bug where the formatter would remove the braces from negating boolean
  expressions.

## v0.25.0 - 2022-11-24

[Release blog post](https://gleam.run/news/v0.25-introducing-use-expressions/)

## v0.25.0-rc2 - 2022-11-23

- Fixed a bug where Gleam dependency packages with a `priv` directory could fail
  to build.
- Fixed a regression where Elixir and Erlang Markdown code blocks in generated
  documentation would not be highlighted.

## v0.25.0-rc1 - 2022-11-19

- Generated HTML documentation now includes the `theme-color` HTML meta tag.
- The `use` expression has been introduced. This is a new syntactic sugar that
  permits callback using code to be written without indentation.
- Nightly builds are now also published as OCI container images hosted on
  GitHub.
- Fixed a bug where the build tool would not hook up stdin for Gleam programs it
  starts.
- Fixed a bug where using a record constructor as a value could generate a
  warning in Erlang.
- Fixed a bug where the build tool would use precompiled code from Hex packages
  rather than the latest version, which could result in incorrect external
  function usage in some cases.
- Fixed a bug where the warning for `todo` would not print the type of the code
  to complete.
- Fixed a bug where `try` expressions inside blocks could generate incorrect
  JavaScript.
- Generated HTML documentation now includes all static assets (but the web
  fonts), so that it can be accessed offline or in far future once CDNs would 404.
- New Gleam projects are created using GitHub actions erlef/setup-beam@v1.14.0
- The `javascript.typescript_declarations` field in `gleam.toml` now applies to
  the entire project rather than just the top level package.
- The formatter now adds a `0` to floats ending with `.` (ie `1.` => `1.0`).
- New projects require `gleam_stdlib` v0.25.

## 0.24.0 - 2022-10-25

[Release blog post](https://gleam.run/news/gleam-v0.24-released/)

## 0.24.0-rc4 - 2022-10-23

- Fixed a bug where the string concatenate operator could produce invalid Erlang
  code when working with pipe expressions.

## 0.24.0-rc3 - 2022-10-20

- Fixed a bug where the OOP method call error hint would be shown on too many
  errors.
- Fixed a bug where the string concatenate operator could produce invalid Erlang
  code when working with constant values.

## 0.24.0-rc2 - 2022-10-18

- Fixed a bug where imported and qualified record constructors used in constant
  expressions could fail to resolve.

## 0.24.0-rc1 - 2022-10-15

- Gleam can now compile Elixir files within a project's `src` directory.
- The `<>` operator can now be used for string concatenation and for string
  prefix pattern matching.
- Fixed a bug where TypeScript definitions may have incorrect type parameters.
- New projects depend on `gleam_stdlib` v0.24.
- New projects' GitHub Actions config specifies Erlang/OTP 25.1 and suggest
  Elixir 1.14.1.
- If you attempt to use the method call syntax (`thing.method()`) on a value
  without that field the error message will now include a hint explaining that
  Gleam is not object oriented and does not have methods.
- Fixed a bug in the formatter where multiple line documentation comments for
  custom type constructor fields could be formatted incorrectly.
- Fixed a bug where tail call optimisation could be incorrectly applied when
  compiling to JavaScript in some situations.
- Fixed a bug where the remainder operator would return NaN results when the
  right hand side was zero when compiling to JavaScript.
- Fixed a bug where Elixir dependencies would fail to compile on Windows.
- Fixed a bug where images added to HTML documentation via documentation
  comments would not have a max width.

## v0.23.0 - 2022-09-15

[Release Blog Post](https://gleam.run/news/gleam-v0.23-released/)

## v0.23.0-rc2 - 2022-09-15

- New Gleam projects are created using GitHub actions erlef/setup-beam@v1.13.0
  and actions/checkout@v3.0.0.
- New Gleam projects are created using version v0.23.0 of the stdlib.
- Fixed a bug where LSP hovering would fail to locate the expression.

## v0.23.0-rc1 - 2022-09-01

- Gleam can now build dependency packages that are managed using Mix.
- Compiler performance has been improved by buffering disc writing and by lazily
  loading TLS certs. In testing this doubles performance when compiling the
  standard library.
- The `gleam publish` command now adds the `priv` directory and any `NOTICE`
  file to the tarball.
- The `gleam update` command can now be used to update dependency packages to
  their latest versions.
- Module functions with empty bodies are no longer syntax errors.
- The format used by the formatter has been improved.
- OpenSSL swapped out for RustTLS.
- Generated HTML documentation now includes a search bar.
- The LSP will now provide autocompletion for imports.
- A helpful error message is now returned when assignments are missing either a
  keyword or a value.
- Qualifiers are now used when multiple types have the same name in an error
  message.
- In JavaScript, if an object has defined an `equals` method in its prototype,
  Gleam will now use this method when checking for equality.
- Functions can now be defined and referenced in constant expressions.
- An error is now raised if the record update syntax is used with a custom type
  that has multiple constructors.
- An error is now raised if a module is imported multiple times.
- Fixed a bug where defining a type named `CustomeType` would product invalid
  JavaScript.
- Fixed a bug where defining a variable with the same name as an unqualified
  import would produce invalid JavaScript.
- Fixed a bug where piping to `todo` would generate invalid Erlang code.
- Fixed a bug where inspecting a JavaScript object with a null prototype would
  crash.
- Fixed a bug where the formatter could crash if source code contained 3 or more
  empty lines in a row.
- Fixed a bug where the formatter would remove braces from blocks used as the
  subject of a case expression.
- Fixed a bug alternative patterns with a clause containing a pipe with a pipe
  after the case expresson could render incorrect Erlang.
- Fixed a bug where formatter would strip curly braces around case guards even
  when they are required to specify boolean precedence.
- Fixed a bug where `gleam new` would in some situations not validate the
  target directory correctly.
- Fixed a bug where pipes inside record update subjects could generate invalid
  Erlang.
- Fixed a bug where pipes inside record access could generate invalid Erlang.

## v0.22.1 - 2022-06-27

- The `gleam publish` confirmation prompt now accepts both "Y" and "y".
- Fixed a bug where `todo` would not emit the correct line number to the LSP while.

## v0.22.0 - 2022-06-12

[Release Blog Post](https://gleam.run/news/gleam-v0.22-released/)

- New projects are created with `gleam_stdlib` v0.22.

## v0.22.0-rc1 - 2022-06-12

- Fixed a bug where doc comments would dissociate from their statements when
  generating html documentation.
- You are now allowed to use named accessors on types with multiple constructors if the
  accessor's name, position and type match (among the constructors) (#1610).
- Added the ability to replace a release up to one hour after it is published
  using `gleam publish --replace`.
- `gleam publish`, `gleam docs publish`, `gleam docs remove`, `gleam hex retire`,
  and `gleam hex unretire` now have access to environment variables for
  username (default key `HEXPM_USER`) and password (default key `HEXPM_PASS`)
- The `gleam publish` command gains the `-y/--yes` flag to disable the "are you
  sure" prompt.
- Clear outdated files from the build directory after compilation.
- Fixed a bug where immediately calling the value that a case expression
  evaluates to could generate invalid JavaScript.
- Fixed a bug where the default project target is set to JavaScript,
  but the project would run on target Erlang instead.
- The compiler is now able to generate TypeScript declaration files on target
  JavaScript (#1563). To enable this edit `gleam.toml` like so:

  ```toml
  [javascript]
  typescript_declarations = true
  ```

- Fixed a bug where argument labels were allowed for anonymous functions.
- Fixed a bug where JavaScript code could be invalid if a variable is defined
  inside an anonymous function with a parameter with the same name as the
  variable.
- Fixed a bug where importing a JavaScript function named "then" could produce
  invalid code.
- Fixed a bug where constants that reference locally defined custom types could
  render invalid JavaScript.
- The project generator will no longer permit use of the reserved `gleam_`
  prefix.
- Generated HTML docs easter egg updated.
- `gleam export erlang-shipment` can be used to create a directory of compiled
  Erlang bytecode that can be used as a deployment artefact to get your
  application live.
- `gleam format` will now preserve (up to one) empty lines between consecutive
  comments, as well as between comments and any following expression
- The deprecated rebar3 integration has been removed.
- Fixed a bug where `gleam format` would output an unwanted newline at the top
  of documents that only contain simple `//` comments.
- No longer add `dev-dependencies` to generated `.app` Erlang files unless
  we're compiling the root project (#1569).
- Fixed a bug where the formatter could render a syntax error with lists on long
  unbreakable lines.
- Fixed a bug where JavaScript variable names could be incorrectly reused.
- Fixed a bug where `gleam format` would remove the braces around a tuple index
  access when accessing a field of the returned element.
- Fixed a bug case clause guards could render incorrect JavaScript if a variable
  name was rebinded in the clause body.
- The `gleam compile-package` command no longer generates a `.app` file. This
  should now be done by the build tool that calls this command as it is
  responsible for handling dependencies.
- Fixed a bug where piping a list tail would create invalid Erlang code (#1656).

## v0.21.0 - 2022-04-24

[Release Blog Post](https://gleam.run/news/v0.21-introducing-the-gleam-language-server/)

- New projects are created with `gleam_stdlib` v0.21.

## v0.21.0-rc2 - 2022-04-20

- Added the ability to replace a release up to one hour after it is published
  using `gleam publish --replace`.
- The language server will now enter a degraded mode that only performs
  formatting if running in a directory that is not a Gleam project with a
  `gleam.toml`.

## v0.21.0-rc1 - 2022-04-16

- The Gleam language server is here! This will provide IDE like features for
  code editors that support LSP, including but not limited to VSCode, Neovim,
  Emacs, Eclipse, Visual Studio, and Atom. This first version includes these
  features:
  - Project compilation.
  - Inline errors and warnings.
  - Type information on hover.
  - Go-to definition.
  - Code formatting.
- Fixed a bug in generated JavaScript code where functions named `then` would
  cause errors when dynamically imported.
- Initialize `git` repo when creating a new project.
- Log messages controlled with `GLEAM_LOG` now print to standard error.
- Log message colours can be disabled by setting the `GLEAM_LOG_NOCOLOUR`
  environment variable.
- You can now specify multiple packages when using `gleam add`.
- Bools can now be negated with the `!` unary operator.
- If the compiler version changes we now rebuild the project from scratch on
  next build command to avoid issues arising from reading metadata in an old
  format (#1547).
- Updated the "Unknown label" error message to match other error messages
  (#1548).
- Type holes are now permitted in function arguments and return annotations
  (#1519).
- Unused module imports now emit a warning (#1553).
- The error message for failing to parse a multiline clauses without curly
  braces has been improved with a hint on how to fix the issue (#1555).
- The error messages for when rebar3 or Erlang are missing from the machine has
  been improved with a tip on how to install them (#1567).
- Corrected the hint given with certain int and float binary operator type
  errors.
- Add support for `int` and `float` bitstring type when compiling to JavaScript.
- Add support for specifying size of integers in a bitstring. Supports only exact binaries,
  i.e. length is a multiple of 8.
- Fixed compilation of rebar3 based dependencies on Windows.

## v0.20.1 - 2022-02-24

- The type checker has been improved to enable use of the record access syntax
  (`record.field`) in anonymous functions passed into higher order functions
  without additional annotations.

## v0.20.0 - 2022-02-23

[Release Blog Post](https://gleam.run/news/gleam-v0.20-released/)

- New projects are created with `gleam_stdlib` v0.20.

## v0.20.0-rc1 - 2022-02-20

- Type unification errors involving user annotated types now refer to the names
  specified by the user instead of internal rigid-type ids.
- The build tool now validates that listed licenses are valid SPDX expressions.
- A WebAssembly version of the compile is now available for use in JavaScript
  and other WebAssembly environments.
- New projects include Hex badges and a link to Hexdocs.
- Enhance type mismatch errors in the presence of try.
- Enhance type mismatch error for an inconsistent try.
- Enhance type mismatch error for pipe expressions to show the whole pipeline
  and not only its first line.
- Fixed a bug where sometimes type variable could be reused result in incorrect
  non-deterministic type errors.
- Built in support for the Mix build tool has been removed. The `mix_gleam`
  plugin is to be used instead.
- Introduce a limited form of exhaustiveness checking for pattern matching
  of custom types, which only checks that all constructor tags are covered
  at the top level of patterns.
- The `ebin` directory is now copied to the build directory for rebar3 managed
  dependencies if present before compilation.
- The format used by the formatter has been improved.
- Package names in `gleam.toml` are validated when the config is read.
- The `priv` directory is linked into the build directory for Gleam projects
  managed by the build tool.
- Fixed a bug where type errors from pipes could show incorrect information.
- Fixed a bug where types could not be imported if they had the same name as a
  value in the prelude.

## v0.19.0 - 2022-01-12

Dedicated to the memory of Muhammad Shaheer, a good and caring man.

[Release Blog Post](https://gleam.run/news/gleam-v0.19-released/)

## v0.19.0-rc4 - 2022-01-10

- New projects are created with `gleam_stdlib` v0.19 and `gleeunit` v0.6.
- Fixed a bug where external functions could be specified with the wrong module
  name in generated Erlang when imported from a nested module in another
  package.
- Fixed a bug where warnings wouldn't get printed.

## v0.19.0-rc3 - 2022-01-07

- Fixed a bug where precompiled packages would fail to compile due to Erlang
  files being compiled twice concurrently.

## v0.19.0-rc2 - 2022-01-06

- Erlang modules are now compiled in a multi-core fashion.
- New projects are created with `erlef/setup-beam` v1.9.0 instead of
  `gleam-lang/setup-erlang` and `gleam-lang/setup-gleam`.
- Fixed a bug where tail call optimisation could generate incorrect code when
  the function has argument names that are JavaScript keywords.
- Fixed a bug where the build would continue when dependency packages failed to
  compile.
- Fixed a bug where `include` directories would not be accessible by the Erlang
  compiler during Gleam compilation.

## v0.19.0-rc1 - 2022-01-03

- The build tool now supports the JavaScript target. The target can be specified
  in either `gleam.toml` or using the `--target` flag.
- The `gleam check` command has been introduced for rapidly verifying the types
  of Gleam code without performing codegen.
- `true` and `false` can no longer be used as pattern matching variables, to
  avoid accidental uses of incorrect syntax that is popular in other languages.
  An error will hint about using Gleam's `True` and `False` values instead.
- You can now remove build artifacts using the new `gleam clean` command.
- The `compile-package` can now generate `package.app` files and compile source
  modules to `.beam` bytecode files.
- The flags that `compile-package` accepts have changed.
- Published Hex packages now include precompiled Erlang files.
- Erlang record headers are now written to the `include` directory within the
  package build directory.
- The format used by the formatter has been improved.
- Fixed a bug where tail recursion could sometimes generated incorrect
  JavaScript code.
- Performance of code generators has been slightly improved.
- Allow the record in a record expansion to be an expression that returns a
  record.
- Fixed a bug where external function module names would not be escaped
  correctly if they contained special characters and were assigned to a
  variable.
- A helpful error message is shown if Erlang is not installed.

## v0.18.2 - 2021-12-12

- Erlang applications are now automatically started when the VM is started by
  `gleam run` and `gleam test`.

## v0.18.1 - 2021-12-12

- Fixed a bug where pipe expressions in record updates and operator expressions
  could generate incorrect Erlang code.
- The `priv` directory is now copied to the output directory for rebar3 packages
  prior to compilation. This is required for some packages to compile.
- Fixed a bug where deps that fail to compile would be skipped when compilation
  would next be attempted, resulting the project being in an invalid state.

## v0.18.0 - 2021-12-06

[Release Blog Post](https://gleam.run/news/gleam-v0.18-released/)

- New projects now include `gleeunit`.

## v0.18.0-rc3 - 2021-12-05

- URL format in gleam.toml is now validated.
- The `gleam deps list` command has been added.
- Fixed a bug where changing requirements in `gleam.toml` would not cause deps
  to be re-resolved.
- Fixed a bug where locked deps would cause incompatible package requirements to
  be discarded.
- Development dependencies are now included in the applications listed in the
  generated OTP `.app` file.
- `gleam.toml` now includes an `erlang.extra_applications` key to specify extra
  OTP applications that need to be started.

## v0.18.0-rc2 - 2021-11-26

- Fixed a bug where OTP .app files would be generated with invalid syntax.
- Removed extra whitespace from newly generated projects.

## v0.18.0-rc1 - 2021-11-25

- Gleam can now compile Gleam projects.
- Gleam can now run tests with the `gleam eunit` command.
- Gleam can now run programs with the `gleam run` command.
- Gleam can now run an Erlang shell with the `gleam shell` command.
- Gleam can now resolve package versions for a Gleam project's dependency tree.
- Gleam can now download Hex packages.
- Gleam can now build dependency packages that are managed using Gleam or
  rebar3.
- Gleam is now the default build tool for new projects.
- The template names for `gleam new` have been changed.
- Fixed a bug where the error message for a record update with an unknown field
  would point to all the fields rather than the unknown one.
- Improved styling for inline code in generated documentation.
- New projects use v0.18 of the stdlib.

## v0.17.0 - 2021-09-20

[Release Blog Post](https://gleam.run/news/gleam-v0.17-released/)

- Functions now get special handling when being printed from JavaScript.

## v0.17.0-rc2 - 2021-09-19

- Errors thrown when no case clause or assignment pattern matches the subject
  value now include more debugging information when targeting JavaScript.
- New projects are generated using `gleam_stdlib` v0.17.1.

## v0.17.0-rc1 - 2021-09-11

- Redesigned the Gleam prelude to be a module of core classes when compiling to
  JavaScript. This improves the resulting generated code and makes debugging and
  interop easier.
- Projects without rebar3 can be generated using the `gleam-lib` template.
- JavaScript modules are imported using a camel case variable name to avoid name
  collisions with variables.
- Pipelines now use assignments in the generated code in order to preserve the
  order of any side effects.
- Fixed a bug where the compiler would crash rather than raise an error if a
  project contained a single module and attempted to import another.
- Special variable naming has been made more consistent in rendered Erlang and
  JavaScript.
- Conditional compilation can now be used to have different code within a module
  when compiling to a specific target.
- Fixed a bug where `todo` caused values not to be returned in JavaScript.
- Fixed a bug where multiple discarded function arguments generated invalid
  JavaScript.
- Fixed a bug where using JavaScript reserved words as function argument names
  caused generated invalid JavaScript.
- Fixed a bug where a case expression of just a catch-all pattern generated
  invalid JavaScript.
- Fixed a bug where the formatter would incorrectly render extra newlines below
  try expressions.
- Fixed a bug where tail recursive functions with arguments with the same name
  as JavaScript reserved words generated the wrong JavaScript.
- Fixed a bug where list equality would be incorrectly reported in JavaScript.
- Multiple subjects are now supported for case expressions in JavaScript.
- Fixed a bug where matching using a Bool or Nil literal as the subject for a
  case expression would produce invalid code when compiling to JavaScript.
- Unsupported feature error messages now include file path and line numbers for
  debugging.
- Bit string literals with no segment options or just the `bit_string`, `utf8`
  or `utf8_codepoint` options can be constructed when compiling to JavaScript.
- The format of generated JavaScript has been improved.
- Fixed a bug where rendered JavaScript incorrectly incremented variables when
  reassigned in patterns.
- Added `eval` and `arguments` to JavaScript reserved words.
- Support for the deprecated `tuple(x, y, ...)` syntax has been removed in favor
  of the more concise (`#(x, y, ...)`). Use `gleam format` with the previous
  version of the compiler to auto-migrate.
- New OTP projects are generated using `gleam_otp` v0.1.6.
- Fixed a bug where the equality operators could return the incorrect value for
  records when compiling to JavaScript.
- Fixed a bug where `todo` could sometimes render invalid JavaScript when used
  as an expression in the generated code.
- An error is now emitted if the list spread syntax is used with no prepended
  elements `[..xs]`.
- Fixed a bug where type errors inside piped expressions would be incorrectly be
  reported as being an incorrect usage of the pipe operator.
- Gleam modules with no public exports no longer render private members in
  Erlang.
- Fixed a bug where discard variables used in assert assignments would generate
  invalid Erlang code.
- Fixed a bug where some expressions as case subjects would generate invalid
  JavaScript code.
- Fixed a bug where some assignments as the final expression in a function would
  not return the correct value in JavaScript.
- Gleam packages imported in JavaScript now have the path prefix
  `gleam-packages`. This can be served from your web server or aliased in your
  `package.json` for NodeJS projects.
- Fixed a bug where the type checker would fail to generalise some type
  variables, causing module metadata writing to fail.
- Fixed a bug where tail call optimisation when compiling to JavaScript could
  result in incorrect code.
- Fixed a bug where variable names could be rendered incorrectly in closures.
- An error is now emitted if alternative patterns fail to define all the
  variables defined by the first pattern.
- New projects are generated using `gleam_stdlib` v0.17.0.
- New projects are generated using `gleam_otp` v0.2.0.

## v0.16.1 - 2021-06-21

- Values which are being imported more than once in an unqualified fashion now
  cause an error to be reported.
- Argument docs for custom type constructors are now rendered in the HTML
  documentation.
- Patterns can be used with `try` expressions when compiling to JavaScript.
- Types and record constructors can now be aliased with an uppercase name when
  imported. Aliasing them with a lowercase name is no longer permitted.
- Fixed a bug where nested import paths could be rendered incorrectly in
  JavaScript.

## v0.16.0 - 2021-06-17

[Release Blog Post](https://gleam.run/news/gleam-v0.16-released/)

## v0.16.0-rc4 - 2021-06-17

- Fixed a bug where if a JavaScript global function was imported as an external
  function with the same name the generated code would diverge.

## v0.16.0-rc3 - 2021-06-17

- New projects are generated using `gleam_stdlib` v0.16.0.

## v0.16.0-rc2 - 2021-06-08

- Gleam now supports alternative patterns in case expressions for the JavaScript target.
- The `gleam` prelude module can now be imported when compiling to JavaScript.
- Fixed a bug where the prelude module could not be imported when using the old
  build compiler API.
- Fixed a bug where if a JavaScript global function was imported as an external
  function with the same name the generated code would diverge.
- Type error messages coming from pipe usage have been improved.

## v0.16.0-rc1 - 2021-06-04

- Gleam can now compile to JavaScript! Specify the `--target javascript` flag to
  `gleam compile-package` to use it today.
- A compile time error is now raised when multiple module level constants with
  the same name are defined.
- Fixed a bug where declaring a type constructor using reserved erlang keyword
  in its fields results in invalid erlang code being generated.
- Fixed a bug where calling a function with discarded labelled arguments
  incorrectly results in a compile error.
- Fixed a bug where assert statements return the wrong value.
- The `gleam new` command requires a root folder param, project name is
  optional and if not provided the project name will be inferred from
  the folder name.
- Generated Erlang record header files now contain Erlang type information.
- New OTP application projects depend on `gleam_otp` v0.1.5.
- The output of the formatter has been improved.

## v0.15.1 - 2021-05-07

- Fixed a bug where blocks that contained try expressions could be formatted
  incorrectly.

## v0.15.0 - 2021-05-06

[Release Blog Post](https://gleam.run/news/gleam-v0.15-released/)

## v0.15.0-rc1 - 2021-05-05

- Syntax highlighting of Gleam code in generated HTML documentation has been
  improved.
- Fixed a bug where markdown tables in rendered HTML documentation would have
  the incorrect background colour on every other row.
- Tuples now have a new, concise syntax variant: `#(x, y, ...)`. Existing code
  can be auto-migrated to the new syntax by running `gleam format`.
- Fixed a bug where customt type constructors with Erlang keywords as names
  would generate invalid Erlang code.
- Gleam now supports `\e` string escapes.
- Values and types from the prelude can now be used in a qualified fashion by
  importing the `gleam` module.
- Empty lists can now be used in constants.
- Compiler performance has been improved when working with lists.
- Compiler performance has been improved when working with sequences of
  expressions.
- Assignments using `let` and `assert` are now expressions and no longer require
  a following expression in their containing block. They are now themselves
  expressions.
- Fixed a bug where tuple indexing could incorrectly claim a tuple is not of
  type tuple in some circumstances.
- Glean `new` command now checks if target folder exists, if so it returns
  an error.
- A compile time error is now raised if a module is defined with the name `gleam`.
- A compile time error is now raised if a module is defined with the a keyword
  in the name.
- New projects are generated using `gleam_stdlib` v0.15.0.
- New projects are generated at v0.1.0.

## v0.14.4 - 2021-03-27

- The Gleam compiler has been updated to compile with the new Rust v1.51.0.
- New project's `gleam.toml` has a comment that shows how to add a
  `repository` field.
- New projects no longer include a licence field in `src/$APP.app.src` by
  default.

## v0.14.3 - 2021-03-20

- Added an error hint when joining string using the `+` or `+.` operator.
- New projects are created with `setup-erlang` v1.1.2 and Erlang/OTP v23.2.
- Fixed a bug where the compiler would be unable to locate an imported module
  if a value from a nested module is used in a qualified fashion.

## v0.14.2 - 2021-03-02

- Project names can now contain numbers.

## v0.14.1 - 2021-02-27

- The error message for binary operators has been given more detail and
  hints.
- Fixed a bug where alternative patterns would incorrectly report unused
  variables.
- Fixed a bug where private types shadowed shadowed by values would
  incorrectly report unused variables.

## v0.14.0 - 2021-02-18

[Release Blog Post](https://gleam.run/news/gleam-v0.14-released/)

## v0.14.0-rc2 - 2021-02-18

- New projects are created with `gleam_stdlib` v0.14.0.

## v0.14.0-rc1 - 2021-02-14

- Gleam now generates Erlang typespecs.
- New projects no longer include a licence file by default.
- New projects can be created using the new `escript` template to generate a
  command line tool style program.
- A warning is emitted when a literal value is constructed but not used.
- Automatically generate a link to repository in docs if available.
- Code in HTML documentation is has highlighted syntax.
- Gleam now only supports `\r`, `\n`, `\t`, `\"`, and `\\` string escapes.
- A set of OCI container images are built automatically for each release.
- New compile time checks for invalid bit string literals and patterns have
  been added.
- The error messages for syntax errors in names have been improved.
- Fixed a bug where the repo URL would render incorrectly in HTML docs.
- Fixed a bug where piping a block can render invalid Erlang.
- New compile time warnings on unused types, functions and variables.
- The runtime error emitted by the `todo` keyword now carries additional
  information.
- The runtime error emitted by the `assert` keyword now carries additional
  information.
- Fixed a bug where bit string patterns would not correctly unify with the
  subject being pattern matches on.
- Documentation dark mode.
- Fixed a bug where some app.src properties were incorrectly named.
- `--warnings-as-errors` flag added to `gleam build` command.

## v0.13.2 - 2021-01-14

- `ring` dep upgraded to enable compilation on Apple M1 ARM processors.

## v0.13.1 - 2021-01-13

- Fix off-by-one error in message messages.

## v0.13.0 - 2021-01-13

[Release Blog Post](https://gleam.run/news/gleam-v0.13-released/)

- New Gleam projects use stdlib v0.13.0.

## v0.13.0-rc2 - 2021-01-12

- The `version` property in `gleam.toml` is now optional again.

## v0.13.0-rc1 - 2021-01-09

- Variable names now only have 1st letter capitalized when converted to erlang.
- Records defined in other modules can now be used in module constants.
- Documentation can link from functions, types & constants to their source
  code definitions on popular project hosting sites.
- Documentation hosted on HexDocs now has a version selector.
- Fixed a bug where the `app` project template rendered invalid code.
- Newly generated projects use stdlib v0.12.0.
- Named subexpressions in patterns now render correct Erlang.
- The anonymous function syntax now successfully parses with whitespace
  between `fn` and `(`.
- Fixed a bug where the formatter would incorrectly remove blocks around some
  binary operators.
- Constants can now be defined after they are used in functions
- The parser has been rewritten from scratch, dramatically improving error
  messages and compilation times.
- `1-1` and `a-1` are now parsed as `1 - 1` and `a - 1`
- Further information has been added to the error messages when a function
  returns the wrong type.
- Further information has been added to the error messages when case clauses
  return different types.
- Fixed a bug where imported record constructors without labels used as an
  anonymous function generates incorrect Erlang.

## v0.12.1 - 2020-11-15

- The compiler can now discriminate between record access and module access
  for shadowed names
- The `new` command will no longer permit projects to be made with names that
  clash with Erlang standard library modules.
- The formatter now correctly treats lines of only whitespace as empty.
- The styling of tables in rendered HTML documentation has been improved.
- Rendered HTML documentation has regained its max-width styling.

## v0.12.0 - 2020-10-31

[Release Blog Post](https://gleam.run/news/gleam-v0.12-and-gleam-otp-v0.1-released/)

## v0.12.0-rc4 - 2020-10-31

- The rendered module documentation sidebar can now scroll independently to
  the page.
- Application projects now have the correct `mod` value in the generated
  `.app.src`.
- Records without fields can now be used in module constants.
- New application projects are now created used Gleam's type safe OTP pulled
  from Hex.

## v0.12.0-rc3 - 2020-10-24

## v0.12.0-rc2 - 2020-10-24

## v0.12.0-rc1 - 2020-10-24

- The utf8, utf16, and utf32 type specifiers are now only available in bit
  string construction, matching must be done with the codepoint versions.
- Functions may now be called before they are defined in a module. This
  enabled mutually recursive functions!
- Discarded variable names may now include numbers.
- Fixed a bug where discarded variables might generate incorrect Erlang.
- Added support tuple access in clause guards.
- New projects are created with version 1.0.2 of the setup-gleam GitHub
  action.
- New application projects are now created used Gleam's type safe OTP.
- Comments are now correctly handled on platforms that use \r\n line endings,
  such as Windows.

## v0.11.2 - 2020-09-01

- Fixed a bug where an imported constructor would emit an unused constructor
  warning when only used in pattern matching.

## v0.11.1 - 2020-08-31

- The formatter style has been improved to render function type arguments on
  a single line when possible, even if the return type will not fit on a
  single line.
- The format for printed types in error messages has been improved.
- Fixed a bug where the formatter would strip a constructor pattern spread
  when no fields are given.
- Fixed a bug where assigning the result of a block to a variable would
  generate incorrect Erlang.
- The formatter style has been improved for function calls that take a single
  block as an argument.
- Reserved words are no longer incorrectly permitted as project names.

## v0.11.0 - 2020-08-28

[Release Blog Post](https://lpil.uk/blog/gleam-v0.11-released/)

## v0.11.0-rc3 - 2020-08-27

- Bit strings now support non-literal strings as segment values.
- Fixed a bug where Erlang variables could be generated with incorrect names
  when defining an anonymous function.

## v0.11.0-rc2 - 2020-08-24

- The formatter style has been improved to render some single argument calls
  in a more compact style.

## v0.11.0-rc1 - 2020-08-22

- Field access now works before the custom type is defined.
- The error message returned by the compiler when the user tries to use unknown
  labelled arguments now handles multiple labels at once, and does not suggest
  labels they have already supplied.
- The formatter style has been improved to use a trailing comma on imports
  broken over multiple lines.
- The formatter style has been improved to wrap lists and bit strings over as
  few lines as possible if the elements are Ints, Floats, or Strings.
- The formatter style has been improved to preserve comments on labelled
  call arguments.
- The formatter style has been improved to preserve empty lines in assignments.
- The performance of the formatter has been improved.
- Records can be updated using the spread syntax. A warning is emitted if no
  fields are updated when using this syntax.
- Fixed a bug where type parameters can leak between different type
  definitions in a module.
- Markdown tables, footnotes, strikethroughs, and tasklists are now supported
  in documentation.
- Fixed a bug where generic types may be incorrectly unified.
- Ints and floats can now be written with underscores for clarity.
- The warning for a `todo` now includes the required type of the
  not-yet-implented expression.
- Holes can be used in type annotations to specify part of a type, leaving the
  rest for inference.
- The incorrect arity error now prints any missing labelled arguments.
- Fixed a bug where Erlang variables could be generated with incorrect names
  when directly calling an anonymous function.
- A warning is emitted when a type is imported or created but not used.
- Fixed a bug where Erlang variables names could clash when rebinding
  variables while similarly named variables ending in a number are in scope.
- Fixed a bug in the pretty printer which prevented the formatter from
  rendering sub-expressions in a single line when later code would not fit on
  the same line.
- The formatter style has been improved to render some single argument calls
  in a more compact style.
- Gleam now supports hex, octal, and binary literals.
- Rebar3 hex packages now include `gleam.toml` and `gen`.
- Newly generated projects use stdlib v0.11.0.

## v0.10.1 - 2020-07-15

- Fixed a bug where the compiler failed to return an error when type checking
  a tuple with the wrong arity in a pattern.
- The error message for a duplicate module member now shows the location of
  both definitions.
- Fix compiler bug where labelled arguments were being reordered incorrectly.

## v0.10.0 - 2020-07-01

[Release Blog Post](https://lpil.uk/blog/gleam-v0.10-released/)

- Newly generated projects use stdlib v0.10.1.
- Fixed a bug where discards inside bit string patterns generated invalid
  code.

## v0.10.0-rc2 - 2020-06-30

- Fixed a bug where variables names would be incorrectly generated when using
  alternative patterns.

## v0.10.0-rc1 - 2020-06-29

- Single letter module names are now permitted.
- Added support for bit string syntax.
- Support for the deprecated list prepend syntax has been removed.
- Added module level constants that are inlined at compile time.
- Public module level constants generate documentation.
- The formatter style has been improved to wrap and sort imports.
- The formatter now permits comments at the end of module function bodies.
- The formatter now skips files that match patterns defined in ignore files
  such as .gitignore and .ignore.
- Error message diagnostic code previews for type errors when using the the
  pipe operator have been made more accurate.
- Added support for list literals in clause guards.
- Fixed bug when reassigning a variable inside a case clause with alternative
  patterns.
- Todos can now take an optional label.

## v0.9.1 - 2020-06-12

- Fixed a bug where binary operators may lose required `{ }`s when formatted.

## v0.9.0 - 2020-06-01

[Release Blog Post](https://lpil.uk/blog/gleam-v0.9-released/)

- Newly generated projects use stdlib v0.9.0.
- Additional information is printed to the console when generating HTML
  documentation from Gleam code.
- Fixed a bug where blocks on either side of a binary operator would be
  rendered without `{ }`.

## v0.9.0-rc1 - 2020-05-26

- The formatter style has been improved.
- Numbers are now permitted in module names.
- Emitted Erlang code correctly adds parentheses around binary subexpressions
  to preserve precedence.
- Record names and fields are now escaped in `.hrl` files if they conflict
  with Erlang reserved words
- Annotations are now supported on `let` and `assert` expressions
- Formatter now accepts comments for the fields of a custom type's constructors
- Added opaque custom types, which have constructors that cannot be accessed
  from outside their own modules.
- Additional (arbitrary) markdown documentation pages can now be added and
  built with `docs build`.
- Fix code generation when calling functions returned through either record
  or tuple access
- Add lookup for Gleam source code in Mix's `deps` directory.
- Newly generated Gleam projects use the GitHub action
  `gleam-lang/setup-erlang` v1.1.0.
- Added support for custom type record literals in guards.
- Type variables are now correctly preserved within nested scopes.

## v0.8.1 - 2020-05-19

- The formatter now correctly handles unicode comments.

## v0.8.0 - 2020-05-07

[Release Blog Post](https://lpil.uk/blog/gleam-v0.8-released/)

- The `docs build`, `docs publish`, and `docs remove` commands can be used to
  compile HTML documentation locally, publish them to HexDocs, and remove them
  from HexDocs respectively.
- Type error reporting has been improved when using the pipe operator.
- Newly generated projects use stdlib v0.8.0.
- The compiler can now emit warnings. Currently there are warnings for using
  the old '|' syntax in lists and for todos.
- Will give a clearer error when a function given as an argument to another
  function doesn't match the type of the parameter.
- Fixed bug where imported type constructors had the incorrect arity.
- Fixed bug where a doing an unqualified import of a type constructor and
  giving it an alias would use the wrong name if it contained any values.
- Fixed a bug trying to access an imported constructor which contained values.
- Fixed a compiler crash that occurred when trying to unify a tuple with something
  other than another tuple or a variable.
- Added support for tuple literals in guards.

## v0.8.0-rc1 - 2020-04-28

- Strings are now encoded as utf8 binaries in the generated Erlang.
- HTML documentation can now be generated from Gleam code by running `gleam build --doc`.
- Gleam code can be formatted using the `gleam format` command.
- The pipe operator `|>` will now attempt to insert the left hand side as the
  first argument to the right hand side if the right hand side is a call,
  removing the need for function capture boilerplate.
- A `record.label` syntax can now be used to access the fields of a custom
  type that have a single record variant.
- Anonymous functions can now have return type annotations.
- There is a `todo` keyword for type checking functions that have not yet been
  implemented.
- Tuples can be indexed into using the `var.1` syntax.
- `>`, `>=`, `<`, and `<=` operators are now supported in case clause guards
  and can be used to check the ordering of integers.
- `>.`, `>=.`, `<.`, and `<=.` operators are now supported in case clause
  guards and can be used to check the ordering of floats.
- The list prepend syntax is now `[x, ..y]`. The old `[x | y]` syntax is
  deprecated but will continue to work for now. The formatter will rewrite the
  old syntax to the new.
- Add new assert syntax for binding variables `assert Ok(x) = result`. In the
  future this will allow you to use a pattern that does not match all values.
- Added support for int and float literals in guards.
- Color codes are now only emitted in error output for interactive terminal
  sessions.
- Added a new `..` syntax for discarding the remaining fields of a record.
- Using the same variable name multiple times in the same pattern will now
  raise an error.
- Discard can now be omitted in list tails in patterns, ie `[x, ..]` is the
  same as `[x, .._]`. The former is the preferred version and is emitted by the
  formatter.

## v0.7.1 - 2020-03-03

- Projects generated with `gleam new` use `stdlib` version 0.7.0.

## v0.7.0 - 2020-03-01

[Release Blog Post](https://lpil.uk/blog/gleam-v0.7-released/)

## v0.7.0-rc1 - 2020-02-28

- Type aliases can be defined to give concise names to frequently used types.
- Case expression clauses may have guards which can be used to require
  equality between specified variables in order for the clause to match.
- Case expression clauses may have alternative patterns, enabling one clause
  to match for multiple different possible patterns.
- Types may now be used before they are defined within their defining module.
- Fixed a bug where import paths would not be correctly resolved on Windows.
- Added job to create precompiled binary for 64-bit Windows when releasing.
- `gleam new` now creates a project that uses `actions/checkout@v2.0.0` in its
  GitHub actions workflow.
- Labelled argument in functions may now be discarded by prefixing the name
  with an underscore, like unlabelled arguments.
- Sub-patterns can have names assigned to them within a pattern using the `as`
  keyword.
- The format of compiler error messages printed to the console has been
  improved by upgrading to a newer version of the codespan-reporting library.
- Type variables in the given and expected types will now be printed with the
  same name in type error messages if they are equivalent.
- A friendly error message is rendered when a case expression clause has the
  incorrect number of patterns for the subjects.
- A friendly error message is rendered when a .gleam file cannot be read.
- A friendly error message is rendered when the `gleam new` command fails to
  write the new project to the file system.
- A friendly error message is rendered when there is a cycle formed by module
  imports.
- Top level types are now printed in error messages for type parameter mismatches.
- The `gen` directory is now deleted before each compilation.
- `gleam new` now includes installation instructions for Hex packages in the
  generated README.
- `gleam new` now accepts a `--description` flag for including a description of
  the project in the README and `.app.src` file.
- Fixed a bug where variable names would be incorrectly generated in some
  situations when variable names are reused during and after a case
  expression.
- Performance of the Erlang code generator has been improved by removing some
  vector allocations.
- An error is emitted when multiple types with the same name are defined in or
  imported into a module.

## v0.6.0 - 2019-12-25 🎄

[Release Blog Post](https://lpil.uk/blog/gleam-v0.6-released/)

- Function capture syntax now supports labelled arguments.

## v0.6.0-rc1 - 2019-12-23

- Syntax for defining structs and enums have been unified into a singular
  custom type definition statement. Instances of these custom types are called
  records.
- Anonymous structs have been renamed tuples.
- Values and types can be given a new name when imported in the unqualified
  fashion using the `import mod.{value as name}` syntax.
- An error will be emitted if multiple values constructors are defined with
  the same name in a module.

## v0.5.1 - 2019-12-23

- Fixed a bug where invalid Erlang would be generated when using a local
  private function as a value.

## v0.5.0 - 2019-12-16

[Release Blog Post](https://lpil.uk/blog/gleam-v0.5-released/)

- Enum constructor arguments can now be labelled, allowing arguments to be
  given by name at the call site.
- An Erlang header file with a record definition is generated for each Gleam
  struct defined.
- `gleam new` creates a project at v1.0.0.
- Function calls are now properly escaped when the function name conflicts
  with an Erlang keyword.
- References to unqualified imported functions now generate correct Erlang
  code.
- Fixed a bug where variable rebinding would generate incorrect code in some
  case expressions.
- Fixed a bug where variable rebinding of function arguments would generate
  incorrect code.

## v0.5.0-rc1 - 2019-11-26

- Function arguments can be labelled, allowing arguments to be given by name
  at the call site.
- `case` expressions now accept multiple subjects, enabling pattern matching
  on multiple values simultaneously.
- Values and types can be imported from modules and references in an
  unqualified fashion.
- Named structs now have their name as the first element in the generated
  Erlang code. This enabled easier use from Erlang by defining records for
  them, as well as slightly clearer printf debugging.
- Anonymous structs have been introduced, serving as a quick and generic
  alternative to declared structs and as a format for interop with Erlang
  tuples.
- `gleam new` now accepts a `--template` flag to generate different styles of
  project. An OTP application template has been added alongside the existing
  OTP library template.
- `gleam new` now creates configuration for GitHub Actions, making Gleam
  projects ready for continuous integration out of the box.
- The syntax for defining enums, case expressions, and blocks has been changed
  to a syntax closer to that found in the C family of languages.
- The source code preview for functions that return a type incompatible with
  the functions annotations has been improved to be more precise.
- A helpful error message is rendered if an enum field contains a generic type
  that has not been declared.
- A bug has been fixed in which type mismatch errors originating from pattern
  matching would sometimes display the incorrect expected type.

## v0.4.2 - 2019-10-22

- Fixed a crash when an incorrect number of labelled struct arguments are
  given.
- Fixed a struct labelled argument being incorrect reported as already given.

## v0.4.1 - 2019-09-29

- Struct types with parameterised fields are now registered with the correct
  number of type parameters.

## v0.4.0 - 2019-09-19

[Release Blog Post](https://lpil.uk/blog/gleam-v0.4-released/)

- The struct data type has be introduced. Structs are pre-declared user
  defined data types with named fields and constant access time.
- The map and tuple data types has been removed, replaced by the struct data
  type.
- The generated code no longer contains export statements if no functions are
  exported from a module.
- Comparison operators have been specialised to operate only on Ints.
- The `>.` `>=.` `<.` and `<=.` comparison operators have been added for
  comparing Floats.
- It is now an error to export an enum which has a constructor that takes a
  private type as an argument.
- The error messages for defining multiple modules with the same name and for
  importing test modules into application code have been improved.
- Numbers are now permitted in type names and constructors.
- The `Nil` constructor will no longer erroneously be of type `Int`.

## v0.3.0 - 2019-08-08

[Release Blog Post](https://lpil.uk/blog/gleam-v0.3-released/)

- New project structure can be generated with the `gleam new` command.
- Functions can be annotated with their argument and return types. This may be
  used to restrict the function to a less general type than inferred by the
  compiler, or purely for documentation purposes.
- External function names and their target functions are now escaped in the
  generated code if they collide with Erlang keywords such as `catch` or `or`.
- Type error arising from the arguments of function calls have more accurate
  error diagnostics.
- Precompiled Gleam binaries are now available on the GitHub release page.
- Precompiled Docker images containing the Gleam binary are now available on
  DockerHub.
- The formatting of the Erlang code rendered by the compiler has been altered
  to improve legibility.
- A helpful error message is now rendered if the shorthand anonymous function
  syntax is used with too many underscores.
- A helpful error message is now rendered when attempting to import an unknown
  module.

## v0.2.0 - 2019-06-25

- Modules can now live within namespaces such as `my_app/user/profile`.
- The name of the variable created can be specified when importing a module
  using the `import my_mod as name` syntax.
- Function names and atoms are now escaped in the generated code if they
  collide with Erlang keywords such as `catch` or `or`.
- There is a shorthand syntax for prepending multiple elements to a list.
  `[1, 2, 3 | my_list]`

## v0.1.2 - 2019-05-12

- Types containing more than 26 type variables will no longer render with
  invalid type variable names.
- Types in error messages no longer have extra indentation that increases as
  the type gets larger.
- There is a new type `Nil` which is occupied by a single value (`Nil`). This
  type is used to represent the absence of a value and is commonly used with
  `Result` to model a value that is either present (`Ok(value)`) or absent
  (`Error(Nil)`).
- Zero arity enum constructors now generate the correct Erlang when used in
  modules other than the one they are defined in.

## v0.1.1 - 2019-04-28

- Error messages now display the path of the file containing the problem.
- Maps and modules with erroneous extra fields now have a custom error
  message.
- Rows with tails that are unbound type variables are now correctly unified in
  the type system. This fixes a bug in which maps and modules may sometimes
  fail to type check when there is no error.

## v0.1.0 - 2019-04-15

[Release Blog Post](https://lpil.uk/blog/hello-gleam/)

- Initial release!<|MERGE_RESOLUTION|>--- conflicted
+++ resolved
@@ -8,13 +8,10 @@
   package target is set to JavaScript.
 - Fixed a bug where mutually recursive functions could be incorrectly inferred
   as having an overly general type.
-<<<<<<< HEAD
+- Fix a bug where constants where not being correctly inlined when used in the 
+  size option of a bitstring pattern match.
 - Hovering over a function definition will now display the function signature,
   or the type of the hovered argument.
-=======
-- Fix a bug where constants where not being correctly inlined when used in the 
-  size option of a bitstring pattern match.
->>>>>>> c1cd761d
 
 ## v0.30.4 - 2023-07-26
 
