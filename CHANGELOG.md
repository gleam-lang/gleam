# Changelog

<<<<<<< HEAD
## v0.28.3 - 2023-04-13

- Added a warning for double unary minus (--) on integers
- Added a warning for double unary bang (!!) on booleans 
=======
## Unreleased

- New Gleam projects are created with `actions/checkout@v3.5.1` and
  `erlef/setup-beam@1.15.3` in their GitHub actions CI configuration.
>>>>>>> 6f7c5aec

## v0.28.2 - 2023-04-10

- Fixed a bug where comments above a `use` expression would be formatted
  incorrectly.
- Fixed a bug where the formatter would fail to preserve empty lines after a
  block.
- Fixed a bug where the formatter would fail to preserve empty lines after an
  anonymous function with a return annotation.

## v0.28.1 - 2023-04-05

- Fixed a bug where the languag server would unset too many error diagnostics
  when multiple projects are open, more than one have errors, and one of them is
  successfully compiled.
- Fixed a bug where the language server would unset error diagnostics when
  displaying information on hover.
- Added support for type annotations in use statements.

## v0.28.0 - 2023-04-03

- New projects now require `gleam_stdlib` v0.28.

## v0.28.0-rc3 - 2023-03-31

- Fixed a bug where source links would be incorrect in HTML documentation.

## v0.28.0-rc2 - 2023-03-27

- Fixed a bug where single statement blocks inside binary operators could
  generate invalid JavaScript.
- Fixed a bug where the formatter could incorrectly place comments.
- Fixed a bug where the language server would show outdated diagnostics when a
  file with an error reverts to the previous valid version, causing the compiler
  to use the cached version of the file.

## v0.28.0-rc1 - 2023-03-26

- The language server now analyzes files on edit rather than on save, providing
  feedback faster.
- The language server now supports editor sessions that span multiple projects.
  This is useful for mono-repos and projects with both a frontend and backend in
  Gleam.
- The language server now also shows documentation on hover for expressions.
- The language server now shows types and documentation on hover for patterns.
- Added support for negation of integers with the new `-` unary operator.
- Variable assignments are now only permitted within a function or a block, not
  anywhere that an expression is permitted.
- The deprecated `try` expression has been removed.
- The deprecated `assert ... = ...` syntax has been removed.
- Semicolons are no longer whitespace. An error will be emitted if one is
  encountered.
- Warnings are now immediately emitted rather than being buffered until the end
  of the compilation.
- The `--warnings-as-errors` flag is now supported by `gleam build`.
- Blocks are now preserved by the formatter when they only have a single
  expression within them.
- Generated docs now export more meta data to improve the developer experience,
  accessibility and search engine discoverability.
- Files are now only recompiled if they have changed since the last compilation,
  detected by file hash and modification time. Previously only the modification
  time was used.
- Autocompletion of module imports was removed due to a buggy implementation.
- Fixed a bug where the formatter would incorrectly remove `{ ... }` from bit
  string segment value expressions.
- Fixed a bug where TypeScript type definitions files could include incorrect
  type names.
- Fixed a bug where the compiler used VSCode specific behaviour in the language
  server which was incompatible with Helix.
- Fixed a bug where string concatenation patterns on strings with escape
  characters would generate javascript code with wrong slice index.
- Fixed a bug where blocks could parse incorrectly.
- Allow modules to be run with the `gleam run --module` command.

## v0.27.0 - 2023-03-01

- Fixed a bug where `panic` could generate incorrect JavaScript code.
- New projects now require `gleam_stdlib` v0.27.

## v0.27.0-rc1 - 2023-02-26

- The new `panic` keyword can be used to crash the program. This may be useful
  for situations in which a program has got into an unrecoverable invalid state.
- `try` expressions are now deprecated and will be removed in a future version.
- The new `gleam fix` command can be used to automatically convert `try`
  expressions to `use` expressions.
- `let assert ... = ...` is now the syntax for assertion assignments. The
  `assert ... = ...` syntax is deprecated and will be removed in a future
  version. Run `gleam format` to automatically update your code.
- `gleam export hex-tarball` can be used to create a tarball suitable for
  uploading to a Hex compatible package repository.
- The unused private type and constructor detection has been improved.
- The argument `--runtime` now accepts `nodejs` as the name for that runtime.
  The previous name `node` is still accepted.
- Patterns can now be used in `use` expressions.
- Fixed a bug where string concatenation patterns could generate javascript
  code with wrong slice index due to ut8/ut16 length mismatch.
- The Erlang compiler will no longer emit a duplicate warning for unused
  variables.
- Fixed a bug where typescript type definitions for types with unlabelled
  arguments where generated with an invalid identifier and unlabelled fields
  were generated with a name that didn't match the javascript implementation.
- Fixed a bug in the type inferrer were unannotated functions that were
  used before they were defined in a module could in rare cased be inferred
  with a more general type than is correct.
- Fixed a bug where the LSP would fail to show type information on hover for
  expressions after a use expression.
- Fixed a bug where imported constants could generated incorrect JavaScript
  code.
- Fixed a bug where the LSP would perform codegen for dependencies.
- Fixed a bug where the LSP would compile native dependencies needlessly.
- Fixed a bug where integer division with large numbers on JavaScript could
  produce incorrect results.
- Fixed a bug where pattern matches on custom types with mixed labelled and
  unlabelled arguments could not be compiled when targeting JavaScript.
- Fixed a bug where local variables in case guard constant expressions caused
  the compiler to panic.
- The formatter now truncates meaningless zeroes of floats' fractional parts.
- Anonymous functions may now have an empty body. The compiler will emit a
  warning for functions without a body, and these functions will crash at
  runtime if executed.
- Fixed bug where raised errors on JS would have an extra stack frame recorded
  in them.

## v0.26.2 - 2023-02-03

- The formatter now wraps long `|` patterns in case clauses over multiple lines.
- Fixed a bug where unlabelled function arguments could be declared after
  labelled ones.
- A broken link was removed from the error messages.
- Fixed a bug where using a qualified imported record constructor function as a
  value would produce invalid Erlang code if the name of the record variant was
  an Erlang reserved word.

## v0.26.1 - 2023-01-22

- New projects now require `gleeunit` v0.10.
- Rebar3 dependency projects are now compiled in-place. This fixes an issue
  where some NIF using projects would fail to boot due to some paths not being
  copied to the `build` directory.
- An error is now emitted if a list spread expression is written without a tail
  value.
- An error is now emitted when a function is defined with multiple arguments
  with the same name.
- The error message emitted when a `let` does not match all possible values has
  been improved.
- Fixed a bug where the language server wouldn't analyse test code.
- Fixed a bug where `assert` expressions can generate invalid Erlang.
  warning.
- Fixed a bug where arguments would be passed incorrectly to Deno.
- Fixed a bug where defining variables that shadow external functions could
  generate invalid JavaScript.

## v0.26.0 - 2023-01-19

[Release blog post](https://gleam.run/news/v0.26-incremental-compilation-and-deno/)

- New projects require `gleam_stdlib` v0.26 and `gleeunit` v0.9.
- Fixed a bug where JavaScript default projects would fail to publish to Hex.

## v0.26.0-rc1 - 2023-01-12

- Added support for Deno runtime for JavaScript target.
- Scientific notation is now available for float literals.
- The compiler now supports incremental compilation at the module level. If a
  module or its dependencies have not been changed then it will not be
  recompiled.
- The format used by the formatter has been improved.
- 4 digit integers are now always formatted without underscores.
- Running `gleam new` will skip `git init` if the new project directory is
  already part of a git work tree.
- Generated HTML documentation now includes all static assets, including web
  fonts, so that it can be accessed offline and in future once CDNs would 404.
- Generated HTML documentation now supports TypeScript syntax highlighting.
- New Gleam projects are created using GitHub actions erlef/setup-beam@v1.15.2.
- Some modules can now be hidden from the docs by specifying a list of glob
  patterns in `internal_modules` in `gleam.toml`. The default value for this
  list is `["$package_name/internal", "$package_name/internal/*"]`.
- The `gleam new` command gains the `--skip-git` flag to skip creation of
  `.git/*`, `.gitignore` and `.github/*` files.
- The `gleam new` command gains the `--skip-github` flag to skip creation of
  `.github/*` files.
- Fixed a bug where no error would be emitted if a `src` module imported a
  `test` module.
- Fixed a bug where comments in list prepending expressions could be formatted
  incorrectly.
- Fixed a bug where comments in record update expressions could be formatted
  incorrectly.
- Fixed a bug where long `use` expressions could be formatted incorrectly.
- Fixed a bug integer multiplication would overflow large integers when
  compiling to JavaScript.
- Fixed `int` and `float` formatting in `const`s and patterns.
- Fixed a bug where piping into a function capture expression with a pipe as one
  of the arguments would produce invalid Erlang code.
- Formatter no longer removes new lines in expression blocks within case branches

## v0.25.3 - 2022-12-16

- 4 digit integers are no longer automatically formatted with underscores.

## v0.25.2 - 2022-12-16

- Updated `actions/checkout` from `actions/checkout@v3.0.0` to `@v3.2.0` for
  projects created via `gleam new`.
- Fixed a bug where `gleam new` would set a `Rebar3` version to `25.1`
  instead of the latest stable `3`.
- Updated following runtime versions set via `gleam new`: `Erlang/OTP`
  to `25.2`, and `Elixir` to `1.14.2`.
- The formatter now inserts underscores into larger `Int`s and the larger
  integer parts of `Float`s.
- Added support for top level TypeScript file inclusion in builds.
- The build tool will now favour using rebar3 over Mix for packages that support
  both. This fixes an issue where some packages could not be compiled without
  Elixir installed even though it is not strictly required.

## v0.25.1 - 2022-12-11

- New Gleam projects are now configured to explicitly install rebar3 using
  GitHub actions erlef/setup-beam.
- A better error message is now shown when attempting to use a function within a
  constant expression.
- Changed float size limit in bitstring expressions to 16, 32 or 64, when static.
  Also allowed dynamic size.
- New Gleam projects are created using GitHub actions erlef/setup-beam@v1.15.0.
- Fixed a bug where returning an anonymous function from a pipeline and calling
  it immediately without assigning it to a variable would produce invalid Erlang
  code.
- Fixed a bug where the formatter would remove the braces from negating boolean
  expressions.

## v0.25.0 - 2022-11-24

[Release blog post](https://gleam.run/news/v0.25-introducing-use-expressions/)

## v0.25.0-rc2 - 2022-11-23

- Fixed a bug where Gleam dependency packages with a `priv` directory could fail
  to build.
- Fixed a regression where Elixir and Erlang Markdown code blocks in generated
  documentation would not be highlighted.

## v0.25.0-rc1 - 2022-11-19

- Generated HTML documentation now includes the `theme-color` HTML meta tag.
- The `use` expression has been introduced. This is a new syntactic sugar that
  permits callback using code to be written without indentation.
- Nightly builds are now also published as OCI container images hosted on
  GitHub.
- Fixed a bug where the build tool would not hook up stdin for Gleam programs it
  starts.
- Fixed a bug where using a record constructor as a value could generate a
  warning in Erlang.
- Fixed a bug where the build tool would use precompiled code from Hex packages
  rather than the latest version, which could result in incorrect external
  function usage in some cases.
- Fixed a bug where the warning for `todo` would not print the type of the code
  to complete.
- Fixed a bug where `try` expressions inside blocks could generate incorrect
  JavaScript.
- Generated HTML documentation now includes all static assets (but the web
  fonts), so that it can be accessed offline or in far future once CDNs would 404.
- New Gleam projects are created using GitHub actions erlef/setup-beam@v1.14.0
- The `javascript.typescript_declarations` field in `gleam.toml` now applies to
  the entire project rather than just the top level package.
- The formatter now adds a `0` to floats ending with `.` (ie `1.` => `1.0`).
- New projects require `gleam_stdlib` v0.25.

## 0.24.0 - 2022-10-25

[Release blog post](https://gleam.run/news/gleam-v0.24-released/)

## 0.24.0-rc4 - 2022-10-23

- Fixed a bug where the string concatenate operator could produce invalid Erlang
  code when working with pipe expressions.

## 0.24.0-rc3 - 2022-10-20

- Fixed a bug where the OOP method call error hint would be shown on too many
  errors.
- Fixed a bug where the string concatenate operator could produce invalid Erlang
  code when working with constant values.

## 0.24.0-rc2 - 2022-10-18

- Fixed a bug where imported and qualified record constructors used in constant
  expressions could fail to resolve.

## 0.24.0-rc1 - 2022-10-15

- Gleam can now compile Elixir files within a project's `src` directory.
- The `<>` operator can now be used for string concatenation and for string
  prefix pattern matching.
- Fixed a bug where TypeScript definitions may have incorrect type parameters.
- New projects depend on `gleam_stdlib` v0.24.
- New projects' GitHub Actions config specifies Erlang/OTP 25.1 and suggest
  Elixir 1.14.1.
- If you attempt to use the method call syntax (`thing.method()`) on a value
  without that field the error message will now include a hint explaining that
  Gleam is not object oriented and does not have methods.
- Fixed a bug in the formatter where multiple line documentation comments for
  custom type constructor fields could be formatted incorrectly.
- Fixed a bug where tail call optimisation could be incorrectly applied when
  compiling to JavaScript in some situations.
- Fixed a bug where the remainder operator would return NaN results when the
  right hand side was zero when compiling to JavaScript.
- Fixed a bug where Elixir dependencies would fail to compile on Windows.
- Fixed a bug where images added to HTML documentation via documentation
  comments would not have a max width.

## v0.23.0 - 2022-09-15

[Release Blog Post](https://gleam.run/news/gleam-v0.23-released/)

## v0.23.0-rc2 - 2022-09-15

- New Gleam projects are created using GitHub actions erlef/setup-beam@v1.13.0
  and actions/checkout@v3.0.0.
- New Gleam projects are created using version v0.23.0 of the stdlib.
- Fixed a bug where LSP hovering would fail to locate the expression.

## v0.23.0-rc1 - 2022-09-01

- Gleam can now build dependency packages that are managed using Mix.
- Compiler performance has been improved by buffering disc writing and by lazily
  loading TLS certs. In testing this doubles performance when compiling the
  standard library.
- The `gleam publish` command now adds the `priv` directory and any `NOTICE`
  file to the tarball.
- The `gleam update` command can now be used to update dependency packages to
  their latest versions.
- Module functions with empty bodies are no longer syntax errors.
- The format used by the formatter has been improved.
- OpenSSL swapped out for RustTLS.
- Generated HTML documentation now includes a search bar.
- The LSP will now provide autocompletion for imports.
- A helpful error message is now returned when assignments are missing either a
  keyword or a value.
- Qualifiers are now used when multiple types have the same name in an error
  message.
- In JavaScript, if an object has defined an `equals` method in its prototype,
  Gleam will now use this method when checking for equality.
- Functions can now be defined and referenced in constant expressions.
- An error is now raised if the record update syntax is used with a custom type
  that has multiple constructors.
- An error is now raised if a module is imported multiple times.
- Fixed a bug where defining a type named `CustomeType` would product invalid
  JavaScript.
- Fixed a bug where defining a variable with the same name as an unqualified
  import would produce invalid JavaScript.
- Fixed a bug where piping to `todo` would generate invalid Erlang code.
- Fixed a bug where inspecting a JavaScript object with a null prototype would
  crash.
- Fixed a bug where the formatter could crash if source code contained 3 or more
  empty lines in a row.
- Fixed a bug where the formatter would remove braces from blocks used as the
  subject of a case expression.
- Fixed a bug alternative patterns with a clause containing a pipe with a pipe
  after the case expresson could render incorrect Erlang.
- Fixed a bug where formatter would strip curly braces around case guards even
  when they are required to specify boolean precedence.
- Fixed a bug where `gleam new` would in some situations not validate the
  target directory correctly.
- Fixed a bug where pipes inside record update subjects could generate invalid
  Erlang.
- Fixed a bug where pipes inside record access could generate invalid Erlang.

## v0.22.1 - 2022-06-27

- The `gleam publish` confirmation prompt now accepts both "Y" and "y".
- Fixed a bug where `todo` would not emit the correct line number to the LSP while.

## v0.22.0 - 2022-06-12

[Release Blog Post](https://gleam.run/news/gleam-v0.22-released/)

- New projects are created with `gleam_stdlib` v0.22.

## v0.22.0-rc1 - 2022-06-12

- Fixed a bug where doc comments would dissociate from their statements when
  generating html documentation.
- You are now allowed to use named accessors on types with multiple constructors if the
  accessor's name, position and type match (among the constructors) (#1610).
- Added the ability to replace a release up to one hour after it is published
  using `gleam publish --replace`.
- `gleam publish`, `gleam docs publish`, `gleam docs remove`, `gleam hex retire`,
  and `gleam hex unretire` now have access to environment variables for
  username (default key `HEXPM_USER`) and password (default key `HEXPM_PASS`)
- The `gleam publish` command gains the `-y/--yes` flag to disable the "are you
  sure" prompt.
- Clear outdated files from the build directory after compilation.
- Fixed a bug where immediately calling the value that a case expression
  evaluates to could generate invalid JavaScript.
- Fixed a bug where the default project target is set to JavaScript,
  but the project would run on target Erlang instead.
- The compiler is now able to generate TypeScript declaration files on target
  JavaScript (#1563). To enable this edit `gleam.toml` like so:

  ```toml
  [javascript]
  typescript_declarations = true
  ```

- Fixed a bug where argument labels were allowed for anonymous functions.
- Fixed a bug where JavaScript code could be invalid if a variable is defined
  inside an anonymous function with a parameter with the same name as the
  variable.
- Fixed a bug where importing a JavaScript function named "then" could produce
  invalid code.
- Fixed a bug where constants that reference locally defined custom types could
  render invalid JavaScript.
- The project generator will no longer permit use of the reserved `gleam_`
  prefix.
- Generated HTML docs easter egg updated.
- `gleam export erlang-shipment` can be used to create a directory of compiled
  Erlang bytecode that can be used as a deployment artefact to get your
  application live.
- `gleam format` will now preserve (up to one) empty lines between consecutive
  comments, as well as between comments and any following expression
- The deprecated rebar3 integration has been removed.
- Fixed a bug where `gleam format` would output an unwanted newline at the top
  of documents that only contain simple `//` comments.
- No longer add `dev-dependencies` to generated `.app` Erlang files unless
  we're compiling the root project (#1569).
- Fixed a bug where the formatter could render a syntax error with lists on long
  unbreakable lines.
- Fixed a bug where JavaScript variable names could be incorrectly reused.
- Fixed a bug where `gleam format` would remove the braces around a tuple index
  access when accessing a field of the returned element.
- Fixed a bug case clause guards could render incorrect JavaScript if a variable
  name was rebinded in the clause body.
- The `gleam compile-package` command no longer generates a `.app` file. This
  should now be done by the build tool that calls this command as it is
  responsible for handling dependencies.
- Fixed a bug where piping a list tail would create invalid Erlang code (#1656).

## v0.21.0 - 2022-04-24

[Release Blog Post](https://gleam.run/news/v0.21-introducing-the-gleam-language-server/)

- New projects are created with `gleam_stdlib` v0.21.

## v0.21.0-rc2 - 2022-04-20

- Added the ability to replace a release up to one hour after it is published
  using `gleam publish --replace`.
- The language server will now enter a degraded mode that only performs
  formatting if running in a directory that is not a Gleam project with a
  `gleam.toml`.

## v0.21.0-rc1 - 2022-04-16

- The Gleam language server is here! This will provide IDE like features for
  code editors that support LSP, including but not limited to VSCode, Neovim,
  Emacs, Eclipse, Visual Studio, and Atom. This first version includes these
  features:
  - Project compilation.
  - Inline errors and warnings.
  - Type information on hover.
  - Go-to definition.
  - Code formatting.
- Fixed a bug in generated JavaScript code where functions named `then` would
  cause errors when dynamically imported.
- Initialize `git` repo when creating a new project.
- Log messages controlled with `GLEAM_LOG` now print to standard error.
- Log message colours can be disabled by setting the `GLEAM_LOG_NOCOLOUR`
  environment variable.
- You can now specify multiple packages when using `gleam add`.
- Bools can now be negated with the `!` unary operator.
- If the compiler version changes we now rebuild the project from scratch on
  next build command to avoid issues arising from reading metadata in an old
  format (#1547).
- Updated the "Unknown label" error message to match other error messages
  (#1548).
- Type holes are now permitted in function arguments and return annotations
  (#1519).
- Unused module imports now emit a warning (#1553).
- The error message for failing to parse a multiline clauses without curly
  braces has been improved with a hint on how to fix the issue (#1555).
- The error messages for when rebar3 or Erlang are missing from the machine has
  been improved with a tip on how to install them (#1567).
- Corrected the hint given with certain int and float binary operator type
  errors.
- Add support for `int` and `float` bitstring type when compiling to JavaScript.
- Add support for specifying size of integers in a bitstring. Supports only exact binaries,
  i.e. length is a multiple of 8.
- Fixed compilation of rebar3 based dependencies on Windows.

## v0.20.1 - 2022-02-24

- The type checker has been improved to enable use of the record access syntax
  (`record.field`) in anonymous functions passed into higher order functions
  without additional annotations.

## v0.20.0 - 2022-02-23

[Release Blog Post](https://gleam.run/news/gleam-v0.20-released/)

- New projects are created with `gleam_stdlib` v0.20.

## v0.20.0-rc1 - 2022-02-20

- Type unification errors involving user annotated types now refer to the names
  specified by the user instead of internal rigid-type ids.
- The build tool now validates that listed licenses are valid SPDX expressions.
- A WebAssembly version of the compile is now available for use in JavaScript
  and other WebAssembly environments.
- New projects include Hex badges and a link to Hexdocs.
- Enhance type mismatch errors in the presence of try.
- Enhance type mismatch error for an inconsistent try.
- Enhance type mismatch error for pipe expressions to show the whole pipeline
  and not only its first line.
- Fixed a bug where sometimes type variable could be reused result in incorrect
  non-deterministic type errors.
- Built in support for the Mix build tool has been removed. The `mix_gleam`
  plugin is to be used instead.
- Introduce a limited form of exhaustiveness checking for pattern matching
  of custom types, which only checks that all constructor tags are covered
  at the top level of patterns.
- The `ebin` directory is now copied to the build directory for rebar3 managed
  dependencies if present before compilation.
- The format used by the formatter has been improved.
- Package names in `gleam.toml` are validated when the config is read.
- The `priv` directory is linked into the build directory for Gleam projects
  managed by the build tool.
- Fixed a bug where type errors from pipes could show incorrect information.
- Fixed a bug where types could not be imported if they had the same name as a
  value in the prelude.

## v0.19.0 - 2022-01-12

Dedicated to the memory of Muhammad Shaheer, a good and caring man.

[Release Blog Post](https://gleam.run/news/gleam-v0.19-released/)

## v0.19.0-rc4 - 2022-01-10

- New projects are created with `gleam_stdlib` v0.19 and `gleeunit` v0.6.
- Fixed a bug where external functions could be specified with the wrong module
  name in generated Erlang when imported from a nested module in another
  package.
- Fixed a bug where warnings wouldn't get printed.

## v0.19.0-rc3 - 2022-01-07

- Fixed a bug where precompiled packages would fail to compile due to Erlang
  files being compiled twice concurrently.

## v0.19.0-rc2 - 2022-01-06

- Erlang modules are now compiled in a multi-core fashion.
- New projects are created with `erlef/setup-beam` v1.9.0 instead of
  `gleam-lang/setup-erlang` and `gleam-lang/setup-gleam`.
- Fixed a bug where tail call optimisation could generate incorrect code when
  the function has argument names that are JavaScript keywords.
- Fixed a bug where the build would continue when dependency packages failed to
  compile.
- Fixed a bug where `include` directories would not be accessible by the Erlang
  compiler during Gleam compilation.

## v0.19.0-rc1 - 2022-01-03

- The build tool now supports the JavaScript target. The target can be specified
  in either `gleam.toml` or using the `--target` flag.
- The `gleam check` command has been introduced for rapidly verifying the types
  of Gleam code without performing codegen.
- `true` and `false` can no longer be used as pattern matching variables, to
  avoid accidental uses of incorrect syntax that is popular in other languages.
  An error will hint about using Gleam's `True` and `False` values instead.
- You can now remove build artifacts using the new `gleam clean` command.
- The `compile-package` can now generate `package.app` files and compile source
  modules to `.beam` bytecode files.
- The flags that `compile-package` accepts have changed.
- Published Hex packages now include precompiled Erlang files.
- Erlang record headers are now written to the `include` directory within the
  package build directory.
- The format used by the formatter has been improved.
- Fixed a bug where tail recursion could sometimes generated incorrect
  JavaScript code.
- Performance of code generators has been slightly improved.
- Allow the record in a record expansion to be an expression that returns a
  record.
- Fixed a bug where external function module names would not be escaped
  correctly if they contained special characters and were assigned to a
  variable.
- A helpful error message is shown if Erlang is not installed.

## v0.18.2 - 2021-12-12

- Erlang applications are now automatically started when the VM is started by
  `gleam run` and `gleam test`.

## v0.18.1 - 2021-12-12

- Fixed a bug where pipe expressions in record updates and operator expressions
  could generate incorrect Erlang code.
- The `priv` directory is now copied to the output directory for rebar3 packages
  prior to compilation. This is required for some packages to compile.
- Fixed a bug where deps that fail to compile would be skipped when compilation
  would next be attempted, resulting the project being in an invalid state.

## v0.18.0 - 2021-12-06

[Release Blog Post](https://gleam.run/news/gleam-v0.18-released/)

- New projects now include `gleeunit`.

## v0.18.0-rc3 - 2021-12-05

- URL format in gleam.toml is now validated.
- The `gleam deps list` command has been added.
- Fixed a bug where changing requirements in `gleam.toml` would not cause deps
  to be re-resolved.
- Fixed a bug where locked deps would cause incompatible package requirements to
  be discarded.
- Development dependencies are now included in the applications listed in the
  generated OTP `.app` file.
- `gleam.toml` now includes an `erlang.extra_applications` key to specify extra
  OTP applications that need to be started.

## v0.18.0-rc2 - 2021-11-26

- Fixed a bug where OTP .app files would be generated with invalid syntax.
- Removed extra whitespace from newly generated projects.

## v0.18.0-rc1 - 2021-11-25

- Gleam can now compile Gleam projects.
- Gleam can now run tests with the `gleam eunit` command.
- Gleam can now run programs with the `gleam run` command.
- Gleam can now run an Erlang shell with the `gleam shell` command.
- Gleam can now resolve package versions for a Gleam project's dependency tree.
- Gleam can now download Hex packages.
- Gleam can now build dependency packages that are managed using Gleam or
  rebar3.
- Gleam is now the default build tool for new projects.
- The template names for `gleam new` have been changed.
- Fixed a bug where the error message for a record update with an unknown field
  would point to all the fields rather than the unknown one.
- Improved styling for inline code in generated documentation.
- New projects use v0.18 of the stdlib.

## v0.17.0 - 2021-09-20

[Release Blog Post](https://gleam.run/news/gleam-v0.17-released/)

- Functions now get special handling when being printed from JavaScript.

## v0.17.0-rc2 - 2021-09-19

- Errors thrown when no case clause or assignment pattern matches the subject
  value now include more debugging information when targeting JavaScript.
- New projects are generated using `gleam_stdlib` v0.17.1.

## v0.17.0-rc1 - 2021-09-11

- Redesigned the Gleam prelude to be a module of core classes when compiling to
  JavaScript. This improves the resulting generated code and makes debugging and
  interop easier.
- Projects without rebar3 can be generated using the `gleam-lib` template.
- JavaScript modules are imported using a camel case variable name to avoid name
  collisions with variables.
- Pipelines now use assignments in the generated code in order to preserve the
  order of any side effects.
- Fixed a bug where the compiler would crash rather than raise an error if a
  project contained a single module and attempted to import another.
- Special variable naming has been made more consistent in rendered Erlang and
  JavaScript.
- Conditional compilation can now be used to have different code within a module
  when compiling to a specific target.
- Fixed a bug where `todo` caused values not to be returned in JavaScript.
- Fixed a bug where multiple discarded function arguments generated invalid
  JavaScript.
- Fixed a bug where using JavaScript reserved words as function argument names
  caused generated invalid JavaScript.
- Fixed a bug where a case expression of just a catch-all pattern generated
  invalid JavaScript.
- Fixed a bug where the formatter would incorrectly render extra newlines below
  try expressions.
- Fixed a bug where tail recursive functions with arguments with the same name
  as JavaScript reserved words generated the wrong JavaScript.
- Fixed a bug where list equality would be incorrectly reported in JavaScript.
- Multiple subjects are now supported for case expressions in JavaScript.
- Fixed a bug where matching using a Bool or Nil literal as the subject for a
  case expression would produce invalid code when compiling to JavaScript.
- Unsupported feature error messages now include file path and line numbers for
  debugging.
- Bit string literals with no segment options or just the `bit_string`, `utf8`
  or `utf8_codepoint` options can be constructed when compiling to JavaScript.
- The format of generated JavaScript has been improved.
- Fixed a bug where rendered JavaScript incorrectly incremented variables when
  reassigned in patterns.
- Added `eval` and `arguments` to JavaScript reserved words.
- Support for the deprecated `tuple(x, y, ...)` syntax has been removed in favor
  of the more concise (`#(x, y, ...)`). Use `gleam format` with the previous
  version of the compiler to auto-migrate.
- New OTP projects are generated using `gleam_otp` v0.1.6.
- Fixed a bug where the equality operators could return the incorrect value for
  records when compiling to JavaScript.
- Fixed a bug where `todo` could sometimes render invalid JavaScript when used
  as an expression in the generated code.
- An error is now emitted if the list spread syntax is used with no prepended
  elements `[..xs]`.
- Fixed a bug where type errors inside piped expressions would be incorrectly be
  reported as being an incorrect usage of the pipe operator.
- Gleam modules with no public exports no longer render private members in
  Erlang.
- Fixed a bug where discard variables used in assert assignments would generate
  invalid Erlang code.
- Fixed a bug where some expressions as case subjects would generate invalid
  JavaScript code.
- Fixed a bug where some assignments as the final expression in a function would
  not return the correct value in JavaScript.
- Gleam packages imported in JavaScript now have the path prefix
  `gleam-packages`. This can be served from your web server or aliased in your
  `package.json` for NodeJS projects.
- Fixed a bug where the type checker would fail to generalise some type
  variables, causing module metadata writing to fail.
- Fixed a bug where tail call optimisation when compiling to JavaScript could
  result in incorrect code.
- Fixed a bug where variable names could be rendered incorrectly in closures.
- An error is now emitted if alternative patterns fail to define all the
  variables defined by the first pattern.
- New projects are generated using `gleam_stdlib` v0.17.0.
- New projects are generated using `gleam_otp` v0.2.0.

## v0.16.1 - 2021-06-21

- Values which are being imported more than once in an unqualified fashion now
  cause an error to be reported.
- Argument docs for custom type constructors are now rendered in the HTML
  documentation.
- Patterns can be used with `try` expressions when compiling to JavaScript.
- Types and record constructors can now be aliased with an uppercase name when
  imported. Aliasing them with a lowercase name is no longer permitted.
- Fixed a bug where nested import paths could be rendered incorrectly in
  JavaScript.

## v0.16.0 - 2021-06-17

[Release Blog Post](https://gleam.run/news/gleam-v0.16-released/)

## v0.16.0-rc4 - 2021-06-17

- Fixed a bug where if a JavaScript global function was imported as an external
  function with the same name the generated code would diverge.

## v0.16.0-rc3 - 2021-06-17

- New projects are generated using `gleam_stdlib` v0.16.0.

## v0.16.0-rc2 - 2021-06-08

- Gleam now supports alternative patterns in case expressions for the JavaScript target.
- The `gleam` prelude module can now be imported when compiling to JavaScript.
- Fixed a bug where the prelude module could not be imported when using the old
  build compiler API.
- Fixed a bug where if a JavaScript global function was imported as an external
  function with the same name the generated code would diverge.
- Type error messages coming from pipe usage have been improved.

## v0.16.0-rc1 - 2021-06-04

- Gleam can now compile to JavaScript! Specify the `--target javascript` flag to
  `gleam compile-package` to use it today.
- A compile time error is now raised when multiple module level constants with
  the same name are defined.
- Fixed a bug where declaring a type constructor using reserved erlang keyword
  in its fields results in invalid erlang code being generated.
- Fixed a bug where calling a function with discarded labelled arguments
  incorrectly results in a compile error.
- Fixed a bug where assert statements return the wrong value.
- The `gleam new` command requires a root folder param, project name is
  optional and if not provided the project name will be inferred from
  the folder name.
- Generated Erlang record header files now contain Erlang type information.
- New OTP application projects depend on `gleam_otp` v0.1.5.
- The output of the formatter has been improved.

## v0.15.1 - 2021-05-07

- Fixed a bug where blocks that contained try expressions could be formatted
  incorrectly.

## v0.15.0 - 2021-05-06

[Release Blog Post](https://gleam.run/news/gleam-v0.15-released/)

## v0.15.0-rc1 - 2021-05-05

- Syntax highlighting of Gleam code in generated HTML documentation has been
  improved.
- Fixed a bug where markdown tables in rendered HTML documentation would have
  the incorrect background colour on every other row.
- Tuples now have a new, concise syntax variant: `#(x, y, ...)`. Existing code
  can be auto-migrated to the new syntax by running `gleam format`.
- Fixed a bug where customt type constructors with Erlang keywords as names
  would generate invalid Erlang code.
- Gleam now supports `\e` string escapes.
- Values and types from the prelude can now be used in a qualified fashion by
  importing the `gleam` module.
- Empty lists can now be used in constants.
- Compiler performance has been improved when working with lists.
- Compiler performance has been improved when working with sequences of
  expressions.
- Assignments using `let` and `assert` are now expressions and no longer require
  a following expression in their containing block. They are now themselves
  expressions.
- Fixed a bug where tuple indexing could incorrectly claim a tuple is not of
  type tuple in some circumstances.
- Glean `new` command now checks if target folder exists, if so it returns
  an error.
- A compile time error is now raised if a module is defined with the name `gleam`.
- A compile time error is now raised if a module is defined with the a keyword
  in the name.
- New projects are generated using `gleam_stdlib` v0.15.0.
- New projects are generated at v0.1.0.

## v0.14.4 - 2021-03-27

- The Gleam compiler has been updated to compile with the new Rust v1.51.0.
- New project's `gleam.toml` has a comment that shows how to add a
  `repository` field.
- New projects no longer include a licence field in `src/$APP.app.src` by
  default.

## v0.14.3 - 2021-03-20

- Added an error hint when joining string using the `+` or `+.` operator.
- New projects are created with `setup-erlang` v1.1.2 and Erlang/OTP v23.2.
- Fixed a bug where the compiler would be unable to locate an imported module
  if a value from a nested module is used in a qualified fashion.

## v0.14.2 - 2021-03-02

- Project names can now contain numbers.

## v0.14.1 - 2021-02-27

- The error message for binary operators has been given more detail and
  hints.
- Fixed a bug where alternative patterns would incorrectly report unused
  variables.
- Fixed a bug where private types shadowed shadowed by values would
  incorrectly report unused variables.

## v0.14.0 - 2021-02-18

[Release Blog Post](https://gleam.run/news/gleam-v0.14-released/)

## v0.14.0-rc2 - 2021-02-18

- New projects are created with `gleam_stdlib` v0.14.0.

## v0.14.0-rc1 - 2021-02-14

- Gleam now generates Erlang typespecs.
- New projects no longer include a licence file by default.
- New projects can be created using the new `escript` template to generate a
  command line tool style program.
- A warning is emitted when a literal value is constructed but not used.
- Automatically generate a link to repository in docs if available.
- Code in HTML documentation is has highlighted syntax.
- Gleam now only supports `\r`, `\n`, `\t`, `\"`, and `\\` string escapes.
- A set of OCI container images are built automatically for each release.
- New compile time checks for invalid bit string literals and patterns have
  been added.
- The error messages for syntax errors in names have been improved.
- Fixed a bug where the repo URL would render incorrectly in HTML docs.
- Fixed a bug where piping a block can render invalid Erlang.
- New compile time warnings on unused types, functions and variables.
- The runtime error emitted by the `todo` keyword now carries additional
  information.
- The runtime error emitted by the `assert` keyword now carries additional
  information.
- Fixed a bug where bit string patterns would not correctly unify with the
  subject being pattern matches on.
- Documentation dark mode.
- Fixed a bug where some app.src properties were incorrectly named.
- `--warnings-as-errors` flag added to `gleam build` command.

## v0.13.2 - 2021-01-14

- `ring` dep upgraded to enable compilation on Apple M1 ARM processors.

## v0.13.1 - 2021-01-13

- Fix off-by-one error in message messages.

## v0.13.0 - 2021-01-13

[Release Blog Post](https://gleam.run/news/gleam-v0.13-released/)

- New Gleam projects use stdlib v0.13.0.

## v0.13.0-rc2 - 2021-01-12

- The `version` property in `gleam.toml` is now optional again.

## v0.13.0-rc1 - 2021-01-09

- Variable names now only have 1st letter capitalized when converted to erlang.
- Records defined in other modules can now be used in module constants.
- Documentation can link from functions, types & constants to their source
  code definitions on popular project hosting sites.
- Documentation hosted on HexDocs now has a version selector.
- Fixed a bug where the `app` project template rendered invalid code.
- Newly generated projects use stdlib v0.12.0.
- Named subexpressions in patterns now render correct Erlang.
- The anonymous function syntax now successfully parses with whitespace
  between `fn` and `(`.
- Fixed a bug where the formatter would incorrectly remove blocks around some
  binary operators.
- Constants can now be defined after they are used in functions
- The parser has been rewritten from scratch, dramatically improving error
  messages and compilation times.
- `1-1` and `a-1` are now parsed as `1 - 1` and `a - 1`
- Further information has been added to the error messages when a function
  returns the wrong type.
- Further information has been added to the error messages when case clauses
  return different types.
- Fixed a bug where imported record constructors without labels used as an
  anonymous function generates incorrect Erlang.

## v0.12.1 - 2020-11-15

- The compiler can now discriminate between record access and module access
  for shadowed names
- The `new` command will no longer permit projects to be made with names that
  clash with Erlang standard library modules.
- The formatter now correctly treats lines of only whitespace as empty.
- The styling of tables in rendered HTML documentation has been improved.
- Rendered HTML documentation has regained its max-width styling.

## v0.12.0 - 2020-10-31

[Release Blog Post](https://gleam.run/news/gleam-v0.12-and-gleam-otp-v0.1-released/)

## v0.12.0-rc4 - 2020-10-31

- The rendered module documentation sidebar can now scroll independently to
  the page.
- Application projects now have the correct `mod` value in the generated
  `.app.src`.
- Records without fields can now be used in module constants.
- New application projects are now created used Gleam's type safe OTP pulled
  from Hex.

## v0.12.0-rc3 - 2020-10-24

## v0.12.0-rc2 - 2020-10-24

## v0.12.0-rc1 - 2020-10-24

- The utf8, utf16, and utf32 type specifiers are now only available in bit
  string construction, matching must be done with the codepoint versions.
- Functions may now be called before they are defined in a module. This
  enabled mutually recursive functions!
- Discarded variable names may now include numbers.
- Fixed a bug where discarded variables might generate incorrect Erlang.
- Added support tuple access in clause guards.
- New projects are created with version 1.0.2 of the setup-gleam GitHub
  action.
- New application projects are now created used Gleam's type safe OTP.
- Comments are now correctly handled on platforms that use \r\n line endings,
  such as Windows.

## v0.11.2 - 2020-09-01

- Fixed a bug where an imported constructor would emit an unused constructor
  warning when only used in pattern matching.

## v0.11.1 - 2020-08-31

- The formatter style has been improved to render function type arguments on
  a single line when possible, even if the return type will not fit on a
  single line.
- The format for printed types in error messages has been improved.
- Fixed a bug where the formatter would strip a constructor pattern spread
  when no fields are given.
- Fixed a bug where assigning the result of a block to a variable would
  generate incorrect Erlang.
- The formatter style has been improved for function calls that take a single
  block as an argument.
- Reserved words are no longer incorrectly permitted as project names.

## v0.11.0 - 2020-08-28

[Release Blog Post](https://lpil.uk/blog/gleam-v0.11-released/)

## v0.11.0-rc3 - 2020-08-27

- Bit strings now support non-literal strings as segment values.
- Fixed a bug where Erlang variables could be generated with incorrect names
  when defining an anonymous function.

## v0.11.0-rc2 - 2020-08-24

- The formatter style has been improved to render some single argument calls
  in a more compact style.

## v0.11.0-rc1 - 2020-08-22

- Field access now works before the custom type is defined.
- The error message returned by the compiler when the user tries to use unknown
  labelled arguments now handles multiple labels at once, and does not suggest
  labels they have already supplied.
- The formatter style has been improved to use a trailing comma on imports
  broken over multiple lines.
- The formatter style has been improved to wrap lists and bit strings over as
  few lines as possible if the elements are Ints, Floats, or Strings.
- The formatter style has been improved to preserve comments on labelled
  call arguments.
- The formatter style has been improved to preserve empty lines in assignments.
- The performance of the formatter has been improved.
- Records can be updated using the spread syntax. A warning is emitted if no
  fields are updated when using this syntax.
- Fixed a bug where type parameters can leak between different type
  definitions in a module.
- Markdown tables, footnotes, strikethroughs, and tasklists are now supported
  in documentation.
- Fixed a bug where generic types may be incorrectly unified.
- Ints and floats can now be written with underscores for clarity.
- The warning for a `todo` now includes the required type of the
  not-yet-implented expression.
- Holes can be used in type annotations to specify part of a type, leaving the
  rest for inference.
- The incorrect arity error now prints any missing labelled arguments.
- Fixed a bug where Erlang variables could be generated with incorrect names
  when directly calling an anonymous function.
- A warning is emitted when a type is imported or created but not used.
- Fixed a bug where Erlang variables names could clash when rebinding
  variables while similarly named variables ending in a number are in scope.
- Fixed a bug in the pretty printer which prevented the formatter from
  rendering sub-expressions in a single line when later code would not fit on
  the same line.
- The formatter style has been improved to render some single argument calls
  in a more compact style.
- Gleam now supports hex, octal, and binary literals.
- Rebar3 hex packages now include `gleam.toml` and `gen`.
- Newly generated projects use stdlib v0.11.0.

## v0.10.1 - 2020-07-15

- Fixed a bug where the compiler failed to return an error when type checking
  a tuple with the wrong arity in a pattern.
- The error message for a duplicate module member now shows the location of
  both definitions.
- Fix compiler bug where labelled arguments were being reordered incorrectly.

## v0.10.0 - 2020-07-01

[Release Blog Post](https://lpil.uk/blog/gleam-v0.10-released/)

- Newly generated projects use stdlib v0.10.1.
- Fixed a bug where discards inside bit string patterns generated invalid
  code.

## v0.10.0-rc2 - 2020-06-30

- Fixed a bug where variables names would be incorrectly generated when using
  alternative patterns.

## v0.10.0-rc1 - 2020-06-29

- Single letter module names are now permitted.
- Added support for bit string syntax.
- Support for the deprecated list prepend syntax has been removed.
- Added module level constants that are inlined at compile time.
- Public module level constants generate documentation.
- The formatter style has been improved to wrap and sort imports.
- The formatter now permits comments at the end of module function bodies.
- The formatter now skips files that match patterns defined in ignore files
  such as .gitignore and .ignore.
- Error message diagnostic code previews for type errors when using the the
  pipe operator have been made more accurate.
- Added support for list literals in clause guards.
- Fixed bug when reassigning a variable inside a case clause with alternative
  patterns.
- Todos can now take an optional label.

## v0.9.1 - 2020-06-12

- Fixed a bug where binary operators may lose required `{ }`s when formatted.

## v0.9.0 - 2020-06-01

[Release Blog Post](https://lpil.uk/blog/gleam-v0.9-released/)

- Newly generated projects use stdlib v0.9.0.
- Additional information is printed to the console when generating HTML
  documentation from Gleam code.
- Fixed a bug where blocks on either side of a binary operator would be
  rendered without `{ }`.

## v0.9.0-rc1 - 2020-05-26

- The formatter style has been improved.
- Numbers are now permitted in module names.
- Emitted Erlang code correctly adds parentheses around binary subexpressions
  to preserve precedence.
- Record names and fields are now escaped in `.hrl` files if they conflict
  with Erlang reserved words
- Annotations are now supported on `let` and `assert` expressions
- Formatter now accepts comments for the fields of a custom type's constructors
- Added opaque custom types, which have constructors that cannot be accessed
  from outside their own modules.
- Additional (arbitrary) markdown documentation pages can now be added and
  built with `docs build`.
- Fix code generation when calling functions returned through either record
  or tuple access
- Add lookup for Gleam source code in Mix's `deps` directory.
- Newly generated Gleam projects use the GitHub action
  `gleam-lang/setup-erlang` v1.1.0.
- Added support for custom type record literals in guards.
- Type variables are now correctly preserved within nested scopes.

## v0.8.1 - 2020-05-19

- The formatter now correctly handles unicode comments.

## v0.8.0 - 2020-05-07

[Release Blog Post](https://lpil.uk/blog/gleam-v0.8-released/)

- The `docs build`, `docs publish`, and `docs remove` commands can be used to
  compile HTML documentation locally, publish them to HexDocs, and remove them
  from HexDocs respectively.
- Type error reporting has been improved when using the pipe operator.
- Newly generated projects use stdlib v0.8.0.
- The compiler can now emit warnings. Currently there are warnings for using
  the old '|' syntax in lists and for todos.
- Will give a clearer error when a function given as an argument to another
  function doesn't match the type of the parameter.
- Fixed bug where imported type constructors had the incorrect arity.
- Fixed bug where a doing an unqualified import of a type constructor and
  giving it an alias would use the wrong name if it contained any values.
- Fixed a bug trying to access an imported constructor which contained values.
- Fixed a compiler crash that occurred when trying to unify a tuple with something
  other than another tuple or a variable.
- Added support for tuple literals in guards.

## v0.8.0-rc1 - 2020-04-28

- Strings are now encoded as utf8 binaries in the generated Erlang.
- HTML documentation can now be generated from Gleam code by running `gleam build --doc`.
- Gleam code can be formatted using the `gleam format` command.
- The pipe operator `|>` will now attempt to insert the left hand side as the
  first argument to the right hand side if the right hand side is a call,
  removing the need for function capture boilerplate.
- A `record.label` syntax can now be used to access the fields of a custom
  type that have a single record variant.
- Anonymous functions can now have return type annotations.
- There is a `todo` keyword for type checking functions that have not yet been
  implemented.
- Tuples can be indexed into using the `var.1` syntax.
- `>`, `>=`, `<`, and `<=` operators are now supported in case clause guards
  and can be used to check the ordering of integers.
- `>.`, `>=.`, `<.`, and `<=.` operators are now supported in case clause
  guards and can be used to check the ordering of floats.
- The list prepend syntax is now `[x, ..y]`. The old `[x | y]` syntax is
  deprecated but will continue to work for now. The formatter will rewrite the
  old syntax to the new.
- Add new assert syntax for binding variables `assert Ok(x) = result`. In the
  future this will allow you to use a pattern that does not match all values.
- Added support for int and float literals in guards.
- Color codes are now only emitted in error output for interactive terminal
  sessions.
- Added a new `..` syntax for discarding the remaining fields of a record.
- Using the same variable name multiple times in the same pattern will now
  raise an error.
- Discard can now be omitted in list tails in patterns, ie `[x, ..]` is the
  same as `[x, .._]`. The former is the preferred version and is emitted by the
  formatter.

## v0.7.1 - 2020-03-03

- Projects generated with `gleam new` use `stdlib` version 0.7.0.

## v0.7.0 - 2020-03-01

[Release Blog Post](https://lpil.uk/blog/gleam-v0.7-released/)

## v0.7.0-rc1 - 2020-02-28

- Type aliases can be defined to give concise names to frequently used types.
- Case expression clauses may have guards which can be used to require
  equality between specified variables in order for the clause to match.
- Case expression clauses may have alternative patterns, enabling one clause
  to match for multiple different possible patterns.
- Types may now be used before they are defined within their defining module.
- Fixed a bug where import paths would not be correctly resolved on Windows.
- Added job to create precompiled binary for 64-bit Windows when releasing.
- `gleam new` now creates a project that uses `actions/checkout@v2.0.0` in its
  GitHub actions workflow.
- Labelled argument in functions may now be discarded by prefixing the name
  with an underscore, like unlabelled arguments.
- Sub-patterns can have names assigned to them within a pattern using the `as`
  keyword.
- The format of compiler error messages printed to the console has been
  improved by upgrading to a newer version of the codespan-reporting library.
- Type variables in the given and expected types will now be printed with the
  same name in type error messages if they are equivalent.
- A friendly error message is rendered when a case expression clause has the
  incorrect number of patterns for the subjects.
- A friendly error message is rendered when a .gleam file cannot be read.
- A friendly error message is rendered when the `gleam new` command fails to
  write the new project to the file system.
- A friendly error message is rendered when there is a cycle formed by module
  imports.
- Top level types are now printed in error messages for type parameter mismatches.
- The `gen` directory is now deleted before each compilation.
- `gleam new` now includes installation instructions for Hex packages in the
  generated README.
- `gleam new` now accepts a `--description` flag for including a description of
  the project in the README and `.app.src` file.
- Fixed a bug where variable names would be incorrectly generated in some
  situations when variable names are reused during and after a case
  expression.
- Performance of the Erlang code generator has been improved by removing some
  vector allocations.
- An error is emitted when multiple types with the same name are defined in or
  imported into a module.

## v0.6.0 - 2019-12-25 🎄

[Release Blog Post](https://lpil.uk/blog/gleam-v0.6-released/)

- Function capture syntax now supports labelled arguments.

## v0.6.0-rc1 - 2019-12-23

- Syntax for defining structs and enums have been unified into a singular
  custom type definition statement. Instances of these custom types are called
  records.
- Anonymous structs have been renamed tuples.
- Values and types can be given a new name when imported in the unqualified
  fashion using the `import mod.{value as name}` syntax.
- An error will be emitted if multiple values constructors are defined with
  the same name in a module.

## v0.5.1 - 2019-12-23

- Fixed a bug where invalid Erlang would be generated when using a local
  private function as a value.

## v0.5.0 - 2019-12-16

[Release Blog Post](https://lpil.uk/blog/gleam-v0.5-released/)

- Enum constructor arguments can now be labelled, allowing arguments to be
  given by name at the call site.
- An Erlang header file with a record definition is generated for each Gleam
  struct defined.
- `gleam new` creates a project at v1.0.0.
- Function calls are now properly escaped when the function name conflicts
  with an Erlang keyword.
- References to unqualified imported functions now generate correct Erlang
  code.
- Fixed a bug where variable rebinding would generate incorrect code in some
  case expressions.
- Fixed a bug where variable rebinding of function arguments would generate
  incorrect code.

## v0.5.0-rc1 - 2019-11-26

- Function arguments can be labelled, allowing arguments to be given by name
  at the call site.
- `case` expressions now accept multiple subjects, enabling pattern matching
  on multiple values simultaneously.
- Values and types can be imported from modules and references in an
  unqualified fashion.
- Named structs now have their name as the first element in the generated
  Erlang code. This enabled easier use from Erlang by defining records for
  them, as well as slightly clearer printf debugging.
- Anonymous structs have been introduced, serving as a quick and generic
  alternative to declared structs and as a format for interop with Erlang
  tuples.
- `gleam new` now accepts a `--template` flag to generate different styles of
  project. An OTP application template has been added alongside the existing
  OTP library template.
- `gleam new` now creates configuration for GitHub Actions, making Gleam
  projects ready for continuous integration out of the box.
- The syntax for defining enums, case expressions, and blocks has been changed
  to a syntax closer to that found in the C family of languages.
- The source code preview for functions that return a type incompatible with
  the functions annotations has been improved to be more precise.
- A helpful error message is rendered if an enum field contains a generic type
  that has not been declared.
- A bug has been fixed in which type mismatch errors originating from pattern
  matching would sometimes display the incorrect expected type.

## v0.4.2 - 2019-10-22

- Fixed a crash when an incorrect number of labelled struct arguments are
  given.
- Fixed a struct labelled argument being incorrect reported as already given.

## v0.4.1 - 2019-09-29

- Struct types with parameterised fields are now registered with the correct
  number of type parameters.

## v0.4.0 - 2019-09-19

[Release Blog Post](https://lpil.uk/blog/gleam-v0.4-released/)

- The struct data type has be introduced. Structs are pre-declared user
  defined data types with named fields and constant access time.
- The map and tuple data types has been removed, replaced by the struct data
  type.
- The generated code no longer contains export statements if no functions are
  exported from a module.
- Comparison operators have been specialised to operate only on Ints.
- The `>.` `>=.` `<.` and `<=.` comparison operators have been added for
  comparing Floats.
- It is now an error to export an enum which has a constructor that takes a
  private type as an argument.
- The error messages for defining multiple modules with the same name and for
  importing test modules into application code have been improved.
- Numbers are now permitted in type names and constructors.
- The `Nil` constructor will no longer erroneously be of type `Int`.

## v0.3.0 - 2019-08-08

[Release Blog Post](https://lpil.uk/blog/gleam-v0.3-released/)

- New project structure can be generated with the `gleam new` command.
- Functions can be annotated with their argument and return types. This may be
  used to restrict the function to a less general type than inferred by the
  compiler, or purely for documentation purposes.
- External function names and their target functions are now escaped in the
  generated code if they collide with Erlang keywords such as `catch` or `or`.
- Type error arising from the arguments of function calls have more accurate
  error diagnostics.
- Precompiled Gleam binaries are now available on the GitHub release page.
- Precompiled Docker images containing the Gleam binary are now available on
  DockerHub.
- The formatting of the Erlang code rendered by the compiler has been altered
  to improve legibility.
- A helpful error message is now rendered if the shorthand anonymous function
  syntax is used with too many underscores.
- A helpful error message is now rendered when attempting to import an unknown
  module.

## v0.2.0 - 2019-06-25

- Modules can now live within namespaces such as `my_app/user/profile`.
- The name of the variable created can be specified when importing a module
  using the `import my_mod as name` syntax.
- Function names and atoms are now escaped in the generated code if they
  collide with Erlang keywords such as `catch` or `or`.
- There is a shorthand syntax for prepending multiple elements to a list.
  `[1, 2, 3 | my_list]`

## v0.1.2 - 2019-05-12

- Types containing more than 26 type variables will no longer render with
  invalid type variable names.
- Types in error messages no longer have extra indentation that increases as
  the type gets larger.
- There is a new type `Nil` which is occupied by a single value (`Nil`). This
  type is used to represent the absence of a value and is commonly used with
  `Result` to model a value that is either present (`Ok(value)`) or absent
  (`Error(Nil)`).
- Zero arity enum constructors now generate the correct Erlang when used in
  modules other than the one they are defined in.

## v0.1.1 - 2019-04-28

- Error messages now display the path of the file containing the problem.
- Maps and modules with erroneous extra fields now have a custom error
  message.
- Rows with tails that are unbound type variables are now correctly unified in
  the type system. This fixes a bug in which maps and modules may sometimes
  fail to type check when there is no error.

## v0.1.0 - 2019-04-15

[Release Blog Post](https://lpil.uk/blog/hello-gleam/)

- Initial release!<|MERGE_RESOLUTION|>--- conflicted
+++ resolved
@@ -1,16 +1,11 @@
 # Changelog
 
-<<<<<<< HEAD
-## v0.28.3 - 2023-04-13
-
+## Unreleased
 - Added a warning for double unary minus (--) on integers
 - Added a warning for double unary bang (!!) on booleans 
-=======
-## Unreleased
 
 - New Gleam projects are created with `actions/checkout@v3.5.1` and
   `erlef/setup-beam@1.15.3` in their GitHub actions CI configuration.
->>>>>>> 6f7c5aec
 
 ## v0.28.2 - 2023-04-10
 
