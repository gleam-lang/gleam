--- conflicted
+++ resolved
@@ -2,13 +2,10 @@
 
 ## Unreleased
 
-### Build tool
-
-<<<<<<< HEAD
+### Build tool changes
+
 - The search bar in generated docs now has a darker background color.
 
-## v0.34.0-rc3 - 2023-01-12
-=======
 - If a package contains a `todo` expression then the build tool will now refuse
   to publish it to Hex.
 
@@ -28,7 +25,6 @@
 
 
 ## v0.34.0 - 2023-01-16
->>>>>>> 2e2f3495
 
 ### Language changes
 
