# Changelog

## Unreleased

- Fixed a bug where import paths would not be correctly resolved on Windows.
- Added job to create precompiled binary for 64-bit Windows when releasing.
- `gleam new` now creates a project that uses `actions/checkout@v2.0.0` in its
  GitHub actions workflow.
- Labelled argument in functions may now be discarded by prefixing the name
  with an underscore, like unlabelled arguments.
- Sub-patterns can have names assigned to them within a pattern using the `as`
  keyword.
- The format of compiler error messages printed to the console has been
  improved by upgrading to a newer version of the codespan-reporting library.
- Type variables in the given and expected types will now be printed with the
  same name in type error messages if they are equivilent.
- A friendly error message is rendered when a case expression clause has the
  incorrect number of patterns for the subjects.
- A friendly error message is rendered when a .gleam file cannot be read.
<<<<<<< HEAD
- Top level types are now printed in error messages for type parameter mismatches.
=======
- A friendly error message is rendered when the `gleam new` command fails to
  write the new project to the file system.
>>>>>>> 3ed08c78

## v0.6.0 - 2019-12-25 🎄

- Function capture syntax now supports labelled arguments.

## v0.6.0-rc1 - 2019-12-23

- Syntax for defining structs and enums have been unified into a singular
  custom type definition statement. Instances of these custom types are called
  records.
- Anonymous structs have been renamed tuples.
- Values and types can be given a new name when imported in the unqualified
  fashion using the `import mod.{value as name}` syntax.
- An error will be emitted if multiple values constructors are defined with
  the same name in a module.

## v0.5.1 - 2019-12-23

- Fixed a bug where invalid Erlang would be generated when using a local
  private function as a value.

## v0.5.0 - 2019-12-16

- Enum constructor arguments can now be labelled, allowing arguments to be
  given by name at the call site.
- An Erlang header file with a record definition is generated for each Gleam
  struct defined.
- `gleam new` creates a project at v1.0.0.
- Function calls are now properly escaped when the function name conflicts
  with an Erlang keyword.
- References to unqualified imported functions now generate correct Erlang
  code.
- Fixed a bug where variable rebinding would generate incorrect code in some
  case expressions.
- Fixed a bug where variable rebinding of function arguments would generate
  incorrect code.

## v0.5.0-rc1 - 2019-11-26

- Function arguments can be labelled, allowing arguments to be given by name
  at the call site.
- `case` expressions now accept multiple subjects, enabling pattern matching
  on multiple values simultaneously.
- Values and types can be imported from modules and references in an
  unqualified fashion.
- Named structs now have their name as the first element in the generated
  Erlang code. This enabled easier use from Erlang by defining records for
  them, as well as slightly clearer printf debugging.
- Anonymous structs have been introduced, serving as a quick and generic
  alternative to declared structs and as a format for interop with Erlang
  tuples.
- `gleam new` now accepts a `--template` flag to generate different styles of
  project. An OTP application template has been added alongside the existing
  OTP library template.
- `gleam new` now creates configuration for GitHub Actions, making Gleam
  projects ready for continuous integration out of the box.
- The syntax for defining enums, case expressions, and blocks has been changed
  to a syntax closer to that found in the C family of languages.
- The source code preview for functions that return a type incompatible with
  the functions annotations has been improved to be more precise.
- A helpful error message is rendered if an enum field contains a generic type
  that has not been declared.
- A bug has been fixed in which type mismatch errors originating from pattern
  matching would sometimes display the incorrect expected type.

## v0.4.2 - 2019-10-22

- Fixed a crash when an incorrect number of labelled struct arguments are
  given.
- Fixed a struct labelled argument being incorrect reported as already given.

## v0.4.1 - 2019-09-29

- Struct types with parameterised fields are now registered with the correct
  number of type parameters.

## v0.4.0 - 2019-09-19

- The struct data type has be introduced. Structs are pre-declared user
  defined data types with named fields and constant access time.
- The map and tuple data types has been removed, replaced by the struct data
  type.
- The generated code no longer contains export statements if no functions are
  exported from a module.
- Comparison operators have been specialised to operate only on Ints.
- The `>.` `>=.` `<.` and `<=.` comparison operators have been added for
  comparing Floats.
- It is now an error to export an enum which has a constructor that takes a
  private type as an argument.
- The error messages for defining multiple modules with the same name and for
  importing test modules into application code have been improved.
- Numbers are now permitted in type names and constructors.
- The `Nil` constructor will no longer erroneously be of type `Int`.

## v0.3.0 - 2019-08-08

- New project structure can be generated with the `gleam new` command.
- Functions can be annotated with their argument and return types. This may be
  used to restrict the function to a less general type than inferred by the
  compiler, or purely for documentation purposes.
- External function names and their target functions are now escaped in the
  generated code if they collide with Erlang keywords such as `catch` or `or`.
- Type error arising from the arguments of function calls have more accurate
  error diagnostics.
- Precompiled Gleam binaries are now available on the GitHub release page.
- Precompiled Docker images containing the Gleam binary are now available on
  DockerHub.
- The formatting of the Erlang code rendered by the compiler has been altered
  to improve legibility.
- A helpful error message is now rendered if the shorthand anonymous function
  syntax is used with too many underscores.
- A helpful error message is now rendered when attempting to import an unknown
  module.

## v0.2.0 - 2019-06-25

- Modules can now live within namespaces such as `my_app/user/profile`.
- The name of the variable created can be specified when importing a module
  using the `import my_mod as name` syntax.
- Function names and atoms are now escaped in the generated code if they
  collide with Erlang keywords such as `catch` or `or`.
- There is a shorthand syntax for prepending multiple elements to a list.
  `[1, 2, 3 | my_list]`

## v0.1.2 - 2019-05-12

- Types containing more than 26 type variables will no longer render with
  invalid type variable names.
- Types in error messages no longer have extra indentation that increases as
  the type gets larger.
- There is a new type `Nil` which is occupied by a single value (`Nil`). This
  type is used to represent the absence of a value and is commonly used with
  `Result` to model a value that is either present (`Ok(value)`) or absent
  (`Error(Nil)`).
- Zero arity enum constructors now generate the correct Erlang when used in
  modules other than the one they are defined in.

## v0.1.1 - 2019-04-28

- Error messages now display the path of the file containing the problem.
- Maps and modules with erroneous extra fields now have a custom error
  message.
- Rows with tails that are unbound type variables are now correctly unified in
  the type system. This fixes a bug in which maps and modules may sometimes
  fail to type check when there is no error.

## v0.1.0 - 2019-04-15

- Initial release!<|MERGE_RESOLUTION|>--- conflicted
+++ resolved
@@ -17,12 +17,9 @@
 - A friendly error message is rendered when a case expression clause has the
   incorrect number of patterns for the subjects.
 - A friendly error message is rendered when a .gleam file cannot be read.
-<<<<<<< HEAD
-- Top level types are now printed in error messages for type parameter mismatches.
-=======
 - A friendly error message is rendered when the `gleam new` command fails to
   write the new project to the file system.
->>>>>>> 3ed08c78
+- Top level types are now printed in error messages for type parameter mismatches.
 
 ## v0.6.0 - 2019-12-25 🎄
 
