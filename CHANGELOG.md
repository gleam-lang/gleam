--- conflicted
+++ resolved
@@ -11,14 +11,11 @@
   server which was incompatible with Helix.
 - Fixed a bug where string concatenation patterns on strings with escape
   characters would generate javascript code with wrong slice index.
-<<<<<<< HEAD
-- Added support for unary negation of integers.
-- Cache loader now checks the file hashes in addition to modification times before loading cached entry.
-=======
+- Cache loader now checks the file hashes in addition to modification times
+  before loading cached entry.
 - Fixed a bug where blocks could parse incorrectly.
 - Blocks are now preserved by the formatter when they only have a single
   expression within them.
->>>>>>> 83cacf8d
 
 ## v0.27.0 - 2023-03-01
 
