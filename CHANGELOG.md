# Changelog

## Unreleased

<<<<<<< HEAD
### Language changes

- Imported modules can now be discarded by giving them an alias starting with `_`.
=======
- Fixed a bug where documentation would not publish to Hexdocs for packages with
  a number in the name.
- Fixed a bug where aliased unqualified types and values of the same name could
  produce an incorrect error.

### Bug fixes

- Fixed a bug where `gleam fix` would not produce correct results for code that
  shadowed a prelude name with an import of the same name but a different kind.

## v0.32.1 - 2023-11-02
>>>>>>> d0c9a576

### Bug fixes

- Fixed a bug where `gleam fix` would not produce correct results for code that
  shadowed a prelude name with an import of the same name but a different kind.
- Fixed a bug where incorrect JavaScript could be generated due to backwards
  compatibility with the deprecated import syntax.

## v0.32.0 - 2023-11-01

### Bug fixes

- Fixed a bug where running `gleam fix` multiple times could produce incorrect
  results.

## v0.32.0-rc3 - 2023-10-26

### Bug fixes

- Fixed a bug where `gleam fix` would fail to update the deprecated type import
  syntax for aliased unqualified types.

## v0.32.0-rc2 - 2023-10-26

### Bug fixes

- Fixed a bug where the backward compatibility for the deprecated import syntax
  could result in an import error with some valid imports.

## v0.32.0-rc1 - 2023-10-25

### Language changes

- Using `import module.{TypeName}` to import a type has been deprecated,
  replaced by `import module.{type TypeName}`. In a future version of Gleam the
  old syntax will only import the value of the same name. Run `gleam fix` to
  update your code.
- The `BitString` type has been renamed to `BitArray`. Run `gleam fix` to update
  your code.
- The `binary` and `bit_string` bit array modifier have been deprecated in favour
  of `bytes` and `bits`.
- The error message for when one element in a list doesn't match the others has
  been improved.
- The error message for when the elements of a list's tail don't match the
  previous ones has been improved.
- The error message for when one tries to access an unknown field has been
  improved.
- The `__gleam_prelude_variant__` property has been removed from the classes
  defined in the JavaScript prelude.
- The deprecated `todo("...")` syntax has been removed.
- Module access can now be used in case clause guards.
- The JS target now supports bit syntax for module constants.
- The Erlang compiler will no longer emit a duplicate warning for unused
  functions.
- The `@deprecated` attribute can now be used with type definitions.
- A warning is now emitted if a module alias is unused.

### Language server changes

- The language server now has a code action for removing unused items.
- The language server now shows the type of variables defined using `use` on
  hover.

### Build tool changes

- The `gleam check` command supports the `target` flag.
- The `gleam fix` command updates code to use `BitArray` rather than `BitString`.
- The `gleam fix` command updates code to use the new import type syntax.
- `gleam fix` sets the `gleam` version constraint in `gleam.toml` to `>= 0.32.0`.
- The `gleam` version constraint field in `gleam.toml` now disregards pre and
  build components when checking for compatibility.
- The prelude is no longer rendered once per package when compiling to
  JavaScript, instead one copy is rendered for the entire project. If you are
  using the `gleam compile-package` API you now need to give a path to the
  prelude using the `--javascript-prelude` flag.
- The `gleam export javascript-prelude` and `gleam export typescript-prelude`
  commands have been added to export a copy of the prelude. This command may be
  useful for build tools that use the compiler via the `gleam compile-package`
  API.
- Fixed a bug where some deprecation messages would not be printed.
- The content has been made wider in rendered HTML documentation.
- Dependencies that can be built with both `mix` and `rebar3` are now built
  with `mix` if it exists on the system, and with `rebar3` if it doesn't.
  
### Bug fixes

- "Compiling $package" is now only printed when a package has new changes to
  compile.
- The main process started with `gleam run` no longer traps exits on Erlang.
- The formatting of code in rendered HTML documentation has been improved.
- The formatter no longer moves trailing comments out of custom type definitions.
- Fixed a bug where some hexidecimal numbers would generate incorrect Erlang.
- Fixed a bug where markdown tables would not render correctly in HTML
  documentation.
- The float 0.0 is now rendered in Erlang as `+0.0` to silence warnings in
  Erlang/OTP 27.

## v0.31.0 - 2023-09-25

- New Gleam projects are created with `gleam_stdlib` v0.31, `actions/checkout`
  v3.\*, and `erlef/setup-beam` v1.\*.
- A note is included in the generated HTML documentation if a function is
  deprecated.

## v0.31.0-rc1 - 2023-09-18

- The `@deprecated("...")` attribute can be used to mark a function as
  deprecated. This will cause a warning to be emitted when the function is used.
- A warning is now emitted if a module from a transitive dependency is imported.
- Record access can now be used in case clause guards.
- Fixed a bug where `manifest.toml` could contain absolute paths for path
  dependencies.
- The `as` keyword can now be used to assign the literal prefix to a variable
  when pattern matching on a string.
- The `if` conditional compilation, `external fn`, and `external type` syntaxes
  have been removed.
- The `description` flag for the `gleam new` command has been removed.
- The highlight.js grammar included with generated HTML documentation has been
  updated for the latest syntax.
- Packages are no longer precompiled to Erlang when publishing to Hex if the
  package target is set to JavaScript.
- An exception is now raised if JavaScript code uses the `BitString` class
  constructor and passes in the incorrect argument type.
- Fixed a bug where mutually recursive functions could be incorrectly inferred
  as having an overly general type.
- Fixed a bug where recursive type constructors could incorrectly infer a type
  error.
- Fixed a bug where some mutually recursive functions would be inferred as
  having too general a type.
- Fixed a bug where constants where not being correctly inlined when used in the
  size option of a bit string pattern match.
- Fixed a bug where anonymous functions could parse successfully when missing a
  body.
- Fixed a bug where incorrect unused variable warnings could be emitted for code
  that doesn't type check.
- Fixed a bug where packages defaulting to the JavaScript target could have
  modules missing from their HTML documentation when published.
- Corrected some outdated links in error messages.
- Hovering over a function definition will now display the function signature,
  or the type of the hovered argument.
- Use `import type` for importing types from typescript declarations.
- Use `.d.mts` extension for typescript declarations to match `.mjs`.
- Prefix module names with dollar sign in typescript to avoid name collisions.

## v0.30.4 - 2023-07-26

- External implementations are always referenced directly in generated code, to
  avoid the overhead of an extra function call.
- Fixed a bug where the compiler could infer incorrect generic type parameters
  when analysing a module without type annotations with self recursive
  functions that reference themselves multiple times.

## v0.30.3 - 2023-07-23

- Fixed a bug where JavaScript module path such as `node:fs` would be rejected.
- New Gleam projects are created with `gleam_stdlib` v0.30, Erlang OTP v26.0.2,
  Elixir v1.15.4, actions/checkout v3.5.1, and erlef/setup-beam v1.16.0.

## v0.30.2 - 2023-07-20

- Fixed a bug where the compiler could infer incorrect generic type parameters
  when analysing a module without type annotations with self recursive
  functions.
- Fixed a bug where the formatter would incorrectly format external functions
  by breaking the return annotation instead of the function arguments.

## v0.30.1 - 2023-07-13

- Fixed a bug where the language server could fail to import path dependencies
  in monorepos.

## v0.30.0 - 2023-07-12

- A warning is now emitted for the deprecated external fn syntax.

## v0.30.0-rc4 - 2023-07-10

- An error is now emitted for invalid JavaScript external implementations.
- Fixed a bug where Erlang external implementations could generate invalid code.

## v0.30.0-rc3 - 2023-07-05

- Fixed a bug where `gleam fix` would fail to parse command line flags.

## v0.30.0-rc2 - 2023-07-03

- Fixed a bug where `gleam fix` would merge external functions of the same name
  but incompatible types.
- Fixed a bug where external function arguments would incorrectly be marked as
  unused.

## v0.30.0-rc1 - 2023-06-29

- The new `@target(erlang)` and `@target(javascript)` attribute syntax has been
  added for conditional compilation. The existing `if` conditional compilation
  syntax has been deprecated. Run `gleam fix` to update your code.
- The new `type TypeName` syntax syntax replaces the `external type TypeName`
  syntax. The existing external type syntax has been deprecated. Run `gleam format`
  to update your code.
- Adding a new dependency now unlocks the target package. This helps avoid
  failing to find a suitable version for the package due to already being
  locked.
- A custom message can now be specified for `panic` with `panic as "..."`.
- The syntax for specifying a custom message for `todo` is now `todo as "..."`.
- The Erlang error raised by `let assert` is now tagged `let_assert`.
- Types named `Dynamic` are now called `dynamic_` in Erlang to avoid a clash
  with the new Erlang `dynamic` type introduced in OTP26.
- Dependencies can now be loaded from paths using the
  `packagename = { path = "..." }` syntax in `gleam.toml`.
- The `javascript.deno.unstable` field in `gleam.toml` can now be used to
  enable Deno's unstable APIs when targeting JavaScript.
- Blockquotes are now styled in rendered HTML documentation.
- The `gleam` property can be set in `gleam.toml` can be set to a version
  requirement to specify the version of Gleam required to build the project.
- Type aliases can now refer to type aliases defined later in the same module.
- Fixed a bug where unapplied record constructors in constant expressions would
  generate invalid Erlang.
- Fixed a bug where the prescedence of `<>` and `|>` would clash.
- Fixed a bug where `gleam docs build` would print an incorrect path upon
  completion.
- Warnings from dependency packages are no longer surfaced in the language
  server.
- A warning is now emitted when a Gleam file is found with an invalid name.
- A warning is now emitted when using `list.length` to check for the empty list,
  which is slow compared to checking for equality or pattern matching (#2180).
- The new `gleam remove <package_name>` can be used to remove dependencies
  from a Gleam project.
- Fixed a bug where the formatter could crash.
- Fixed a bug where invalid Erlang would be generated when piping into `panic`.
- The `gleam docs build` command gains the `--open` flag to open the docs after
  they are generated (#2188).
- Fixed a bug where type annotations for constants could not be written with
  type annotations.
- Updated font loading in generated HTML documentation to fix an issue with
  fonts not loading properly in some browsers (#2209).

## v0.29.0 - 2023-05-23

- New projects now require `gleam_stdlib` v0.29.

## v0.29.0-rc2 - 2023-05-22

- The `gleam lsp` command is no longer hidden from the help output.
- Fixed a bug where some language server clients would show autocompletion
  suggestions too eagerly.

## v0.29.0-rc1 - 2023-05-16

- The language server will now provide autocomplete suggestions for types and
  values either imported or defined at the top level of the current module.
- Fixed a bug where record patterns using the spread operator (`..`) to discard
  unwanted arguments would not type check correctly when the record had no
  labelled fields.
- Add support for using sized binary segments in pattern matches when targeting
  JavaScript.
- A warning is now emitted for double unary negation on ints (`--`) and bools
  (`!!`) as this does nothing but return the original value.
- Previously the build tool would discard the entire build directory when dependencies
  were changed. Now it will only discard the build artefacts for removed
  dependencies.
- The errors emitted when a name is reused in a module have been made clearer.
- Fixed an incorrect URL in the error message for failing to parse a let binding
  with a type annotation.
- Fixed a bug where shadowing a prelude type name could result in incorrect
  errors in exhaustiveness checking.
- Fixed a bug where the language server would in some scenarios not remove an
  error diagnostic after it becomes outdated.
- Fixed a bug where the formatter would incorrectly format blocks with a comment
  before them that were the only argument to a function call.
- Fixed a bug where the language server would not reset the build directory when
  it was created by a different version of Gleam.
- New Gleam projects are created with `erlef/setup-beam@v1.15.4` in their GitHub
  actions CI configuration.
- Running a module now uses the dependency's target and runtime in its `gleam.toml`.

## v0.28.3 - 2023-04-17

- Fixed a bug where the language server would show outdated error diagnostics
  when a new one was emitted in a different module.
- Fixed a bug where the language server would attempt to analyse Gleam modules
  that were outside of the `src` or `test` directories.
- New Gleam projects are created with `actions/checkout@v3.5.1` and
  `erlef/setup-beam@1.15.3` in their GitHub actions CI configuration.

## v0.28.2 - 2023-04-10

- Fixed a bug where comments above a `use` expression would be formatted
  incorrectly.
- Fixed a bug where the formatter would fail to preserve empty lines after a
  block.
- Fixed a bug where the formatter would fail to preserve empty lines after an
  anonymous function with a return annotation.

## v0.28.1 - 2023-04-05

- Fixed a bug where the language server would unset too many error diagnostics
  when multiple projects are open, more than one have errors, and one of them is
  successfully compiled.
- Fixed a bug where the language server would unset error diagnostics when
  displaying information on hover.
- Added support for type annotations in use statements.

## v0.28.0 - 2023-04-03

- New projects now require `gleam_stdlib` v0.28.

## v0.28.0-rc3 - 2023-03-31

- Fixed a bug where source links would be incorrect in HTML documentation.

## v0.28.0-rc2 - 2023-03-27

- Fixed a bug where single statement blocks inside binary operators could
  generate invalid JavaScript.
- Fixed a bug where the formatter could incorrectly place comments.
- Fixed a bug where the language server would show outdated diagnostics when a
  file with an error reverts to the previous valid version, causing the compiler
  to use the cached version of the file.

## v0.28.0-rc1 - 2023-03-26

- The language server now analyzes files on edit rather than on save, providing
  feedback faster.
- The language server now supports editor sessions that span multiple projects.
  This is useful for mono-repos and projects with both a frontend and backend in
  Gleam.
- The language server now also shows documentation on hover for expressions.
- The language server now shows types and documentation on hover for patterns.
- Added support for negation of integers with the new `-` unary operator.
- Variable assignments are now only permitted within a function or a block, not
  anywhere that an expression is permitted.
- The deprecated `try` expression has been removed.
- The deprecated `assert ... = ...` syntax has been removed.
- Semicolons are no longer whitespace. An error will be emitted if one is
  encountered.
- Warnings are now immediately emitted rather than being buffered until the end
  of the compilation.
- The `--warnings-as-errors` flag is now supported by `gleam build`.
- Blocks are now preserved by the formatter when they only have a single
  expression within them.
- Generated docs now export more meta data to improve the developer experience,
  accessibility and search engine discoverability.
- Files are now only recompiled if they have changed since the last compilation,
  detected by file hash and modification time. Previously only the modification
  time was used.
- Autocompletion of module imports was removed due to a buggy implementation.
- Fixed a bug where the formatter would incorrectly remove `{ ... }` from bit
  string segment value expressions.
- Fixed a bug where TypeScript type definitions files could include incorrect
  type names.
- Fixed a bug where the compiler used VSCode specific behaviour in the language
  server which was incompatible with Helix.
- Fixed a bug where string concatenation patterns on strings with escape
  characters would generate javascript code with wrong slice index.
- Fixed a bug where blocks could parse incorrectly.
- Allow modules to be run with the `gleam run --module` command.

## v0.27.0 - 2023-03-01

- Fixed a bug where `panic` could generate incorrect JavaScript code.
- New projects now require `gleam_stdlib` v0.27.

## v0.27.0-rc1 - 2023-02-26

- The new `panic` keyword can be used to crash the program. This may be useful
  for situations in which a program has got into an unrecoverable invalid state.
- `try` expressions are now deprecated and will be removed in a future version.
- The new `gleam fix` command can be used to automatically convert `try`
  expressions to `use` expressions.
- `let assert ... = ...` is now the syntax for assertion assignments. The
  `assert ... = ...` syntax is deprecated and will be removed in a future
  version. Run `gleam format` to automatically update your code.
- `gleam export hex-tarball` can be used to create a tarball suitable for
  uploading to a Hex compatible package repository.
- The unused private type and constructor detection has been improved.
- The argument `--runtime` now accepts `nodejs` as the name for that runtime.
  The previous name `node` is still accepted.
- Patterns can now be used in `use` expressions.
- Fixed a bug where string concatenation patterns could generate javascript
  code with wrong slice index due to ut8/ut16 length mismatch.
- The Erlang compiler will no longer emit a duplicate warning for unused
  variables.
- Fixed a bug where typescript type definitions for types with unlabelled
  arguments where generated with an invalid identifier and unlabelled fields
  were generated with a name that didn't match the javascript implementation.
- Fixed a bug in the type inferrer were unannotated functions that were
  used before they were defined in a module could in rare cased be inferred
  with a more general type than is correct.
- Fixed a bug where the LSP would fail to show type information on hover for
  expressions after a use expression.
- Fixed a bug where imported constants could generated incorrect JavaScript
  code.
- Fixed a bug where the LSP would perform codegen for dependencies.
- Fixed a bug where the LSP would compile native dependencies needlessly.
- Fixed a bug where integer division with large numbers on JavaScript could
  produce incorrect results.
- Fixed a bug where pattern matches on custom types with mixed labelled and
  unlabelled arguments could not be compiled when targeting JavaScript.
- Fixed a bug where local variables in case guard constant expressions caused
  the compiler to panic.
- The formatter now truncates meaningless zeroes of floats' fractional parts.
- Anonymous functions may now have an empty body. The compiler will emit a
  warning for functions without a body, and these functions will crash at
  runtime if executed.
- Fixed bug where raised errors on JS would have an extra stack frame recorded
  in them.

## v0.26.2 - 2023-02-03

- The formatter now wraps long `|` patterns in case clauses over multiple lines.
- Fixed a bug where unlabelled function arguments could be declared after
  labelled ones.
- A broken link was removed from the error messages.
- Fixed a bug where using a qualified imported record constructor function as a
  value would produce invalid Erlang code if the name of the record variant was
  an Erlang reserved word.

## v0.26.1 - 2023-01-22

- New projects now require `gleeunit` v0.10.
- Rebar3 dependency projects are now compiled in-place. This fixes an issue
  where some NIF using projects would fail to boot due to some paths not being
  copied to the `build` directory.
- An error is now emitted if a list spread expression is written without a tail
  value.
- An error is now emitted when a function is defined with multiple arguments
  with the same name.
- The error message emitted when a `let` does not match all possible values has
  been improved.
- Fixed a bug where the language server wouldn't analyse test code.
- Fixed a bug where `assert` expressions can generate invalid Erlang.
  warning.
- Fixed a bug where arguments would be passed incorrectly to Deno.
- Fixed a bug where defining variables that shadow external functions could
  generate invalid JavaScript.

## v0.26.0 - 2023-01-19

[Release blog post](https://gleam.run/news/v0.26-incremental-compilation-and-deno/)

- New projects require `gleam_stdlib` v0.26 and `gleeunit` v0.9.
- Fixed a bug where JavaScript default projects would fail to publish to Hex.

## v0.26.0-rc1 - 2023-01-12

- Added support for Deno runtime for JavaScript target.
- Scientific notation is now available for float literals.
- The compiler now supports incremental compilation at the module level. If a
  module or its dependencies have not been changed then it will not be
  recompiled.
- The format used by the formatter has been improved.
- 4 digit integers are now always formatted without underscores.
- Running `gleam new` will skip `git init` if the new project directory is
  already part of a git work tree.
- Generated HTML documentation now includes all static assets, including web
  fonts, so that it can be accessed offline and in future once CDNs would 404.
- Generated HTML documentation now supports TypeScript syntax highlighting.
- New Gleam projects are created using GitHub actions erlef/setup-beam@v1.15.2.
- Some modules can now be hidden from the docs by specifying a list of glob
  patterns in `internal_modules` in `gleam.toml`. The default value for this
  list is `["$package_name/internal", "$package_name/internal/*"]`.
- The `gleam new` command gains the `--skip-git` flag to skip creation of
  `.git/*`, `.gitignore` and `.github/*` files.
- The `gleam new` command gains the `--skip-github` flag to skip creation of
  `.github/*` files.
- Fixed a bug where no error would be emitted if a `src` module imported a
  `test` module.
- Fixed a bug where comments in list prepending expressions could be formatted
  incorrectly.
- Fixed a bug where comments in record update expressions could be formatted
  incorrectly.
- Fixed a bug where long `use` expressions could be formatted incorrectly.
- Fixed a bug integer multiplication would overflow large integers when
  compiling to JavaScript.
- Fixed `int` and `float` formatting in `const`s and patterns.
- Fixed a bug where piping into a function capture expression with a pipe as one
  of the arguments would produce invalid Erlang code.
- Formatter no longer removes new lines in expression blocks within case branches

## v0.25.3 - 2022-12-16

- 4 digit integers are no longer automatically formatted with underscores.

## v0.25.2 - 2022-12-16

- Updated `actions/checkout` from `actions/checkout@v3.0.0` to `@v3.2.0` for
  projects created via `gleam new`.
- Fixed a bug where `gleam new` would set a `Rebar3` version to `25.1`
  instead of the latest stable `3`.
- Updated following runtime versions set via `gleam new`: `Erlang/OTP`
  to `25.2`, and `Elixir` to `1.14.2`.
- The formatter now inserts underscores into larger `Int`s and the larger
  integer parts of `Float`s.
- Added support for top level TypeScript file inclusion in builds.
- The build tool will now favour using rebar3 over Mix for packages that support
  both. This fixes an issue where some packages could not be compiled without
  Elixir installed even though it is not strictly required.

## v0.25.1 - 2022-12-11

- New Gleam projects are now configured to explicitly install rebar3 using
  GitHub actions erlef/setup-beam.
- A better error message is now shown when attempting to use a function within a
  constant expression.
- Changed float size limit in bit string expressions to 16, 32 or 64, when static.
  Also allowed dynamic size.
- New Gleam projects are created using GitHub actions erlef/setup-beam@v1.15.0.
- Fixed a bug where returning an anonymous function from a pipeline and calling
  it immediately without assigning it to a variable would produce invalid Erlang
  code.
- Fixed a bug where the formatter would remove the braces from negating boolean
  expressions.

## v0.25.0 - 2022-11-24

[Release blog post](https://gleam.run/news/v0.25-introducing-use-expressions/)

## v0.25.0-rc2 - 2022-11-23

- Fixed a bug where Gleam dependency packages with a `priv` directory could fail
  to build.
- Fixed a regression where Elixir and Erlang Markdown code blocks in generated
  documentation would not be highlighted.

## v0.25.0-rc1 - 2022-11-19

- Generated HTML documentation now includes the `theme-color` HTML meta tag.
- The `use` expression has been introduced. This is a new syntactic sugar that
  permits callback using code to be written without indentation.
- Nightly builds are now also published as OCI container images hosted on
  GitHub.
- Fixed a bug where the build tool would not hook up stdin for Gleam programs it
  starts.
- Fixed a bug where using a record constructor as a value could generate a
  warning in Erlang.
- Fixed a bug where the build tool would use precompiled code from Hex packages
  rather than the latest version, which could result in incorrect external
  function usage in some cases.
- Fixed a bug where the warning for `todo` would not print the type of the code
  to complete.
- Fixed a bug where `try` expressions inside blocks could generate incorrect
  JavaScript.
- Generated HTML documentation now includes all static assets (but the web
  fonts), so that it can be accessed offline or in far future once CDNs would 404.
- New Gleam projects are created using GitHub actions erlef/setup-beam@v1.14.0
- The `javascript.typescript_declarations` field in `gleam.toml` now applies to
  the entire project rather than just the top level package.
- The formatter now adds a `0` to floats ending with `.` (ie `1.` => `1.0`).
- New projects require `gleam_stdlib` v0.25.

## 0.24.0 - 2022-10-25

[Release blog post](https://gleam.run/news/gleam-v0.24-released/)

## 0.24.0-rc4 - 2022-10-23

- Fixed a bug where the string concatenate operator could produce invalid Erlang
  code when working with pipe expressions.

## 0.24.0-rc3 - 2022-10-20

- Fixed a bug where the OOP method call error hint would be shown on too many
  errors.
- Fixed a bug where the string concatenate operator could produce invalid Erlang
  code when working with constant values.

## 0.24.0-rc2 - 2022-10-18

- Fixed a bug where imported and qualified record constructors used in constant
  expressions could fail to resolve.

## 0.24.0-rc1 - 2022-10-15

- Gleam can now compile Elixir files within a project's `src` directory.
- The `<>` operator can now be used for string concatenation and for string
  prefix pattern matching.
- Fixed a bug where TypeScript definitions may have incorrect type parameters.
- New projects depend on `gleam_stdlib` v0.24.
- New projects' GitHub Actions config specifies Erlang/OTP 25.1 and suggest
  Elixir 1.14.1.
- If you attempt to use the method call syntax (`thing.method()`) on a value
  without that field the error message will now include a hint explaining that
  Gleam is not object oriented and does not have methods.
- Fixed a bug in the formatter where multiple line documentation comments for
  custom type constructor fields could be formatted incorrectly.
- Fixed a bug where tail call optimisation could be incorrectly applied when
  compiling to JavaScript in some situations.
- Fixed a bug where the remainder operator would return NaN results when the
  right hand side was zero when compiling to JavaScript.
- Fixed a bug where Elixir dependencies would fail to compile on Windows.
- Fixed a bug where images added to HTML documentation via documentation
  comments would not have a max width.

## v0.23.0 - 2022-09-15

[Release Blog Post](https://gleam.run/news/gleam-v0.23-released/)

## v0.23.0-rc2 - 2022-09-15

- New Gleam projects are created using GitHub actions erlef/setup-beam@v1.13.0
  and actions/checkout@v3.0.0.
- New Gleam projects are created using version v0.23.0 of the stdlib.
- Fixed a bug where LSP hovering would fail to locate the expression.

## v0.23.0-rc1 - 2022-09-01

- Gleam can now build dependency packages that are managed using Mix.
- Compiler performance has been improved by buffering disc writing and by lazily
  loading TLS certs. In testing this doubles performance when compiling the
  standard library.
- The `gleam publish` command now adds the `priv` directory and any `NOTICE`
  file to the tarball.
- The `gleam update` command can now be used to update dependency packages to
  their latest versions.
- Module functions with empty bodies are no longer syntax errors.
- The format used by the formatter has been improved.
- OpenSSL swapped out for RustTLS.
- Generated HTML documentation now includes a search bar.
- The LSP will now provide autocompletion for imports.
- A helpful error message is now returned when assignments are missing either a
  keyword or a value.
- Qualifiers are now used when multiple types have the same name in an error
  message.
- In JavaScript, if an object has defined an `equals` method in its prototype,
  Gleam will now use this method when checking for equality.
- Functions can now be defined and referenced in constant expressions.
- An error is now raised if the record update syntax is used with a custom type
  that has multiple constructors.
- An error is now raised if a module is imported multiple times.
- Fixed a bug where defining a type named `CustomeType` would product invalid
  JavaScript.
- Fixed a bug where defining a variable with the same name as an unqualified
  import would produce invalid JavaScript.
- Fixed a bug where piping to `todo` would generate invalid Erlang code.
- Fixed a bug where inspecting a JavaScript object with a null prototype would
  crash.
- Fixed a bug where the formatter could crash if source code contained 3 or more
  empty lines in a row.
- Fixed a bug where the formatter would remove braces from blocks used as the
  subject of a case expression.
- Fixed a bug alternative patterns with a clause containing a pipe with a pipe
  after the case expresson could render incorrect Erlang.
- Fixed a bug where formatter would strip curly braces around case guards even
  when they are required to specify boolean precedence.
- Fixed a bug where `gleam new` would in some situations not validate the
  target directory correctly.
- Fixed a bug where pipes inside record update subjects could generate invalid
  Erlang.
- Fixed a bug where pipes inside record access could generate invalid Erlang.

## v0.22.1 - 2022-06-27

- The `gleam publish` confirmation prompt now accepts both "Y" and "y".
- Fixed a bug where `todo` would not emit the correct line number to the LSP while.

## v0.22.0 - 2022-06-12

[Release Blog Post](https://gleam.run/news/gleam-v0.22-released/)

- New projects are created with `gleam_stdlib` v0.22.

## v0.22.0-rc1 - 2022-06-12

- Fixed a bug where doc comments would dissociate from their statements when
  generating html documentation.
- You are now allowed to use named accessors on types with multiple constructors if the
  accessor's name, position and type match (among the constructors) (#1610).
- Added the ability to replace a release up to one hour after it is published
  using `gleam publish --replace`.
- `gleam publish`, `gleam docs publish`, `gleam docs remove`, `gleam hex retire`,
  and `gleam hex unretire` now have access to environment variables for
  username (default key `HEXPM_USER`) and password (default key `HEXPM_PASS`)
- The `gleam publish` command gains the `-y/--yes` flag to disable the "are you
  sure" prompt.
- Clear outdated files from the build directory after compilation.
- Fixed a bug where immediately calling the value that a case expression
  evaluates to could generate invalid JavaScript.
- Fixed a bug where the default project target is set to JavaScript,
  but the project would run on target Erlang instead.
- The compiler is now able to generate TypeScript declaration files on target
  JavaScript (#1563). To enable this edit `gleam.toml` like so:

  ```toml
  [javascript]
  typescript_declarations = true
  ```

- Fixed a bug where argument labels were allowed for anonymous functions.
- Fixed a bug where JavaScript code could be invalid if a variable is defined
  inside an anonymous function with a parameter with the same name as the
  variable.
- Fixed a bug where importing a JavaScript function named "then" could produce
  invalid code.
- Fixed a bug where constants that reference locally defined custom types could
  render invalid JavaScript.
- The project generator will no longer permit use of the reserved `gleam_`
  prefix.
- Generated HTML docs easter egg updated.
- `gleam export erlang-shipment` can be used to create a directory of compiled
  Erlang bytecode that can be used as a deployment artefact to get your
  application live.
- `gleam format` will now preserve (up to one) empty lines between consecutive
  comments, as well as between comments and any following expression
- The deprecated rebar3 integration has been removed.
- Fixed a bug where `gleam format` would output an unwanted newline at the top
  of documents that only contain simple `//` comments.
- No longer add `dev-dependencies` to generated `.app` Erlang files unless
  we're compiling the root project (#1569).
- Fixed a bug where the formatter could render a syntax error with lists on long
  unbreakable lines.
- Fixed a bug where JavaScript variable names could be incorrectly reused.
- Fixed a bug where `gleam format` would remove the braces around a tuple index
  access when accessing a field of the returned element.
- Fixed a bug case clause guards could render incorrect JavaScript if a variable
  name was rebinded in the clause body.
- The `gleam compile-package` command no longer generates a `.app` file. This
  should now be done by the build tool that calls this command as it is
  responsible for handling dependencies.
- Fixed a bug where piping a list tail would create invalid Erlang code (#1656).

## v0.21.0 - 2022-04-24

[Release Blog Post](https://gleam.run/news/v0.21-introducing-the-gleam-language-server/)

- New projects are created with `gleam_stdlib` v0.21.

## v0.21.0-rc2 - 2022-04-20

- Added the ability to replace a release up to one hour after it is published
  using `gleam publish --replace`.
- The language server will now enter a degraded mode that only performs
  formatting if running in a directory that is not a Gleam project with a
  `gleam.toml`.

## v0.21.0-rc1 - 2022-04-16

- The Gleam language server is here! This will provide IDE like features for
  code editors that support LSP, including but not limited to VSCode, Neovim,
  Emacs, Eclipse, Visual Studio, and Atom. This first version includes these
  features:
  - Project compilation.
  - Inline errors and warnings.
  - Type information on hover.
  - Go-to definition.
  - Code formatting.
- Fixed a bug in generated JavaScript code where functions named `then` would
  cause errors when dynamically imported.
- Initialize `git` repo when creating a new project.
- Log messages controlled with `GLEAM_LOG` now print to standard error.
- Log message colours can be disabled by setting the `GLEAM_LOG_NOCOLOUR`
  environment variable.
- You can now specify multiple packages when using `gleam add`.
- Bools can now be negated with the `!` unary operator.
- If the compiler version changes we now rebuild the project from scratch on
  next build command to avoid issues arising from reading metadata in an old
  format (#1547).
- Updated the "Unknown label" error message to match other error messages
  (#1548).
- Type holes are now permitted in function arguments and return annotations
  (#1519).
- Unused module imports now emit a warning (#1553).
- The error message for failing to parse a multiline clauses without curly
  braces has been improved with a hint on how to fix the issue (#1555).
- The error messages for when rebar3 or Erlang are missing from the machine has
  been improved with a tip on how to install them (#1567).
- Corrected the hint given with certain int and float binary operator type
  errors.
- Add support for `int` and `float` bit string type when compiling to JavaScript.
- Add support for specifying size of integers in a bit string. Supports only exact binaries,
  i.e. length is a multiple of 8.
- Fixed compilation of rebar3 based dependencies on Windows.

## v0.20.1 - 2022-02-24

- The type checker has been improved to enable use of the record access syntax
  (`record.field`) in anonymous functions passed into higher order functions
  without additional annotations.

## v0.20.0 - 2022-02-23

[Release Blog Post](https://gleam.run/news/gleam-v0.20-released/)

- New projects are created with `gleam_stdlib` v0.20.

## v0.20.0-rc1 - 2022-02-20

- Type unification errors involving user annotated types now refer to the names
  specified by the user instead of internal rigid-type ids.
- The build tool now validates that listed licenses are valid SPDX expressions.
- A WebAssembly version of the compile is now available for use in JavaScript
  and other WebAssembly environments.
- New projects include Hex badges and a link to Hexdocs.
- Enhance type mismatch errors in the presence of try.
- Enhance type mismatch error for an inconsistent try.
- Enhance type mismatch error for pipe expressions to show the whole pipeline
  and not only its first line.
- Fixed a bug where sometimes type variable could be reused result in incorrect
  non-deterministic type errors.
- Built in support for the Mix build tool has been removed. The `mix_gleam`
  plugin is to be used instead.
- Introduce a limited form of exhaustiveness checking for pattern matching
  of custom types, which only checks that all constructor tags are covered
  at the top level of patterns.
- The `ebin` directory is now copied to the build directory for rebar3 managed
  dependencies if present before compilation.
- The format used by the formatter has been improved.
- Package names in `gleam.toml` are validated when the config is read.
- The `priv` directory is linked into the build directory for Gleam projects
  managed by the build tool.
- Fixed a bug where type errors from pipes could show incorrect information.
- Fixed a bug where types could not be imported if they had the same name as a
  value in the prelude.

## v0.19.0 - 2022-01-12

Dedicated to the memory of Muhammad Shaheer, a good and caring man.

[Release Blog Post](https://gleam.run/news/gleam-v0.19-released/)

## v0.19.0-rc4 - 2022-01-10

- New projects are created with `gleam_stdlib` v0.19 and `gleeunit` v0.6.
- Fixed a bug where external functions could be specified with the wrong module
  name in generated Erlang when imported from a nested module in another
  package.
- Fixed a bug where warnings wouldn't get printed.

## v0.19.0-rc3 - 2022-01-07

- Fixed a bug where precompiled packages would fail to compile due to Erlang
  files being compiled twice concurrently.

## v0.19.0-rc2 - 2022-01-06

- Erlang modules are now compiled in a multi-core fashion.
- New projects are created with `erlef/setup-beam` v1.9.0 instead of
  `gleam-lang/setup-erlang` and `gleam-lang/setup-gleam`.
- Fixed a bug where tail call optimisation could generate incorrect code when
  the function has argument names that are JavaScript keywords.
- Fixed a bug where the build would continue when dependency packages failed to
  compile.
- Fixed a bug where `include` directories would not be accessible by the Erlang
  compiler during Gleam compilation.

## v0.19.0-rc1 - 2022-01-03

- The build tool now supports the JavaScript target. The target can be specified
  in either `gleam.toml` or using the `--target` flag.
- The `gleam check` command has been introduced for rapidly verifying the types
  of Gleam code without performing codegen.
- `true` and `false` can no longer be used as pattern matching variables, to
  avoid accidental uses of incorrect syntax that is popular in other languages.
  An error will hint about using Gleam's `True` and `False` values instead.
- You can now remove build artifacts using the new `gleam clean` command.
- The `compile-package` can now generate `package.app` files and compile source
  modules to `.beam` bytecode files.
- The flags that `compile-package` accepts have changed.
- Published Hex packages now include precompiled Erlang files.
- Erlang record headers are now written to the `include` directory within the
  package build directory.
- The format used by the formatter has been improved.
- Fixed a bug where tail recursion could sometimes generated incorrect
  JavaScript code.
- Performance of code generators has been slightly improved.
- Allow the record in a record expansion to be an expression that returns a
  record.
- Fixed a bug where external function module names would not be escaped
  correctly if they contained special characters and were assigned to a
  variable.
- A helpful error message is shown if Erlang is not installed.

## v0.18.2 - 2021-12-12

- Erlang applications are now automatically started when the VM is started by
  `gleam run` and `gleam test`.

## v0.18.1 - 2021-12-12

- Fixed a bug where pipe expressions in record updates and operator expressions
  could generate incorrect Erlang code.
- The `priv` directory is now copied to the output directory for rebar3 packages
  prior to compilation. This is required for some packages to compile.
- Fixed a bug where deps that fail to compile would be skipped when compilation
  would next be attempted, resulting the project being in an invalid state.

## v0.18.0 - 2021-12-06

[Release Blog Post](https://gleam.run/news/gleam-v0.18-released/)

- New projects now include `gleeunit`.

## v0.18.0-rc3 - 2021-12-05

- URL format in gleam.toml is now validated.
- The `gleam deps list` command has been added.
- Fixed a bug where changing requirements in `gleam.toml` would not cause deps
  to be re-resolved.
- Fixed a bug where locked deps would cause incompatible package requirements to
  be discarded.
- Development dependencies are now included in the applications listed in the
  generated OTP `.app` file.
- `gleam.toml` now includes an `erlang.extra_applications` key to specify extra
  OTP applications that need to be started.

## v0.18.0-rc2 - 2021-11-26

- Fixed a bug where OTP .app files would be generated with invalid syntax.
- Removed extra whitespace from newly generated projects.

## v0.18.0-rc1 - 2021-11-25

- Gleam can now compile Gleam projects.
- Gleam can now run tests with the `gleam eunit` command.
- Gleam can now run programs with the `gleam run` command.
- Gleam can now run an Erlang shell with the `gleam shell` command.
- Gleam can now resolve package versions for a Gleam project's dependency tree.
- Gleam can now download Hex packages.
- Gleam can now build dependency packages that are managed using Gleam or
  rebar3.
- Gleam is now the default build tool for new projects.
- The template names for `gleam new` have been changed.
- Fixed a bug where the error message for a record update with an unknown field
  would point to all the fields rather than the unknown one.
- Improved styling for inline code in generated documentation.
- New projects use v0.18 of the stdlib.

## v0.17.0 - 2021-09-20

[Release Blog Post](https://gleam.run/news/gleam-v0.17-released/)

- Functions now get special handling when being printed from JavaScript.

## v0.17.0-rc2 - 2021-09-19

- Errors thrown when no case clause or assignment pattern matches the subject
  value now include more debugging information when targeting JavaScript.
- New projects are generated using `gleam_stdlib` v0.17.1.

## v0.17.0-rc1 - 2021-09-11

- Redesigned the Gleam prelude to be a module of core classes when compiling to
  JavaScript. This improves the resulting generated code and makes debugging and
  interop easier.
- Projects without rebar3 can be generated using the `gleam-lib` template.
- JavaScript modules are imported using a camel case variable name to avoid name
  collisions with variables.
- Pipelines now use assignments in the generated code in order to preserve the
  order of any side effects.
- Fixed a bug where the compiler would crash rather than raise an error if a
  project contained a single module and attempted to import another.
- Special variable naming has been made more consistent in rendered Erlang and
  JavaScript.
- Conditional compilation can now be used to have different code within a module
  when compiling to a specific target.
- Fixed a bug where `todo` caused values not to be returned in JavaScript.
- Fixed a bug where multiple discarded function arguments generated invalid
  JavaScript.
- Fixed a bug where using JavaScript reserved words as function argument names
  caused generated invalid JavaScript.
- Fixed a bug where a case expression of just a catch-all pattern generated
  invalid JavaScript.
- Fixed a bug where the formatter would incorrectly render extra newlines below
  try expressions.
- Fixed a bug where tail recursive functions with arguments with the same name
  as JavaScript reserved words generated the wrong JavaScript.
- Fixed a bug where list equality would be incorrectly reported in JavaScript.
- Multiple subjects are now supported for case expressions in JavaScript.
- Fixed a bug where matching using a Bool or Nil literal as the subject for a
  case expression would produce invalid code when compiling to JavaScript.
- Unsupported feature error messages now include file path and line numbers for
  debugging.
- Bit string literals with no segment options or just the `bit_string`, `utf8`
  or `utf8_codepoint` options can be constructed when compiling to JavaScript.
- The format of generated JavaScript has been improved.
- Fixed a bug where rendered JavaScript incorrectly incremented variables when
  reassigned in patterns.
- Added `eval` and `arguments` to JavaScript reserved words.
- Support for the deprecated `tuple(x, y, ...)` syntax has been removed in favor
  of the more concise (`#(x, y, ...)`). Use `gleam format` with the previous
  version of the compiler to auto-migrate.
- New OTP projects are generated using `gleam_otp` v0.1.6.
- Fixed a bug where the equality operators could return the incorrect value for
  records when compiling to JavaScript.
- Fixed a bug where `todo` could sometimes render invalid JavaScript when used
  as an expression in the generated code.
- An error is now emitted if the list spread syntax is used with no prepended
  elements `[..xs]`.
- Fixed a bug where type errors inside piped expressions would be incorrectly be
  reported as being an incorrect usage of the pipe operator.
- Gleam modules with no public exports no longer render private members in
  Erlang.
- Fixed a bug where discard variables used in assert assignments would generate
  invalid Erlang code.
- Fixed a bug where some expressions as case subjects would generate invalid
  JavaScript code.
- Fixed a bug where some assignments as the final expression in a function would
  not return the correct value in JavaScript.
- Gleam packages imported in JavaScript now have the path prefix
  `gleam-packages`. This can be served from your web server or aliased in your
  `package.json` for NodeJS projects.
- Fixed a bug where the type checker would fail to generalise some type
  variables, causing module metadata writing to fail.
- Fixed a bug where tail call optimisation when compiling to JavaScript could
  result in incorrect code.
- Fixed a bug where variable names could be rendered incorrectly in closures.
- An error is now emitted if alternative patterns fail to define all the
  variables defined by the first pattern.
- New projects are generated using `gleam_stdlib` v0.17.0.
- New projects are generated using `gleam_otp` v0.2.0.

## v0.16.1 - 2021-06-21

- Values which are being imported more than once in an unqualified fashion now
  cause an error to be reported.
- Argument docs for custom type constructors are now rendered in the HTML
  documentation.
- Patterns can be used with `try` expressions when compiling to JavaScript.
- Types and record constructors can now be aliased with an uppercase name when
  imported. Aliasing them with a lowercase name is no longer permitted.
- Fixed a bug where nested import paths could be rendered incorrectly in
  JavaScript.

## v0.16.0 - 2021-06-17

[Release Blog Post](https://gleam.run/news/gleam-v0.16-released/)

## v0.16.0-rc4 - 2021-06-17

- Fixed a bug where if a JavaScript global function was imported as an external
  function with the same name the generated code would diverge.

## v0.16.0-rc3 - 2021-06-17

- New projects are generated using `gleam_stdlib` v0.16.0.

## v0.16.0-rc2 - 2021-06-08

- Gleam now supports alternative patterns in case expressions for the JavaScript target.
- The `gleam` prelude module can now be imported when compiling to JavaScript.
- Fixed a bug where the prelude module could not be imported when using the old
  build compiler API.
- Fixed a bug where if a JavaScript global function was imported as an external
  function with the same name the generated code would diverge.
- Type error messages coming from pipe usage have been improved.

## v0.16.0-rc1 - 2021-06-04

- Gleam can now compile to JavaScript! Specify the `--target javascript` flag to
  `gleam compile-package` to use it today.
- A compile time error is now raised when multiple module level constants with
  the same name are defined.
- Fixed a bug where declaring a type constructor using reserved erlang keyword
  in its fields results in invalid erlang code being generated.
- Fixed a bug where calling a function with discarded labelled arguments
  incorrectly results in a compile error.
- Fixed a bug where assert statements return the wrong value.
- The `gleam new` command requires a root folder param, project name is
  optional and if not provided the project name will be inferred from
  the folder name.
- Generated Erlang record header files now contain Erlang type information.
- New OTP application projects depend on `gleam_otp` v0.1.5.
- The output of the formatter has been improved.

## v0.15.1 - 2021-05-07

- Fixed a bug where blocks that contained try expressions could be formatted
  incorrectly.

## v0.15.0 - 2021-05-06

[Release Blog Post](https://gleam.run/news/gleam-v0.15-released/)

## v0.15.0-rc1 - 2021-05-05

- Syntax highlighting of Gleam code in generated HTML documentation has been
  improved.
- Fixed a bug where markdown tables in rendered HTML documentation would have
  the incorrect background colour on every other row.
- Tuples now have a new, concise syntax variant: `#(x, y, ...)`. Existing code
  can be auto-migrated to the new syntax by running `gleam format`.
- Fixed a bug where customt type constructors with Erlang keywords as names
  would generate invalid Erlang code.
- Gleam now supports `\e` string escapes.
- Values and types from the prelude can now be used in a qualified fashion by
  importing the `gleam` module.
- Empty lists can now be used in constants.
- Compiler performance has been improved when working with lists.
- Compiler performance has been improved when working with sequences of
  expressions.
- Assignments using `let` and `assert` are now expressions and no longer require
  a following expression in their containing block. They are now themselves
  expressions.
- Fixed a bug where tuple indexing could incorrectly claim a tuple is not of
  type tuple in some circumstances.
- Glean `new` command now checks if target folder exists, if so it returns
  an error.
- A compile time error is now raised if a module is defined with the name `gleam`.
- A compile time error is now raised if a module is defined with the a keyword
  in the name.
- New projects are generated using `gleam_stdlib` v0.15.0.
- New projects are generated at v0.1.0.

## v0.14.4 - 2021-03-27

- The Gleam compiler has been updated to compile with the new Rust v1.51.0.
- New project's `gleam.toml` has a comment that shows how to add a
  `repository` field.
- New projects no longer include a licence field in `src/$APP.app.src` by
  default.

## v0.14.3 - 2021-03-20

- Added an error hint when joining string using the `+` or `+.` operator.
- New projects are created with `setup-erlang` v1.1.2 and Erlang/OTP v23.2.
- Fixed a bug where the compiler would be unable to locate an imported module
  if a value from a nested module is used in a qualified fashion.

## v0.14.2 - 2021-03-02

- Project names can now contain numbers.

## v0.14.1 - 2021-02-27

- The error message for binary operators has been given more detail and
  hints.
- Fixed a bug where alternative patterns would incorrectly report unused
  variables.
- Fixed a bug where private types shadowed shadowed by values would
  incorrectly report unused variables.

## v0.14.0 - 2021-02-18

[Release Blog Post](https://gleam.run/news/gleam-v0.14-released/)

## v0.14.0-rc2 - 2021-02-18

- New projects are created with `gleam_stdlib` v0.14.0.

## v0.14.0-rc1 - 2021-02-14

- Gleam now generates Erlang typespecs.
- New projects no longer include a licence file by default.
- New projects can be created using the new `escript` template to generate a
  command line tool style program.
- A warning is emitted when a literal value is constructed but not used.
- Automatically generate a link to repository in docs if available.
- Code in HTML documentation is has highlighted syntax.
- Gleam now only supports `\r`, `\n`, `\t`, `\"`, and `\\` string escapes.
- A set of OCI container images are built automatically for each release.
- New compile time checks for invalid bit string literals and patterns have
  been added.
- The error messages for syntax errors in names have been improved.
- Fixed a bug where the repo URL would render incorrectly in HTML docs.
- Fixed a bug where piping a block can render invalid Erlang.
- New compile time warnings on unused types, functions and variables.
- The runtime error emitted by the `todo` keyword now carries additional
  information.
- The runtime error emitted by the `assert` keyword now carries additional
  information.
- Fixed a bug where bit string patterns would not correctly unify with the
  subject being pattern matches on.
- Documentation dark mode.
- Fixed a bug where some app.src properties were incorrectly named.
- `--warnings-as-errors` flag added to `gleam build` command.

## v0.13.2 - 2021-01-14

- `ring` dep upgraded to enable compilation on Apple M1 ARM processors.

## v0.13.1 - 2021-01-13

- Fix off-by-one error in message messages.

## v0.13.0 - 2021-01-13

[Release Blog Post](https://gleam.run/news/gleam-v0.13-released/)

- New Gleam projects use stdlib v0.13.0.

## v0.13.0-rc2 - 2021-01-12

- The `version` property in `gleam.toml` is now optional again.

## v0.13.0-rc1 - 2021-01-09

- Variable names now only have 1st letter capitalized when converted to erlang.
- Records defined in other modules can now be used in module constants.
- Documentation can link from functions, types & constants to their source
  code definitions on popular project hosting sites.
- Documentation hosted on HexDocs now has a version selector.
- Fixed a bug where the `app` project template rendered invalid code.
- Newly generated projects use stdlib v0.12.0.
- Named subexpressions in patterns now render correct Erlang.
- The anonymous function syntax now successfully parses with whitespace
  between `fn` and `(`.
- Fixed a bug where the formatter would incorrectly remove blocks around some
  binary operators.
- Constants can now be defined after they are used in functions
- The parser has been rewritten from scratch, dramatically improving error
  messages and compilation times.
- `1-1` and `a-1` are now parsed as `1 - 1` and `a - 1`
- Further information has been added to the error messages when a function
  returns the wrong type.
- Further information has been added to the error messages when case clauses
  return different types.
- Fixed a bug where imported record constructors without labels used as an
  anonymous function generates incorrect Erlang.

## v0.12.1 - 2020-11-15

- The compiler can now discriminate between record access and module access
  for shadowed names
- The `new` command will no longer permit projects to be made with names that
  clash with Erlang standard library modules.
- The formatter now correctly treats lines of only whitespace as empty.
- The styling of tables in rendered HTML documentation has been improved.
- Rendered HTML documentation has regained its max-width styling.

## v0.12.0 - 2020-10-31

[Release Blog Post](https://gleam.run/news/gleam-v0.12-and-gleam-otp-v0.1-released/)

## v0.12.0-rc4 - 2020-10-31

- The rendered module documentation sidebar can now scroll independently to
  the page.
- Application projects now have the correct `mod` value in the generated
  `.app.src`.
- Records without fields can now be used in module constants.
- New application projects are now created used Gleam's type safe OTP pulled
  from Hex.

## v0.12.0-rc3 - 2020-10-24

## v0.12.0-rc2 - 2020-10-24

## v0.12.0-rc1 - 2020-10-24

- The utf8, utf16, and utf32 type specifiers are now only available in bit
  string construction, matching must be done with the codepoint versions.
- Functions may now be called before they are defined in a module. This
  enabled mutually recursive functions!
- Discarded variable names may now include numbers.
- Fixed a bug where discarded variables might generate incorrect Erlang.
- Added support tuple access in clause guards.
- New projects are created with version 1.0.2 of the setup-gleam GitHub
  action.
- New application projects are now created used Gleam's type safe OTP.
- Comments are now correctly handled on platforms that use \r\n line endings,
  such as Windows.

## v0.11.2 - 2020-09-01

- Fixed a bug where an imported constructor would emit an unused constructor
  warning when only used in pattern matching.

## v0.11.1 - 2020-08-31

- The formatter style has been improved to render function type arguments on
  a single line when possible, even if the return type will not fit on a
  single line.
- The format for printed types in error messages has been improved.
- Fixed a bug where the formatter would strip a constructor pattern spread
  when no fields are given.
- Fixed a bug where assigning the result of a block to a variable would
  generate incorrect Erlang.
- The formatter style has been improved for function calls that take a single
  block as an argument.
- Reserved words are no longer incorrectly permitted as project names.

## v0.11.0 - 2020-08-28

[Release Blog Post](https://lpil.uk/blog/gleam-v0.11-released/)

## v0.11.0-rc3 - 2020-08-27

- Bit strings now support non-literal strings as segment values.
- Fixed a bug where Erlang variables could be generated with incorrect names
  when defining an anonymous function.

## v0.11.0-rc2 - 2020-08-24

- The formatter style has been improved to render some single argument calls
  in a more compact style.

## v0.11.0-rc1 - 2020-08-22

- Field access now works before the custom type is defined.
- The error message returned by the compiler when the user tries to use unknown
  labelled arguments now handles multiple labels at once, and does not suggest
  labels they have already supplied.
- The formatter style has been improved to use a trailing comma on imports
  broken over multiple lines.
- The formatter style has been improved to wrap lists and bit strings over as
  few lines as possible if the elements are Ints, Floats, or Strings.
- The formatter style has been improved to preserve comments on labelled
  call arguments.
- The formatter style has been improved to preserve empty lines in assignments.
- The performance of the formatter has been improved.
- Records can be updated using the spread syntax. A warning is emitted if no
  fields are updated when using this syntax.
- Fixed a bug where type parameters can leak between different type
  definitions in a module.
- Markdown tables, footnotes, strikethroughs, and tasklists are now supported
  in documentation.
- Fixed a bug where generic types may be incorrectly unified.
- Ints and floats can now be written with underscores for clarity.
- The warning for a `todo` now includes the required type of the
  not-yet-implemented expression.
- Holes can be used in type annotations to specify part of a type, leaving the
  rest for inference.
- The incorrect arity error now prints any missing labelled arguments.
- Fixed a bug where Erlang variables could be generated with incorrect names
  when directly calling an anonymous function.
- A warning is emitted when a type is imported or created but not used.
- Fixed a bug where Erlang variables names could clash when rebinding
  variables while similarly named variables ending in a number are in scope.
- Fixed a bug in the pretty printer which prevented the formatter from
  rendering sub-expressions in a single line when later code would not fit on
  the same line.
- The formatter style has been improved to render some single argument calls
  in a more compact style.
- Gleam now supports hex, octal, and binary literals.
- Rebar3 hex packages now include `gleam.toml` and `gen`.
- Newly generated projects use stdlib v0.11.0.

## v0.10.1 - 2020-07-15

- Fixed a bug where the compiler failed to return an error when type checking
  a tuple with the wrong arity in a pattern.
- The error message for a duplicate module member now shows the location of
  both definitions.
- Fix compiler bug where labelled arguments were being reordered incorrectly.

## v0.10.0 - 2020-07-01

[Release Blog Post](https://lpil.uk/blog/gleam-v0.10-released/)

- Newly generated projects use stdlib v0.10.1.
- Fixed a bug where discards inside bit string patterns generated invalid
  code.

## v0.10.0-rc2 - 2020-06-30

- Fixed a bug where variables names would be incorrectly generated when using
  alternative patterns.

## v0.10.0-rc1 - 2020-06-29

- Single letter module names are now permitted.
- Added support for bit string syntax.
- Support for the deprecated list prepend syntax has been removed.
- Added module level constants that are inlined at compile time.
- Public module level constants generate documentation.
- The formatter style has been improved to wrap and sort imports.
- The formatter now permits comments at the end of module function bodies.
- The formatter now skips files that match patterns defined in ignore files
  such as .gitignore and .ignore.
- Error message diagnostic code previews for type errors when using the the
  pipe operator have been made more accurate.
- Added support for list literals in clause guards.
- Fixed bug when reassigning a variable inside a case clause with alternative
  patterns.
- Todos can now take an optional label.

## v0.9.1 - 2020-06-12

- Fixed a bug where binary operators may lose required `{ }`s when formatted.

## v0.9.0 - 2020-06-01

[Release Blog Post](https://lpil.uk/blog/gleam-v0.9-released/)

- Newly generated projects use stdlib v0.9.0.
- Additional information is printed to the console when generating HTML
  documentation from Gleam code.
- Fixed a bug where blocks on either side of a binary operator would be
  rendered without `{ }`.

## v0.9.0-rc1 - 2020-05-26

- The formatter style has been improved.
- Numbers are now permitted in module names.
- Emitted Erlang code correctly adds parentheses around binary subexpressions
  to preserve precedence.
- Record names and fields are now escaped in `.hrl` files if they conflict
  with Erlang reserved words
- Annotations are now supported on `let` and `assert` expressions
- Formatter now accepts comments for the fields of a custom type's constructors
- Added opaque custom types, which have constructors that cannot be accessed
  from outside their own modules.
- Additional (arbitrary) markdown documentation pages can now be added and
  built with `docs build`.
- Fix code generation when calling functions returned through either record
  or tuple access
- Add lookup for Gleam source code in Mix's `deps` directory.
- Newly generated Gleam projects use the GitHub action
  `gleam-lang/setup-erlang` v1.1.0.
- Added support for custom type record literals in guards.
- Type variables are now correctly preserved within nested scopes.

## v0.8.1 - 2020-05-19

- The formatter now correctly handles unicode comments.

## v0.8.0 - 2020-05-07

[Release Blog Post](https://lpil.uk/blog/gleam-v0.8-released/)

- The `docs build`, `docs publish`, and `docs remove` commands can be used to
  compile HTML documentation locally, publish them to HexDocs, and remove them
  from HexDocs respectively.
- Type error reporting has been improved when using the pipe operator.
- Newly generated projects use stdlib v0.8.0.
- The compiler can now emit warnings. Currently there are warnings for using
  the old '|' syntax in lists and for todos.
- Will give a clearer error when a function given as an argument to another
  function doesn't match the type of the parameter.
- Fixed bug where imported type constructors had the incorrect arity.
- Fixed bug where a doing an unqualified import of a type constructor and
  giving it an alias would use the wrong name if it contained any values.
- Fixed a bug trying to access an imported constructor which contained values.
- Fixed a compiler crash that occurred when trying to unify a tuple with something
  other than another tuple or a variable.
- Added support for tuple literals in guards.

## v0.8.0-rc1 - 2020-04-28

- Strings are now encoded as utf8 binaries in the generated Erlang.
- HTML documentation can now be generated from Gleam code by running `gleam build --doc`.
- Gleam code can be formatted using the `gleam format` command.
- The pipe operator `|>` will now attempt to insert the left hand side as the
  first argument to the right hand side if the right hand side is a call,
  removing the need for function capture boilerplate.
- A `record.label` syntax can now be used to access the fields of a custom
  type that have a single record variant.
- Anonymous functions can now have return type annotations.
- There is a `todo` keyword for type checking functions that have not yet been
  implemented.
- Tuples can be indexed into using the `var.1` syntax.
- `>`, `>=`, `<`, and `<=` operators are now supported in case clause guards
  and can be used to check the ordering of integers.
- `>.`, `>=.`, `<.`, and `<=.` operators are now supported in case clause
  guards and can be used to check the ordering of floats.
- The list prepend syntax is now `[x, ..y]`. The old `[x | y]` syntax is
  deprecated but will continue to work for now. The formatter will rewrite the
  old syntax to the new.
- Add new assert syntax for binding variables `assert Ok(x) = result`. In the
  future this will allow you to use a pattern that does not match all values.
- Added support for int and float literals in guards.
- Color codes are now only emitted in error output for interactive terminal
  sessions.
- Added a new `..` syntax for discarding the remaining fields of a record.
- Using the same variable name multiple times in the same pattern will now
  raise an error.
- Discard can now be omitted in list tails in patterns, ie `[x, ..]` is the
  same as `[x, .._]`. The former is the preferred version and is emitted by the
  formatter.

## v0.7.1 - 2020-03-03

- Projects generated with `gleam new` use `stdlib` version 0.7.0.

## v0.7.0 - 2020-03-01

[Release Blog Post](https://lpil.uk/blog/gleam-v0.7-released/)

## v0.7.0-rc1 - 2020-02-28

- Type aliases can be defined to give concise names to frequently used types.
- Case expression clauses may have guards which can be used to require
  equality between specified variables in order for the clause to match.
- Case expression clauses may have alternative patterns, enabling one clause
  to match for multiple different possible patterns.
- Types may now be used before they are defined within their defining module.
- Fixed a bug where import paths would not be correctly resolved on Windows.
- Added job to create precompiled binary for 64-bit Windows when releasing.
- `gleam new` now creates a project that uses `actions/checkout@v2.0.0` in its
  GitHub actions workflow.
- Labelled argument in functions may now be discarded by prefixing the name
  with an underscore, like unlabelled arguments.
- Sub-patterns can have names assigned to them within a pattern using the `as`
  keyword.
- The format of compiler error messages printed to the console has been
  improved by upgrading to a newer version of the codespan-reporting library.
- Type variables in the given and expected types will now be printed with the
  same name in type error messages if they are equivalent.
- A friendly error message is rendered when a case expression clause has the
  incorrect number of patterns for the subjects.
- A friendly error message is rendered when a .gleam file cannot be read.
- A friendly error message is rendered when the `gleam new` command fails to
  write the new project to the file system.
- A friendly error message is rendered when there is a cycle formed by module
  imports.
- Top level types are now printed in error messages for type parameter mismatches.
- The `gen` directory is now deleted before each compilation.
- `gleam new` now includes installation instructions for Hex packages in the
  generated README.
- `gleam new` now accepts a `--description` flag for including a description of
  the project in the README and `.app.src` file.
- Fixed a bug where variable names would be incorrectly generated in some
  situations when variable names are reused during and after a case
  expression.
- Performance of the Erlang code generator has been improved by removing some
  vector allocations.
- An error is emitted when multiple types with the same name are defined in or
  imported into a module.

## v0.6.0 - 2019-12-25 🎄

[Release Blog Post](https://lpil.uk/blog/gleam-v0.6-released/)

- Function capture syntax now supports labelled arguments.

## v0.6.0-rc1 - 2019-12-23

- Syntax for defining structs and enums have been unified into a singular
  custom type definition statement. Instances of these custom types are called
  records.
- Anonymous structs have been renamed tuples.
- Values and types can be given a new name when imported in the unqualified
  fashion using the `import mod.{value as name}` syntax.
- An error will be emitted if multiple values constructors are defined with
  the same name in a module.

## v0.5.1 - 2019-12-23

- Fixed a bug where invalid Erlang would be generated when using a local
  private function as a value.

## v0.5.0 - 2019-12-16

[Release Blog Post](https://lpil.uk/blog/gleam-v0.5-released/)

- Enum constructor arguments can now be labelled, allowing arguments to be
  given by name at the call site.
- An Erlang header file with a record definition is generated for each Gleam
  struct defined.
- `gleam new` creates a project at v1.0.0.
- Function calls are now properly escaped when the function name conflicts
  with an Erlang keyword.
- References to unqualified imported functions now generate correct Erlang
  code.
- Fixed a bug where variable rebinding would generate incorrect code in some
  case expressions.
- Fixed a bug where variable rebinding of function arguments would generate
  incorrect code.

## v0.5.0-rc1 - 2019-11-26

- Function arguments can be labelled, allowing arguments to be given by name
  at the call site.
- `case` expressions now accept multiple subjects, enabling pattern matching
  on multiple values simultaneously.
- Values and types can be imported from modules and references in an
  unqualified fashion.
- Named structs now have their name as the first element in the generated
  Erlang code. This enabled easier use from Erlang by defining records for
  them, as well as slightly clearer printf debugging.
- Anonymous structs have been introduced, serving as a quick and generic
  alternative to declared structs and as a format for interop with Erlang
  tuples.
- `gleam new` now accepts a `--template` flag to generate different styles of
  project. An OTP application template has been added alongside the existing
  OTP library template.
- `gleam new` now creates configuration for GitHub Actions, making Gleam
  projects ready for continuous integration out of the box.
- The syntax for defining enums, case expressions, and blocks has been changed
  to a syntax closer to that found in the C family of languages.
- The source code preview for functions that return a type incompatible with
  the functions annotations has been improved to be more precise.
- A helpful error message is rendered if an enum field contains a generic type
  that has not been declared.
- A bug has been fixed in which type mismatch errors originating from pattern
  matching would sometimes display the incorrect expected type.

## v0.4.2 - 2019-10-22

- Fixed a crash when an incorrect number of labelled struct arguments are
  given.
- Fixed a struct labelled argument being incorrect reported as already given.

## v0.4.1 - 2019-09-29

- Struct types with parameterised fields are now registered with the correct
  number of type parameters.

## v0.4.0 - 2019-09-19

[Release Blog Post](https://lpil.uk/blog/gleam-v0.4-released/)

- The struct data type has be introduced. Structs are pre-declared user
  defined data types with named fields and constant access time.
- The map and tuple data types has been removed, replaced by the struct data
  type.
- The generated code no longer contains export statements if no functions are
  exported from a module.
- Comparison operators have been specialised to operate only on Ints.
- The `>.` `>=.` `<.` and `<=.` comparison operators have been added for
  comparing Floats.
- It is now an error to export an enum which has a constructor that takes a
  private type as an argument.
- The error messages for defining multiple modules with the same name and for
  importing test modules into application code have been improved.
- Numbers are now permitted in type names and constructors.
- The `Nil` constructor will no longer erroneously be of type `Int`.

## v0.3.0 - 2019-08-08

[Release Blog Post](https://lpil.uk/blog/gleam-v0.3-released/)

- New project structure can be generated with the `gleam new` command.
- Functions can be annotated with their argument and return types. This may be
  used to restrict the function to a less general type than inferred by the
  compiler, or purely for documentation purposes.
- External function names and their target functions are now escaped in the
  generated code if they collide with Erlang keywords such as `catch` or `or`.
- Type error arising from the arguments of function calls have more accurate
  error diagnostics.
- Precompiled Gleam binaries are now available on the GitHub release page.
- Precompiled Docker images containing the Gleam binary are now available on
  DockerHub.
- The formatting of the Erlang code rendered by the compiler has been altered
  to improve legibility.
- A helpful error message is now rendered if the shorthand anonymous function
  syntax is used with too many underscores.
- A helpful error message is now rendered when attempting to import an unknown
  module.

## v0.2.0 - 2019-06-25

- Modules can now live within namespaces such as `my_app/user/profile`.
- The name of the variable created can be specified when importing a module
  using the `import my_mod as name` syntax.
- Function names and atoms are now escaped in the generated code if they
  collide with Erlang keywords such as `catch` or `or`.
- There is a shorthand syntax for prepending multiple elements to a list.
  `[1, 2, 3 | my_list]`

## v0.1.2 - 2019-05-12

- Types containing more than 26 type variables will no longer render with
  invalid type variable names.
- Types in error messages no longer have extra indentation that increases as
  the type gets larger.
- There is a new type `Nil` which is occupied by a single value (`Nil`). This
  type is used to represent the absence of a value and is commonly used with
  `Result` to model a value that is either present (`Ok(value)`) or absent
  (`Error(Nil)`).
- Zero arity enum constructors now generate the correct Erlang when used in
  modules other than the one they are defined in.

## v0.1.1 - 2019-04-28

- Error messages now display the path of the file containing the problem.
- Maps and modules with erroneous extra fields now have a custom error
  message.
- Rows with tails that are unbound type variables are now correctly unified in
  the type system. This fixes a bug in which maps and modules may sometimes
  fail to type check when there is no error.

## v0.1.0 - 2019-04-15

[Release Blog Post](https://lpil.uk/blog/hello-gleam/)

- Initial release!<|MERGE_RESOLUTION|>--- conflicted
+++ resolved
@@ -2,23 +2,20 @@
 
 ## Unreleased
 
-<<<<<<< HEAD
 ### Language changes
 
 - Imported modules can now be discarded by giving them an alias starting with `_`.
-=======
+
+### Bug fixes
+
 - Fixed a bug where documentation would not publish to Hexdocs for packages with
   a number in the name.
 - Fixed a bug where aliased unqualified types and values of the same name could
   produce an incorrect error.
-
-### Bug fixes
-
 - Fixed a bug where `gleam fix` would not produce correct results for code that
   shadowed a prelude name with an import of the same name but a different kind.
 
 ## v0.32.1 - 2023-11-02
->>>>>>> d0c9a576
 
 ### Bug fixes
 
