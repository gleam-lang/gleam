# Changelog

## Unreleased

- Gleam can now compile Gleam projects without an external build tool.
- Gleam can now run eunit without an external build tool.
- Gleam can now run an Erlang shell without an external build tool.
- The utf8, utf16, and utf32 type specifiers are now only available in bit
  string construction, matching must be done with the codepoint versions.
- Functions may now be called before they are defined in a module. This
  enabled mutually recursive functions!
- Discarded variable names may now include numbers.
- Fixed a bug where discarded variables might generate incorrect Erlang.
<<<<<<< HEAD
- Added support tuple access in clause guards. 
=======
- New projects are created with version 1.0.2 of the setup-gleam GitHub
  action.
>>>>>>> 2d158ef6

## v0.11.2 - 2020-09-01

- Fixed a bug where an imported constructor would emit an unused constructor
  warning when only used in pattern matching.

## v0.11.1 - 2020-08-31

- The formatter style has been improved to render function type arguments on
  a single line when possible, even if the return type will not fit on a
  single line.
- The format for printed types in error messages has been improved.
- Fixed a bug where the formatter would strip a constructor pattern spread
  when no fields are given.
- Fixed a bug where assigning the result of a block to a variable would
  generate incorrect Erlang.
- The formatter style has been improved for function calls that take a single
  block as an argument.
- Reserved words are no longer incorrectly permitted as project names.

## v0.11.0 - 2020-08-28

#### [Release Blog Post](https://lpil.uk/blog/gleam-v0.11-released/)

## v0.11.0-rc3 - 2020-08-27

- Bit strings now support non-literal strings as segment values.
- Fixed a bug where Erlang variables could be generated with incorrect names
  when defining an anonymous function.

## v0.11.0-rc2 - 2020-08-24

- The formatter style has been improved to render some single argument calls
  in a more compact style.

## v0.11.0-rc1 - 2020-08-22

- Field access now works before the custom type is defined.
- The error message returned by the compiler when the user tries to use unknown
  labelled arguments now handles multiple labels at once, and does not suggest
  labels they have already supplied.
- The formatter style has been improved to use a trailing comma on imports
  broken over multiple lines.
- The formatter style has been improved to wrap lists and bit strings over as
  few lines as possible if the elements are Ints, Floats, or Strings.
- The formatter style has been improved to preserve comments on labelled
  call arguments.
- The formatter style has been improved to preserve empty lines in assignments.
- The performance of the formatter has been improved.
- Records can be updated using the spread syntax. A warning is emitted if no
  fields are updated when using this syntax.
- Fixed a bug where type parameters can leak between different type
  definitions in a module.
- Markdown tables, footnotes, strikethroughs, and tasklists are now supported
  in documentation.
- Fixed a bug where generic types may be incorrectly unified.
- Ints and floats can now be written with underscores for clarity.
- The warning for a `todo` now includes the required type of the
  not-yet-implented expression.
- Holes can be used in type annotations to specify part of a type, leaving the
  rest for inference.
- The incorrect arity error now prints any missing labelled arguments.
- Fixed a bug where Erlang variables could be generated with incorrect names
  when directly calling an anonymous function.
- A warning is emitted when a type is imported or created but not used.
- Fixed a bug where Erlang variables names could clash when rebinding
  variables while similarly named variables ending in a number are in scope.
- Fixed a bug in the pretty printer which prevented the formatter from
  rendering sub-expressions in a single line when later code would not fit on
  the same line.
- The formatter style has been improved to render some single argument calls
  in a more compact style.
- Gleam now supports hex, octal, and binary literals.
- Rebar3 hex packages now include `gleam.toml` and `gen`.
- Newly generated projects use stdlib v0.11.0.

## v0.10.1 - 2020-07-15

- Fixed a bug where the compiler failed to return an error when type checking
  a tuple with the wrong arity in a pattern.
- The error message for a duplicate module member now shows the location of
  both definitions.
- Fix compiler bug where labelled arguments were being reordered incorrectly.

# v0.10.0 - 2020-07-01

#### [Release Blog Post](https://lpil.uk/blog/gleam-v0.10-released/)

- Newly generated projects use stdlib v0.10.1.
- Fixed a bug where discards inside bit string patterns generated invalid
  code.

# v0.10.0-rc2 - 2020-06-30

- Fixed a bug where variables names would be incorrectly generated when using
  alternative patterns.

# v0.10.0-rc1 - 2020-06-29

- Single letter module names are now permitted.
- Added support for bit string syntax.
- Support for the deprecated list prepend syntax has been removed.
- Added module level constants that are inlined at compile time.
- Public module level constants generate documentation.
- The formatter style has been improved to wrap and sort imports.
- The formatter now permits comments at the end of module function bodies.
- The formatter now skips files that match patterns defined in ignore files
  such as .gitignore and .ignore.
- Error message diagnostic code previews for type errors when using the the
  pipe operator have been made more accurate.
- Added support for list literals in clause guards.
- Fixed bug when reassigning a variable inside a case clause with alternative
  patterns.
- Todos can now take an optional label.

## v0.9.1 - 2020-06-12

- Fixed a bug where binary operators may lose required `{ }`s when formatted.

## v0.9.0 - 2020-06-01

#### [Release Blog Post](https://lpil.uk/blog/gleam-v0.9-released/)

- Newly generated projects use stdlib v0.9.0.
- Additional information is printed to the console when generating HTML
  documentation from Gleam code.
- Fixed a bug where blocks on either side of a binary operator would be
  rendered without `{ }`.

## v0.9.0-rc1 - 2020-05-26

- The formatter style has been improved.
- Numbers are now permitted in module names.
- Emitted Erlang code correctly adds parentheses around binary subexpressions
  to preserve precedence.
- Record names and fields are now escaped in `.hrl` files if they conflict
  with Erlang reserved words
- Annotations are now supported on `let` and `assert` expressions
- Formatter now accepts comments for the fields of a custom type's constructors
- Added opaque custom types, which have constructors that cannot be accessed
  from outside their own modules.
- Additional (arbitrary) markdown documentation pages can now be added and
  built with `docs build`.
- Fix code generation when calling functions returned through either record
  or tuple access
- Add lookup for Gleam source code in Mix's `deps` directory.
- Newly generated Gleam projects use the GitHub action
  `gleam-lang/setup-erlang` v1.1.0.
- Added support for custom type record literals in guards.
- Type variables are now correctly preserved within nested scopes.

## v0.8.1 - 2020-05-19

- The formatter now correctly handles unicode comments.

## v0.8.0 - 2020-05-07

#### [Release Blog Post](https://lpil.uk/blog/gleam-v0.8-released/)

- The `docs build`, `docs publish`, and `docs remove` commands can be used to
  compile HTML documentation locally, publish them to HexDocs, and remove them
  from HexDocs respectively.
- Type error reporting has been improved when using the pipe operator.
- Newly generated projects use stdlib v0.8.0.
- The compiler can now emit warnings. Currently there are warnings for using
  the old '|' syntax in lists and for todos.
- Will give a clearer error when a function given as an argument to another
  function doesn't match the type of the parameter.
- Fixed bug where imported type constructors had the incorrect arity.
- Fixed bug where a doing an unqualified import of a type constructor and
  giving it an alias would use the wrong name if it contained any values.
- Fixed a bug trying to access an imported constructor which contained values.
- Fixed a compiler crash that occured when trying to unify a tuple with something
  other than another tuple or a variable.
- Added support for tuple literals in guards.

## v0.8.0-rc1 - 2020-04-28

- Strings are now encoded as utf8 binaries in the generated Erlang.
- HTML documentation can now be generated from Gleam code by running `gleam build --doc`.
- Gleam code can be formatted using the `gleam format` command.
- The pipe operator `|>` will now attempt to insert the left hand side as the
  first argument to the right hand side if the right hand side is a call,
  removing the need for function capture boilerplate.
- A `record.label` syntax can now be used to access the fields of a custom
  type that have a single record variant.
- Anonymous functions can now have return type annotations.
- There is a `todo` keyword for type checking functions that have not yet been
  implemented.
- Tuples can be indexed into using the `var.1` syntax.
- `>`, `>=`, `<`, and `<=` operators are now supported in case clause guards
  and can be used to check the ordering of integers.
- `>.`, `>=.`, `<.`, and `<=.` operators are now supported in case clause
  guards and can be used to check the ordering of floats.
- The list prepend syntax is now `[x, ..y]`. The old `[x | y]` syntax is
  deprecated but will continue to work for now. The formatter will rewrite the
  old syntax to the new.
- Add new assert syntax for binding variables `assert Ok(x) = result`. In the
  future this will allow you to use a pattern that does not match all values.
- Added support for int and float literals in guards.
- Color codes are now only emitted in error output for interactive terminal
  sessions.
- Added a new `..` syntax for discarding the remaining fields of a record.
- Using the same variable name multiple times in the same pattern will now
  raise an error.
- Discard can now be omitted in list tails in patterns, ie `[x, ..]` is the
  same as `[x, .._]`. The former is the prefered version and is emitted by the
  formatter.

## v0.7.1 - 2020-03-03

- Projects generated with `gleam new` use `stdlib` version 0.7.0.

## v0.7.0 - 2020-03-01

#### [Release Blog Post](https://lpil.uk/blog/gleam-v0.7-released/)

## v0.7.0-rc1 - 2020-02-28

- Type aliases can be defined to give concise names to frequently used types.
- Case expression clauses may have guards which can be used to require
  equality between specified variables in order for the clause to match.
- Case expression clauses may have alternative patterns, enabling one clause
  to match for multiple different possible patterns.
- Types may now be used before they are defined within their defining module.
- Fixed a bug where import paths would not be correctly resolved on Windows.
- Added job to create precompiled binary for 64-bit Windows when releasing.
- `gleam new` now creates a project that uses `actions/checkout@v2.0.0` in its
  GitHub actions workflow.
- Labelled argument in functions may now be discarded by prefixing the name
  with an underscore, like unlabelled arguments.
- Sub-patterns can have names assigned to them within a pattern using the `as`
  keyword.
- The format of compiler error messages printed to the console has been
  improved by upgrading to a newer version of the codespan-reporting library.
- Type variables in the given and expected types will now be printed with the
  same name in type error messages if they are equivilent.
- A friendly error message is rendered when a case expression clause has the
  incorrect number of patterns for the subjects.
- A friendly error message is rendered when a .gleam file cannot be read.
- A friendly error message is rendered when the `gleam new` command fails to
  write the new project to the file system.
- A friendly error message is rendered when there is a cycle formed by module
  imports.
- Top level types are now printed in error messages for type parameter mismatches.
- The `gen` directory is now deleted before each compilation.
- `gleam new` now includes installation instructions for Hex packages in the
  generated README.
- `gleam new` now accepts a `--description` flag for including a description of
  the project in the README and `.app.src` file.
- Fixed a bug where variable names would be incorrectly generated in some
  situations when variable names are reused during and after a case
  expression.
- Performance of the Erlang code generator has been improved by removing some
  vector allocations.
- An error is emitted when multiple types with the same name are defined in or
  imported into a module.

## v0.6.0 - 2019-12-25 🎄

#### [Release Blog Post](https://lpil.uk/blog/gleam-v0.6-released/)

- Function capture syntax now supports labelled arguments.

## v0.6.0-rc1 - 2019-12-23

- Syntax for defining structs and enums have been unified into a singular
  custom type definition statement. Instances of these custom types are called
  records.
- Anonymous structs have been renamed tuples.
- Values and types can be given a new name when imported in the unqualified
  fashion using the `import mod.{value as name}` syntax.
- An error will be emitted if multiple values constructors are defined with
  the same name in a module.

## v0.5.1 - 2019-12-23

- Fixed a bug where invalid Erlang would be generated when using a local
  private function as a value.

## v0.5.0 - 2019-12-16

#### [Release Blog Post](https://lpil.uk/blog/gleam-v0.5-released/)

- Enum constructor arguments can now be labelled, allowing arguments to be
  given by name at the call site.
- An Erlang header file with a record definition is generated for each Gleam
  struct defined.
- `gleam new` creates a project at v1.0.0.
- Function calls are now properly escaped when the function name conflicts
  with an Erlang keyword.
- References to unqualified imported functions now generate correct Erlang
  code.
- Fixed a bug where variable rebinding would generate incorrect code in some
  case expressions.
- Fixed a bug where variable rebinding of function arguments would generate
  incorrect code.

## v0.5.0-rc1 - 2019-11-26

- Function arguments can be labelled, allowing arguments to be given by name
  at the call site.
- `case` expressions now accept multiple subjects, enabling pattern matching
  on multiple values simultaneously.
- Values and types can be imported from modules and references in an
  unqualified fashion.
- Named structs now have their name as the first element in the generated
  Erlang code. This enabled easier use from Erlang by defining records for
  them, as well as slightly clearer printf debugging.
- Anonymous structs have been introduced, serving as a quick and generic
  alternative to declared structs and as a format for interop with Erlang
  tuples.
- `gleam new` now accepts a `--template` flag to generate different styles of
  project. An OTP application template has been added alongside the existing
  OTP library template.
- `gleam new` now creates configuration for GitHub Actions, making Gleam
  projects ready for continuous integration out of the box.
- The syntax for defining enums, case expressions, and blocks has been changed
  to a syntax closer to that found in the C family of languages.
- The source code preview for functions that return a type incompatible with
  the functions annotations has been improved to be more precise.
- A helpful error message is rendered if an enum field contains a generic type
  that has not been declared.
- A bug has been fixed in which type mismatch errors originating from pattern
  matching would sometimes display the incorrect expected type.

## v0.4.2 - 2019-10-22

- Fixed a crash when an incorrect number of labelled struct arguments are
  given.
- Fixed a struct labelled argument being incorrect reported as already given.

## v0.4.1 - 2019-09-29

- Struct types with parameterised fields are now registered with the correct
  number of type parameters.

## v0.4.0 - 2019-09-19

#### [Release Blog Post](https://lpil.uk/blog/gleam-v0.4-released/)

- The struct data type has be introduced. Structs are pre-declared user
  defined data types with named fields and constant access time.
- The map and tuple data types has been removed, replaced by the struct data
  type.
- The generated code no longer contains export statements if no functions are
  exported from a module.
- Comparison operators have been specialised to operate only on Ints.
- The `>.` `>=.` `<.` and `<=.` comparison operators have been added for
  comparing Floats.
- It is now an error to export an enum which has a constructor that takes a
  private type as an argument.
- The error messages for defining multiple modules with the same name and for
  importing test modules into application code have been improved.
- Numbers are now permitted in type names and constructors.
- The `Nil` constructor will no longer erroneously be of type `Int`.

## v0.3.0 - 2019-08-08

#### [Release Blog Post](https://lpil.uk/blog/gleam-v0.3-released/)

- New project structure can be generated with the `gleam new` command.
- Functions can be annotated with their argument and return types. This may be
  used to restrict the function to a less general type than inferred by the
  compiler, or purely for documentation purposes.
- External function names and their target functions are now escaped in the
  generated code if they collide with Erlang keywords such as `catch` or `or`.
- Type error arising from the arguments of function calls have more accurate
  error diagnostics.
- Precompiled Gleam binaries are now available on the GitHub release page.
- Precompiled Docker images containing the Gleam binary are now available on
  DockerHub.
- The formatting of the Erlang code rendered by the compiler has been altered
  to improve legibility.
- A helpful error message is now rendered if the shorthand anonymous function
  syntax is used with too many underscores.
- A helpful error message is now rendered when attempting to import an unknown
  module.

## v0.2.0 - 2019-06-25

- Modules can now live within namespaces such as `my_app/user/profile`.
- The name of the variable created can be specified when importing a module
  using the `import my_mod as name` syntax.
- Function names and atoms are now escaped in the generated code if they
  collide with Erlang keywords such as `catch` or `or`.
- There is a shorthand syntax for prepending multiple elements to a list.
  `[1, 2, 3 | my_list]`

## v0.1.2 - 2019-05-12

- Types containing more than 26 type variables will no longer render with
  invalid type variable names.
- Types in error messages no longer have extra indentation that increases as
  the type gets larger.
- There is a new type `Nil` which is occupied by a single value (`Nil`). This
  type is used to represent the absence of a value and is commonly used with
  `Result` to model a value that is either present (`Ok(value)`) or absent
  (`Error(Nil)`).
- Zero arity enum constructors now generate the correct Erlang when used in
  modules other than the one they are defined in.

## v0.1.1 - 2019-04-28

- Error messages now display the path of the file containing the problem.
- Maps and modules with erroneous extra fields now have a custom error
  message.
- Rows with tails that are unbound type variables are now correctly unified in
  the type system. This fixes a bug in which maps and modules may sometimes
  fail to type check when there is no error.

## v0.1.0 - 2019-04-15

#### [Release Blog Post](https://lpil.uk/blog/hello-gleam/)

- Initial release!<|MERGE_RESOLUTION|>--- conflicted
+++ resolved
@@ -11,12 +11,9 @@
   enabled mutually recursive functions!
 - Discarded variable names may now include numbers.
 - Fixed a bug where discarded variables might generate incorrect Erlang.
-<<<<<<< HEAD
 - Added support tuple access in clause guards. 
-=======
 - New projects are created with version 1.0.2 of the setup-gleam GitHub
   action.
->>>>>>> 2d158ef6
 
 ## v0.11.2 - 2020-09-01
 
