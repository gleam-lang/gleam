--- conflicted
+++ resolved
@@ -23,12 +23,9 @@
   but will continue to work for now. The formatter will output the new syntax.
 - Add new assert syntx for binding variables `assert Ok(x) = result`. In the future
   this will allow you to use a pattern that does not match all values.
-<<<<<<< HEAD
-- Add new `..` syntax for discarding the remaining fields of a record.
-=======
 - Added support for int and float literals in guards.
 - Color codes are now only emitted in error output for interactive terminal sessions.
->>>>>>> 29885235
+- Add new `..` syntax for discarding the remaining fields of a record.
 
 ## v0.7.1 - 2020-03-03
 
