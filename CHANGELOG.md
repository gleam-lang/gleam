--- conflicted
+++ resolved
@@ -15,14 +15,9 @@
   evaluates to could generate invalid JavaScript.
 - Fixed a bug where running a project on the Erlang target when the default
   project target is set to JavaScript.
-<<<<<<< HEAD
-- The compiler now generates TypeScript declaration files when targeting
-  JavaScript (#1563).
-=======
 - The compiler can now generate TypeScript declaration files when targeting
   JavaScript (#1563)
 - Fixed a bug where argument labels were allowed for anonymous functions.
->>>>>>> c873e306
 
 ## v0.21.0 - 2022-04-24
 
