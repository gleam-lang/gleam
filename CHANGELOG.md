--- conflicted
+++ resolved
@@ -25,11 +25,8 @@
 - Fixed a bug where bit string patterns would not correctly unify with the
   subject being pattern matches on.
 - Documentation dark mode.
-<<<<<<< HEAD
 - `--warnings-as-errors` flag added to `gleam build` command.
-=======
 - Fixed a bug where some app.src properties were incorrectly named.
->>>>>>> c5b4f93d
 
 ## v0.13.2 - 2021-01-14
 
