# Changelog

## Unreleased

<<<<<<< HEAD
- The formatter now consistently handles 4 digit underscores in numbers.
- Generated HTML documentation now includes all static assets, including web
  fonts, so that it can be accessed offline and in future once CDNs would 404.
- Generated HTML documentation now supports TypeScript syntax highlighting.
=======
- 4 digit integers are now always formatted without underscores.
- Running `gleam new` will skip `git init` if the new project directory is
  already part of a git work tree.
>>>>>>> b6a98ed1

## v0.25.3 - 2022-12-16

- 4 digit integers are no longer automatically formatted with underscores.

## v0.25.2 - 2022-12-16

- Updated `actions/checkout` from `actions/checkout@v3.0.0` to `@v3.2.0` for
  projects created via `gleam new`.
- Fixed a bug where `gleam new` would set a `Rebar3` version to `25.1`
  instead of the latest stable `3`.
- Updated following runtime versions set via `gleam new`: `Erlang/OTP`
  to `25.2`, and `Elixir` to `1.14.2`.
- The formatter now inserts underscores into larger `Int`s and the larger
  integer parts of `Float`s.
- Added support for top level TypeScript file inclusion in builds.
- The build tool will now favour using rebar3 over Mix for packages that support
  both. This fixes an issue where some packages could not be compiled without
  Elixir installed even though it is not strictly required.

## v0.25.1 - 2022-12-11

- New Gleam projects are now configured to explicitly install rebar3 using
  GitHub actions erlef/setup-beam.
- A better error message is now shown when attempting to use a function within a
  constant expression.
- Changed float size limit in bitstring expressions to 16, 32 or 64, when static.
  Also allowed dynamic size.
- New Gleam projects are created using GitHub actions erlef/setup-beam@v1.15.0.
- Fixed a bug where returning an anonymous function from a pipeline and calling
  it immediately without assigning it to a variable would produce invalid Erlang
  code.
- Fixed a bug where the formatter would remove the braces from negating boolean
  expressions.

## v0.25.0 - 2022-11-24

[Release blog post](https://gleam.run/news/v0.25-introducing-use-expressions/)

## v0.25.0-rc2 - 2022-11-23

- Fixed a bug where Gleam dependency packages with a `priv` directory could fail
  to build.
- Fixed a regression where Elixir and Erlang Markdown code blocks in generated
  documentation would not be highlighted.

## v0.25.0-rc1 - 2022-11-19

- Generated HTML documentation now includes the `theme-color` HTML meta tag.
- The `use` expression has been introduced. This is a new syntactic sugar that
  permits callback using code to be written without indentation.
- Nightly builds are now also published as OCI container images hosted on
  GitHub.
- Fixed a bug where the build tool would not hook up stdin for Gleam programs it
  starts.
- Fixed a bug where using a record constructor as a value could generate a
  warning in Erlang.
- Fixed a bug where the build tool would use precompiled code from Hex packages
  rather than the latest version, which could result in incorrect external
  function usage in some cases.
- Fixed a bug where the warning for `todo` would not print the type of the code
  to complete.
- Fixed a bug where `try` expressions inside blocks could generate incorrect
  JavaScript.
- Generated HTML documentation now includes all static assets (but the web
  fonts), so that it can be accessed offline or in far future once CDNs would
  404.
- New Gleam projects are created using GitHub actions erlef/setup-beam@v1.14.0
- The `javascript.typescript_declarations` field in `gleam.toml` now applies to
  the entire project rather than just the top level package.
- The formatter now adds a 0 to floats ending with `.` (ie 1. => 1.0).
- New projects require `gleam_stdlib` v0.25.

## 0.24.0 - 2022-10-25

[Release blog post](https://gleam.run/news/gleam-v0.24-released/)

## 0.24.0-rc4 - 2022-10-23

- Fixed a bug where the string concatenate operator could produce invalid Erlang
  code when working with pipe expressions.

## 0.24.0-rc3 - 2022-10-20

- Fixed a bug where the OOP method call error hint would be shown on too many
  errors.
- Fixed a bug where the string concatenate operator could produce invalid Erlang
  code when working with constant values.

## 0.24.0-rc2 - 2022-10-18

- Fixed a bug where imported and qualified record constructors used in constant
  expressions could fail to resolve.

## 0.24.0-rc1 - 2022-10-15

- Gleam can now compile Elixir files within a project's `src` directory.
- The `<>` operator can now be used for string concatenation and for string
  prefix pattern matching.
- Fixed a bug where TypeScript definitions may have incorrect type parameters.
- New projects depend on `gleam_stdlib` v0.24.
- New projects' GitHub Actions config specifies Erlang/OTP 25.1 and suggest
  Elixir 1.14.1.
- If you attempt to use the method call syntax (`thing.method()`) on a value
  without that field the error message will now include a hint explaining that
  Gleam is not object oriented and does not have methods.
- Fixed a bug in the formatter where multiple line documentation comments for
  custom type constructor fields could be formatted incorrectly.
- Fixed a bug where tail call optimisation could be incorrectly applied when
  compiling to JavaScript in some situations.
- Fixed a bug where the remainder operator would return NaN results when the
  right hand side was zero when compiling to JavaScript.
- Fixed a bug where Elixir dependencies would fail to compile on Windows.
- Fixed a bug where images added to HTML documentation via documentation
  comments would not have a max width.

## v0.23.0 - 2022-09-15

[Release Blog Post](https://gleam.run/news/gleam-v0.23-released/)

## v0.23.0-rc2 - 2022-09-15

- New Gleam projects are created using GitHub actions erlef/setup-beam@v1.13.0
  and actions/checkout@v3.0.0.
- New Gleam projects are created using version v0.23.0 of the stdlib.
- Fixed a bug where LSP hovering would fail to locate the expression.

## v0.23.0-rc1 - 2022-09-01

- Gleam can now build dependency packages that are managed using Mix.
- Compiler performance has been improved by buffering disc writing and by lazily
  loading TLS certs. In testing this doubles performance when compiling the
  standard library.
- The `gleam publish` command now adds the `priv` directory and any `NOTICE`
  file to the tarball.
- The `gleam update` command can now be used to update dependency packages to
  their latest versions.
- Module functions with empty bodies are no longer syntax errors.
- The format used by the formatter has been improved.
- OpenSSL swapped out for RustTLS.
- Generated HTML documentation now includes a search bar.
- The LSP will now provide autocompletion for imports.
- A helpful error message is now returned when assignments are missing either a
  keyword or a value.
- Qualifiers are now used when multiple types have the same name in an error
  message.
- In JavaScript, if an object has defined an `equals` method in its prototype,
  Gleam will now use this method when checking for equality.
- Functions can now be defined and referenced in constant expressions.
- An error is now raised if the record update syntax is used with a custom type
  that has multiple constructors.
- An error is now raised if a module is imported multiple times.
- Fixed a bug where defining a type named `CustomeType` would product invalid
  JavaScript.
- Fixed a bug where defining a variable with the same name as an unqualified
  import would produce invalid JavaScript.
- Fixed a bug where piping to `todo` would generate invalid Erlang code.
- Fixed a bug where inspecting a JavaScript object with a null prototype would
  crash.
- Fixed a bug where the formatter could crash if source code contained 3 or more
  empty lines in a row.
- Fixed a bug where the formatter would remove braces from blocks used as the
  subject of a case expression.
- Fixed a bug alternative patterns with a clause containing a pipe with a pipe
  after the case expresson could render incorrect Erlang.
- Fixed a bug where formatter would strip curly braces around case guards even
  when they are required to specify boolean precedence.
- Fixed a bug where `gleam new` would in some situations not validate the
  target directory correctly.
- Fixed a bug where pipes inside record update subjects could generate invalid
  Erlang.
- Fixed a bug where pipes inside record access could generate invalid Erlang.

## v0.22.1 - 2022-06-27

- The `gleam publish` confirmation prompt now accepts both "Y" and "y".
- Fixed a bug where `todo` would not emit the correct line number to the LSP while.

## v0.22.0 - 2022-06-12

[Release Blog Post](https://gleam.run/news/gleam-v0.22-released/)

- New projects are created with `gleam_stdlib` v0.22.

## v0.22.0-rc1 - 2022-06-12

- Fixed a bug where doc comments would dissociate from their statements when
  generating html documentation.
- You are now allowed to use named accessors on types with multiple constructors if the
  accessor's name, position and type match (among the constructors) (#1610).
- Added the ability to replace a release up to one hour after it is published
  using `gleam publish --replace`.
- `gleam publish`, `gleam docs publish`, `gleam docs remove`, `gleam hex retire`,
  and `gleam hex unretire` now have access to environment variables for
  username (default key `HEXPM_USER`) and password (default key `HEXPM_PASS`)
- The `gleam publish` command gains the `-y/--yes` flag to disable the "are you
  sure" prompt.
- Clear outdated files from the build directory after compilation.
- Fixed a bug where immediately calling the value that a case expression
  evaluates to could generate invalid JavaScript.
- Fixed a bug where the default project target is set to JavaScript,
  but the project would run on target Erlang instead.
- The compiler is now able to generate TypeScript declaration files on target
  JavaScript (#1563). To enable this edit `gleam.toml` like so:

  ```toml
  [javascript]
  typescript_declarations = true
  ```

- Fixed a bug where argument labels were allowed for anonymous functions.
- Fixed a bug where JavaScript code could be invalid if a variable is defined
  inside an anonymous function with a parameter with the same name as the
  variable.
- Fixed a bug where importing a JavaScript function named "then" could produce
  invalid code.
- Fixed a bug where constants that reference locally defined custom types could
  render invalid JavaScript.
- The project generator will no longer permit use of the reserved `gleam_`
  prefix.
- Generated HTML docs easter egg updated.
- `gleam export erlang-shipment` can be used to create a directory of compiled
  Erlang bytecode that can be used as a deployment artefact to get your
  application live.
- `gleam format` will now preserve (up to one) empty lines between consecutive
  comments, as well as between comments and any following expression
- The deprecated rebar3 integration has been removed.
- Fixed a bug where `gleam format` would output an unwanted newline at the top
  of documents that only contain simple `//` comments.
- No longer add `dev-dependencies` to generated `.app` Erlang files unless
  we're compiling the root project (#1569).
- Fixed a bug where the formatter could render a syntax error with lists on long
  unbreakable lines.
- Fixed a bug where JavaScript variable names could be incorrectly reused.
- Fixed a bug where `gleam format` would remove the braces around a tuple index
  access when accessing a field of the returned element.
- Fixed a bug case clause guards could render incorrect JavaScript if a variable
  name was rebinded in the clause body.
- The `gleam compile-package` command no longer generates a `.app` file. This
  should now be done by the build tool that calls this command as it is
  responsible for handling dependencies.
- Fixed a bug where piping a list tail would create invalid Erlang code (#1656).

## v0.21.0 - 2022-04-24

[Release Blog Post](https://gleam.run/news/v0.21-introducing-the-gleam-language-server/)

- New projects are created with `gleam_stdlib` v0.21.

## v0.21.0-rc2 - 2022-04-20

- Added the ability to replace a release up to one hour after it is published
  using `gleam publish --replace`.
- The language server will now enter a degraded mode that only performs
  formatting if running in a directory that is not a Gleam project with a
  `gleam.toml`.

## v0.21.0-rc1 - 2022-04-16

- The Gleam language server is here! This will provide IDE like features for
  code editors that support LSP, including but not limited to VSCode, Neovim,
  Emacs, Eclipse, Visual Studio, and Atom. This first version includes these
  features:
  - Project compilation.
  - Inline errors and warnings.
  - Type information on hover.
  - Go-to definition.
  - Code formatting.
- Fixed a bug in generated JavaScript code where functions named `then` would
  cause errors when dynamically imported.
- Initialize `git` repo when creating a new project.
- Log messages controlled with `GLEAM_LOG` now print to standard error.
- Log message colours can be disabled by setting the `GLEAM_LOG_NOCOLOUR`
  environment variable.
- You can now specify multiple packages when using `gleam add`.
- Bools can now be negated with the `!` unary operator.
- If the compiler version changes we now rebuild the project from scratch on
  next build command to avoid issues arising from reading metadata in an old
  format (#1547).
- Updated the "Unknown label" error message to match other error messages
  (#1548).
- Type holes are now permitted in function arguments and return annotations
  (#1519).
- Unused module imports now emit a warning (#1553).
- The error message for failing to parse a multiline clauses without curly
  braces has been improved with a hint on how to fix the issue (#1555).
- The error messages for when rebar3 or Erlang are missing from the machine has
  been improved with a tip on how to install them (#1567).
- Corrected the hint given with certain int and float binary operator type
  errors.
- Add support for `int` and `float` bitstring type when compiling to JavaScript.
- Add support for specifying size of integers in a bitstring. Supports only exact binaries,
  i.e. length is a multiple of 8.
- Fixed compilation of rebar3 based dependencies on Windows.

## v0.20.1 - 2022-02-24

- The type checker has been improved to enable use of the record access syntax
  (`record.field`) in anonymous functions passed into higher order functions
  without additional annotations.

## v0.20.0 - 2022-02-23

[Release Blog Post](https://gleam.run/news/gleam-v0.20-released/)

- New projects are created with `gleam_stdlib` v0.20.

## v0.20.0-rc1 - 2022-02-20

- Type unification errors involving user annotated types now refer to the names
  specified by the user instead of internal rigid-type ids.
- The build tool now validates that listed licenses are valid SPDX expressions.
- A WebAssembly version of the compile is now available for use in JavaScript
  and other WebAssembly environments.
- New projects include Hex badges and a link to Hexdocs.
- Enhance type mismatch errors in the presence of try.
- Enhance type mismatch error for an inconsistent try.
- Enhance type mismatch error for pipe expressions to show the whole pipeline
  and not only its first line.
- Fixed a bug where sometimes type variable could be reused result in incorrect
  non-deterministic type errors.
- Built in support for the Mix build tool has been removed. The `mix_gleam`
  plugin is to be used instead.
- Introduce a limited form of exhaustiveness checking for pattern matching
  of custom types, which only checks that all constructor tags are covered
  at the top level of patterns.
- The `ebin` directory is now copied to the build directory for rebar3 managed
  dependencies if present before compilation.
- The format used by the formatter has been improved.
- Package names in `gleam.toml` are validated when the config is read.
- The `priv` directory is linked into the build directory for Gleam projects
  managed by the build tool.
- Fixed a bug where type errors from pipes could show incorrect information.
- Fixed a bug where types could not be imported if they had the same name as a
  value in the prelude.

## v0.19.0 - 2022-01-12

Dedicated to the memory of Muhammad Shaheer, a good and caring man.

[Release Blog Post](https://gleam.run/news/gleam-v0.19-released/)

## v0.19.0-rc4 - 2022-01-10

- New projects are created with `gleam_stdlib` v0.19 and `gleeunit` v0.6.
- Fixed a bug where external functions could be specified with the wrong module
  name in generated Erlang when imported from a nested module in another
  package.
- Fixed a bug where warnings wouldn't get printed.

## v0.19.0-rc3 - 2022-01-07

- Fixed a bug where precompiled packages would fail to compile due to Erlang
  files being compiled twice concurrently.

## v0.19.0-rc2 - 2022-01-06

- Erlang modules are now compiled in a multi-core fashion.
- New projects are created with `erlef/setup-beam` v1.9.0 instead of
  `gleam-lang/setup-erlang` and `gleam-lang/setup-gleam`.
- Fixed a bug where tail call optimisation could generate incorrect code when
  the function has argument names that are JavaScript keywords.
- Fixed a bug where the build would continue when dependency packages failed to
  compile.
- Fixed a bug where `include` directories would not be accessible by the Erlang
  compiler during Gleam compilation.

## v0.19.0-rc1 - 2022-01-03

- The build tool now supports the JavaScript target. The target can be specified
  in either `gleam.toml` or using the `--target` flag.
- The `gleam check` command has been introduced for rapidly verifying the types
  of Gleam code without performing codegen.
- `true` and `false` can no longer be used as pattern matching variables, to
  avoid accidental uses of incorrect syntax that is popular in other languages.
  An error will hint about using Gleam's `True` and `False` values instead.
- You can now remove build artifacts using the new `gleam clean` command.
- The `compile-package` can now generate `package.app` files and compile source
  modules to `.beam` bytecode files.
- The flags that `compile-package` accepts have changed.
- Published Hex packages now include precompiled Erlang files.
- Erlang record headers are now written to the `include` directory within the
  package build directory.
- The format used by the formatter has been improved.
- Fixed a bug where tail recursion could sometimes generated incorrect
  JavaScript code.
- Performance of code generators has been slightly improved.
- Allow the record in a record expansion to be an expression that returns a
  record.
- Fixed a bug where external function module names would not be escaped
  correctly if they contained special characters and were assigned to a
  variable.
- A helpful error message is shown if Erlang is not installed.

## v0.18.2 - 2021-12-12

- Erlang applications are now automatically started when the VM is started by
  `gleam run` and `gleam test`.

## v0.18.1 - 2021-12-12

- Fixed a bug where pipe expressions in record updates and operator expressions
  could generate incorrect Erlang code.
- The `priv` directory is now copied to the output directory for rebar3 packages
  prior to compilation. This is required for some packages to compile.
- Fixed a bug where deps that fail to compile would be skipped when compilation
  would next be attempted, resulting the project being in an invalid state.

## v0.18.0 - 2021-12-06

[Release Blog Post](https://gleam.run/news/gleam-v0.18-released/)

- New projects now include `gleeunit`.

## v0.18.0-rc3 - 2021-12-05

- URL format in gleam.toml is now validated.
- The `gleam deps list` command has been added.
- Fixed a bug where changing requirements in `gleam.toml` would not cause deps
  to be re-resolved.
- Fixed a bug where locked deps would cause incompatible package requirements to
  be discarded.
- Development dependencies are now included in the applications listed in the
  generated OTP `.app` file.
- `gleam.toml` now includes an `erlang.extra_applications` key to specify extra
  OTP applications that need to be started.

## v0.18.0-rc2 - 2021-11-26

- Fixed a bug where OTP .app files would be generated with invalid syntax.
- Removed extra whitespace from newly generated projects.

## v0.18.0-rc1 - 2021-11-25

- Gleam can now compile Gleam projects.
- Gleam can now run tests with the `gleam eunit` command.
- Gleam can now run programs with the `gleam run` command.
- Gleam can now run an Erlang shell with the `gleam shell` command.
- Gleam can now resolve package versions for a Gleam project's dependency tree.
- Gleam can now download Hex packages.
- Gleam can now build dependency packages that are managed using Gleam or
  rebar3.
- Gleam is now the default build tool for new projects.
- The template names for `gleam new` have been changed.
- Fixed a bug where the error message for a record update with an unknown field
  would point to all the fields rather than the unknown one.
- Improved styling for inline code in generated documentation.
- New projects use v0.18 of the stdlib.

## v0.17.0 - 2021-09-20

[Release Blog Post](https://gleam.run/news/gleam-v0.17-released/)

- Functions now get special handling when being printed from JavaScript.

## v0.17.0-rc2 - 2021-09-19

- Errors thrown when no case clause or assignment pattern matches the subject
  value now include more debugging information when targeting JavaScript.
- New projects are generated using `gleam_stdlib` v0.17.1.

## v0.17.0-rc1 - 2021-09-11

- Redesigned the Gleam prelude to be a module of core classes when compiling to
  JavaScript. This improves the resulting generated code and makes debugging and
  interop easier.
- Projects without rebar3 can be generated using the `gleam-lib` template.
- JavaScript modules are imported using a camel case variable name to avoid name
  collisions with variables.
- Pipelines now use assignments in the generated code in order to preserve the
  order of any side effects.
- Fixed a bug where the compiler would crash rather than raise an error if a
  project contained a single module and attempted to import another.
- Special variable naming has been made more consistent in rendered Erlang and
  JavaScript.
- Conditional compilation can now be used to have different code within a module
  when compiling to a specific target.
- Fixed a bug where `todo` caused values not to be returned in JavaScript.
- Fixed a bug where multiple discarded function arguments generated invalid
  JavaScript.
- Fixed a bug where using JavaScript reserved words as function argument names
  caused generated invalid JavaScript.
- Fixed a bug where a case expression of just a catch-all pattern generated
  invalid JavaScript.
- Fixed a bug where the formatter would incorrectly render extra newlines below
  try expressions.
- Fixed a bug where tail recursive functions with arguments with the same name
  as JavaScript reserved words generated the wrong JavaScript.
- Fixed a bug where list equality would be incorrectly reported in JavaScript.
- Multiple subjects are now supported for case expressions in JavaScript.
- Fixed a bug where matching using a Bool or Nil literal as the subject for a
  case expression would produce invalid code when compiling to JavaScript.
- Unsupported feature error messages now include file path and line numbers for
  debugging.
- Bit string literals with no segment options or just the `bit_string`, `utf8`
  or `utf8_codepoint` options can be constructed when compiling to JavaScript.
- The format of generated JavaScript has been improved.
- Fixed a bug where rendered JavaScript incorrectly incremented variables when
  reassigned in patterns.
- Added `eval` and `arguments` to JavaScript reserved words.
- Support for the deprecated `tuple(x, y, ...)` syntax has been removed in favor
  of the more concise (`#(x, y, ...)`). Use `gleam format` with the previous
  version of the compiler to auto-migrate.
- New OTP projects are generated using `gleam_otp` v0.1.6.
- Fixed a bug where the equality operators could return the incorrect value for
  records when compiling to JavaScript.
- Fixed a bug where `todo` could sometimes render invalid JavaScript when used
  as an expression in the generated code.
- An error is now emitted if the list spread syntax is used with no prepended
  elements `[..xs]`.
- Fixed a bug where type errors inside piped expressions would be incorrectly be
  reported as being an incorrect usage of the pipe operator.
- Gleam modules with no public exports no longer render private members in
  Erlang.
- Fixed a bug where discard variables used in assert assignments would generate
  invalid Erlang code.
- Fixed a bug where some expressions as case subjects would generate invalid
  JavaScript code.
- Fixed a bug where some assignments as the final expression in a function would
  not return the correct value in JavaScript.
- Gleam packages imported in JavaScript now have the path prefix
  `gleam-packages`. This can be served from your web server or aliased in your
  `package.json` for NodeJS projects.
- Fixed a bug where the type checker would fail to generalise some type
  variables, causing module metadata writing to fail.
- Fixed a bug where tail call optimisation when compiling to JavaScript could
  result in incorrect code.
- Fixed a bug where variable names could be rendered incorrectly in closures.
- An error is now emitted if alternative patterns fail to define all the
  variables defined by the first pattern.
- New projects are generated using `gleam_stdlib` v0.17.0.
- New projects are generated using `gleam_otp` v0.2.0.

## v0.16.1 - 2021-06-21

- Values which are being imported more than once in an unqualified fashion now
  cause an error to be reported.
- Argument docs for custom type constructors are now rendered in the HTML
  documentation.
- Patterns can be used with `try` expressions when compiling to JavaScript.
- Types and record constructors can now be aliased with an uppercase name when
  imported. Aliasing them with a lowercase name is no longer permitted.
- Fixed a bug where nested import paths could be rendered incorrectly in
  JavaScript.

## v0.16.0 - 2021-06-17

[Release Blog Post](https://gleam.run/news/gleam-v0.16-released/)

## v0.16.0-rc4 - 2021-06-17

- Fixed a bug where if a JavaScript global function was imported as an external
  function with the same name the generated code would diverge.

## v0.16.0-rc3 - 2021-06-17

- New projects are generated using `gleam_stdlib` v0.16.0.

## v0.16.0-rc2 - 2021-06-08

- Gleam now supports alternative patterns in case expressions for the JavaScript target.
- The `gleam` prelude module can now be imported when compiling to JavaScript.
- Fixed a bug where the prelude module could not be imported when using the old
  build compiler API.
- Fixed a bug where if a JavaScript global function was imported as an external
  function with the same name the generated code would diverge.
- Type error messages coming from pipe usage have been improved.

## v0.16.0-rc1 - 2021-06-04

- Gleam can now compile to JavaScript! Specify the `--target javascript` flag to
  `gleam compile-package` to use it today.
- A compile time error is now raised when multiple module level constants with
  the same name are defined.
- Fixed a bug where declaring a type constructor using reserved erlang keyword
  in its fields results in invalid erlang code being generated.
- Fixed a bug where calling a function with discarded labelled arguments
  incorrectly results in a compile error.
- Fixed a bug where assert statements return the wrong value.
- The `gleam new` command requires a root folder param, project name is
  optional and if not provided the project name will be inferred from
  the folder name.
- Generated Erlang record header files now contain Erlang type information.
- New OTP application projects depend on `gleam_otp` v0.1.5.
- The output of the formatter has been improved.

## v0.15.1 - 2021-05-07

- Fixed a bug where blocks that contained try expressions could be formatted
  incorrectly.

## v0.15.0 - 2021-05-06

[Release Blog Post](https://gleam.run/news/gleam-v0.15-released/)

## v0.15.0-rc1 - 2021-05-05

- Syntax highlighting of Gleam code in generated HTML documentation has been
  improved.
- Fixed a bug where markdown tables in rendered HTML documentation would have
  the incorrect background colour on every other row.
- Tuples now have a new, concise syntax variant: `#(x, y, ...)`. Existing code
  can be auto-migrated to the new syntax by running `gleam format`.
- Fixed a bug where customt type constructors with Erlang keywords as names
  would generate invalid Erlang code.
- Gleam now supports `\e` string escapes.
- Values and types from the prelude can now be used in a qualified fashion by
  importing the `gleam` module.
- Empty lists can now be used in constants.
- Compiler performance has been improved when working with lists.
- Compiler performance has been improved when working with sequences of
  expressions.
- Assignments using `let` and `assert` are now expressions and no longer require
  a following expression in their containing block. They are now themselves
  expressions.
- Fixed a bug where tuple indexing could incorrectly claim a tuple is not of
  type tuple in some circumstances.
- Glean `new` command now checks if target folder exists, if so it returns
  an error.
- A compile time error is now raised if a module is defined with the name `gleam`.
- A compile time error is now raised if a module is defined with the a keyword
  in the name.
- New projects are generated using `gleam_stdlib` v0.15.0.
- New projects are generated at v0.1.0.

## v0.14.4 - 2021-03-27

- The Gleam compiler has been updated to compile with the new Rust v1.51.0.
- New project's `gleam.toml` has a comment that shows how to add a
  `repository` field.
- New projects no longer include a licence field in `src/$APP.app.src` by
  default.

## v0.14.3 - 2021-03-20

- Added an error hint when joining string using the `+` or `+.` operator.
- New projects are created with `setup-erlang` v1.1.2 and Erlang/OTP v23.2.
- Fixed a bug where the compiler would be unable to locate an imported module
  if a value from a nested module is used in a qualified fashion.

## v0.14.2 - 2021-03-02

- Project names can now contain numbers.

## v0.14.1 - 2021-02-27

- The error message for binary operators has been given more detail and
  hints.
- Fixed a bug where alternative patterns would incorrectly report unused
  variables.
- Fixed a bug where private types shadowed shadowed by values would
  incorrectly report unused variables.

## v0.14.0 - 2021-02-18

[Release Blog Post](https://gleam.run/news/gleam-v0.14-released/)

## v0.14.0-rc2 - 2021-02-18

- New projects are created with `gleam_stdlib` v0.14.0.

## v0.14.0-rc1 - 2021-02-14

- Gleam now generates Erlang typespecs.
- New projects no longer include a licence file by default.
- New projects can be created using the new `escript` template to generate a
  command line tool style program.
- A warning is emitted when a literal value is constructed but not used.
- Automatically generate a link to repository in docs if available.
- Code in HTML documentation is has highlighted syntax.
- Gleam now only supports `\r`, `\n`, `\t`, `\"`, and `\\` string escapes.
- A set of OCI container images are built automatically for each release.
- New compile time checks for invalid bit string literals and patterns have
  been added.
- The error messages for syntax errors in names have been improved.
- Fixed a bug where the repo URL would render incorrectly in HTML docs.
- Fixed a bug where piping a block can render invalid Erlang.
- New compile time warnings on unused types, functions and variables.
- The runtime error emitted by the `todo` keyword now carries additional
  information.
- The runtime error emitted by the `assert` keyword now carries additional
  information.
- Fixed a bug where bit string patterns would not correctly unify with the
  subject being pattern matches on.
- Documentation dark mode.
- Fixed a bug where some app.src properties were incorrectly named.
- `--warnings-as-errors` flag added to `gleam build` command.

## v0.13.2 - 2021-01-14

- `ring` dep upgraded to enable compilation on Apple M1 ARM processors.

## v0.13.1 - 2021-01-13

- Fix off-by-one error in message messages.

## v0.13.0 - 2021-01-13

[Release Blog Post](https://gleam.run/news/gleam-v0.13-released/)

- New Gleam projects use stdlib v0.13.0.

## v0.13.0-rc2 - 2021-01-12

- The `version` property in `gleam.toml` is now optional again.

## v0.13.0-rc1 - 2021-01-09

- Variable names now only have 1st letter capitalized when converted to erlang.
- Records defined in other modules can now be used in module constants.
- Documentation can link from functions, types & constants to their source
  code definitions on popular project hosting sites.
- Documentation hosted on HexDocs now has a version selector.
- Fixed a bug where the `app` project template rendered invalid code.
- Newly generated projects use stdlib v0.12.0.
- Named subexpressions in patterns now render correct Erlang.
- The anonymous function syntax now successfully parses with whitespace
  between `fn` and `(`.
- Fixed a bug where the formatter would incorrectly remove blocks around some
  binary operators.
- Constants can now be defined after they are used in functions
- The parser has been rewritten from scratch, dramatically improving error
  messages and compilation times.
- `1-1` and `a-1` are now parsed as `1 - 1` and `a - 1`
- Further information has been added to the error messages when a function
  returns the wrong type.
- Further information has been added to the error messages when case clauses
  return different types.
- Fixed a bug where imported record constructors without labels used as an
  anonymous function generates incorrect Erlang.

## v0.12.1 - 2020-11-15

- The compiler can now discriminate between record access and module access
  for shadowed names
- The `new` command will no longer permit projects to be made with names that
  clash with Erlang standard library modules.
- The formatter now correctly treats lines of only whitespace as empty.
- The styling of tables in rendered HTML documentation has been improved.
- Rendered HTML documentation has regained its max-width styling.

## v0.12.0 - 2020-10-31

[Release Blog Post](https://gleam.run/news/gleam-v0.12-and-gleam-otp-v0.1-released/)

## v0.12.0-rc4 - 2020-10-31

- The rendered module documentation sidebar can now scroll independently to
  the page.
- Application projects now have the correct `mod` value in the generated
  `.app.src`.
- Records without fields can now be used in module constants.
- New application projects are now created used Gleam's type safe OTP pulled
  from Hex.

## v0.12.0-rc3 - 2020-10-24

## v0.12.0-rc2 - 2020-10-24

## v0.12.0-rc1 - 2020-10-24

- The utf8, utf16, and utf32 type specifiers are now only available in bit
  string construction, matching must be done with the codepoint versions.
- Functions may now be called before they are defined in a module. This
  enabled mutually recursive functions!
- Discarded variable names may now include numbers.
- Fixed a bug where discarded variables might generate incorrect Erlang.
- Added support tuple access in clause guards.
- New projects are created with version 1.0.2 of the setup-gleam GitHub
  action.
- New application projects are now created used Gleam's type safe OTP.
- Comments are now correctly handled on platforms that use \r\n line endings,
  such as Windows.

## v0.11.2 - 2020-09-01

- Fixed a bug where an imported constructor would emit an unused constructor
  warning when only used in pattern matching.

## v0.11.1 - 2020-08-31

- The formatter style has been improved to render function type arguments on
  a single line when possible, even if the return type will not fit on a
  single line.
- The format for printed types in error messages has been improved.
- Fixed a bug where the formatter would strip a constructor pattern spread
  when no fields are given.
- Fixed a bug where assigning the result of a block to a variable would
  generate incorrect Erlang.
- The formatter style has been improved for function calls that take a single
  block as an argument.
- Reserved words are no longer incorrectly permitted as project names.

## v0.11.0 - 2020-08-28

[Release Blog Post](https://lpil.uk/blog/gleam-v0.11-released/)

## v0.11.0-rc3 - 2020-08-27

- Bit strings now support non-literal strings as segment values.
- Fixed a bug where Erlang variables could be generated with incorrect names
  when defining an anonymous function.

## v0.11.0-rc2 - 2020-08-24

- The formatter style has been improved to render some single argument calls
  in a more compact style.

## v0.11.0-rc1 - 2020-08-22

- Field access now works before the custom type is defined.
- The error message returned by the compiler when the user tries to use unknown
  labelled arguments now handles multiple labels at once, and does not suggest
  labels they have already supplied.
- The formatter style has been improved to use a trailing comma on imports
  broken over multiple lines.
- The formatter style has been improved to wrap lists and bit strings over as
  few lines as possible if the elements are Ints, Floats, or Strings.
- The formatter style has been improved to preserve comments on labelled
  call arguments.
- The formatter style has been improved to preserve empty lines in assignments.
- The performance of the formatter has been improved.
- Records can be updated using the spread syntax. A warning is emitted if no
  fields are updated when using this syntax.
- Fixed a bug where type parameters can leak between different type
  definitions in a module.
- Markdown tables, footnotes, strikethroughs, and tasklists are now supported
  in documentation.
- Fixed a bug where generic types may be incorrectly unified.
- Ints and floats can now be written with underscores for clarity.
- The warning for a `todo` now includes the required type of the
  not-yet-implented expression.
- Holes can be used in type annotations to specify part of a type, leaving the
  rest for inference.
- The incorrect arity error now prints any missing labelled arguments.
- Fixed a bug where Erlang variables could be generated with incorrect names
  when directly calling an anonymous function.
- A warning is emitted when a type is imported or created but not used.
- Fixed a bug where Erlang variables names could clash when rebinding
  variables while similarly named variables ending in a number are in scope.
- Fixed a bug in the pretty printer which prevented the formatter from
  rendering sub-expressions in a single line when later code would not fit on
  the same line.
- The formatter style has been improved to render some single argument calls
  in a more compact style.
- Gleam now supports hex, octal, and binary literals.
- Rebar3 hex packages now include `gleam.toml` and `gen`.
- Newly generated projects use stdlib v0.11.0.

## v0.10.1 - 2020-07-15

- Fixed a bug where the compiler failed to return an error when type checking
  a tuple with the wrong arity in a pattern.
- The error message for a duplicate module member now shows the location of
  both definitions.
- Fix compiler bug where labelled arguments were being reordered incorrectly.

## v0.10.0 - 2020-07-01

[Release Blog Post](https://lpil.uk/blog/gleam-v0.10-released/)

- Newly generated projects use stdlib v0.10.1.
- Fixed a bug where discards inside bit string patterns generated invalid
  code.

## v0.10.0-rc2 - 2020-06-30

- Fixed a bug where variables names would be incorrectly generated when using
  alternative patterns.

## v0.10.0-rc1 - 2020-06-29

- Single letter module names are now permitted.
- Added support for bit string syntax.
- Support for the deprecated list prepend syntax has been removed.
- Added module level constants that are inlined at compile time.
- Public module level constants generate documentation.
- The formatter style has been improved to wrap and sort imports.
- The formatter now permits comments at the end of module function bodies.
- The formatter now skips files that match patterns defined in ignore files
  such as .gitignore and .ignore.
- Error message diagnostic code previews for type errors when using the the
  pipe operator have been made more accurate.
- Added support for list literals in clause guards.
- Fixed bug when reassigning a variable inside a case clause with alternative
  patterns.
- Todos can now take an optional label.

## v0.9.1 - 2020-06-12

- Fixed a bug where binary operators may lose required `{ }`s when formatted.

## v0.9.0 - 2020-06-01

[Release Blog Post](https://lpil.uk/blog/gleam-v0.9-released/)

- Newly generated projects use stdlib v0.9.0.
- Additional information is printed to the console when generating HTML
  documentation from Gleam code.
- Fixed a bug where blocks on either side of a binary operator would be
  rendered without `{ }`.

## v0.9.0-rc1 - 2020-05-26

- The formatter style has been improved.
- Numbers are now permitted in module names.
- Emitted Erlang code correctly adds parentheses around binary subexpressions
  to preserve precedence.
- Record names and fields are now escaped in `.hrl` files if they conflict
  with Erlang reserved words
- Annotations are now supported on `let` and `assert` expressions
- Formatter now accepts comments for the fields of a custom type's constructors
- Added opaque custom types, which have constructors that cannot be accessed
  from outside their own modules.
- Additional (arbitrary) markdown documentation pages can now be added and
  built with `docs build`.
- Fix code generation when calling functions returned through either record
  or tuple access
- Add lookup for Gleam source code in Mix's `deps` directory.
- Newly generated Gleam projects use the GitHub action
  `gleam-lang/setup-erlang` v1.1.0.
- Added support for custom type record literals in guards.
- Type variables are now correctly preserved within nested scopes.

## v0.8.1 - 2020-05-19

- The formatter now correctly handles unicode comments.

## v0.8.0 - 2020-05-07

[Release Blog Post](https://lpil.uk/blog/gleam-v0.8-released/)

- The `docs build`, `docs publish`, and `docs remove` commands can be used to
  compile HTML documentation locally, publish them to HexDocs, and remove them
  from HexDocs respectively.
- Type error reporting has been improved when using the pipe operator.
- Newly generated projects use stdlib v0.8.0.
- The compiler can now emit warnings. Currently there are warnings for using
  the old '|' syntax in lists and for todos.
- Will give a clearer error when a function given as an argument to another
  function doesn't match the type of the parameter.
- Fixed bug where imported type constructors had the incorrect arity.
- Fixed bug where a doing an unqualified import of a type constructor and
  giving it an alias would use the wrong name if it contained any values.
- Fixed a bug trying to access an imported constructor which contained values.
- Fixed a compiler crash that occurred when trying to unify a tuple with something
  other than another tuple or a variable.
- Added support for tuple literals in guards.

## v0.8.0-rc1 - 2020-04-28

- Strings are now encoded as utf8 binaries in the generated Erlang.
- HTML documentation can now be generated from Gleam code by running `gleam build --doc`.
- Gleam code can be formatted using the `gleam format` command.
- The pipe operator `|>` will now attempt to insert the left hand side as the
  first argument to the right hand side if the right hand side is a call,
  removing the need for function capture boilerplate.
- A `record.label` syntax can now be used to access the fields of a custom
  type that have a single record variant.
- Anonymous functions can now have return type annotations.
- There is a `todo` keyword for type checking functions that have not yet been
  implemented.
- Tuples can be indexed into using the `var.1` syntax.
- `>`, `>=`, `<`, and `<=` operators are now supported in case clause guards
  and can be used to check the ordering of integers.
- `>.`, `>=.`, `<.`, and `<=.` operators are now supported in case clause
  guards and can be used to check the ordering of floats.
- The list prepend syntax is now `[x, ..y]`. The old `[x | y]` syntax is
  deprecated but will continue to work for now. The formatter will rewrite the
  old syntax to the new.
- Add new assert syntax for binding variables `assert Ok(x) = result`. In the
  future this will allow you to use a pattern that does not match all values.
- Added support for int and float literals in guards.
- Color codes are now only emitted in error output for interactive terminal
  sessions.
- Added a new `..` syntax for discarding the remaining fields of a record.
- Using the same variable name multiple times in the same pattern will now
  raise an error.
- Discard can now be omitted in list tails in patterns, ie `[x, ..]` is the
  same as `[x, .._]`. The former is the preferred version and is emitted by the
  formatter.

## v0.7.1 - 2020-03-03

- Projects generated with `gleam new` use `stdlib` version 0.7.0.

## v0.7.0 - 2020-03-01

[Release Blog Post](https://lpil.uk/blog/gleam-v0.7-released/)

## v0.7.0-rc1 - 2020-02-28

- Type aliases can be defined to give concise names to frequently used types.
- Case expression clauses may have guards which can be used to require
  equality between specified variables in order for the clause to match.
- Case expression clauses may have alternative patterns, enabling one clause
  to match for multiple different possible patterns.
- Types may now be used before they are defined within their defining module.
- Fixed a bug where import paths would not be correctly resolved on Windows.
- Added job to create precompiled binary for 64-bit Windows when releasing.
- `gleam new` now creates a project that uses `actions/checkout@v2.0.0` in its
  GitHub actions workflow.
- Labelled argument in functions may now be discarded by prefixing the name
  with an underscore, like unlabelled arguments.
- Sub-patterns can have names assigned to them within a pattern using the `as`
  keyword.
- The format of compiler error messages printed to the console has been
  improved by upgrading to a newer version of the codespan-reporting library.
- Type variables in the given and expected types will now be printed with the
  same name in type error messages if they are equivalent.
- A friendly error message is rendered when a case expression clause has the
  incorrect number of patterns for the subjects.
- A friendly error message is rendered when a .gleam file cannot be read.
- A friendly error message is rendered when the `gleam new` command fails to
  write the new project to the file system.
- A friendly error message is rendered when there is a cycle formed by module
  imports.
- Top level types are now printed in error messages for type parameter mismatches.
- The `gen` directory is now deleted before each compilation.
- `gleam new` now includes installation instructions for Hex packages in the
  generated README.
- `gleam new` now accepts a `--description` flag for including a description of
  the project in the README and `.app.src` file.
- Fixed a bug where variable names would be incorrectly generated in some
  situations when variable names are reused during and after a case
  expression.
- Performance of the Erlang code generator has been improved by removing some
  vector allocations.
- An error is emitted when multiple types with the same name are defined in or
  imported into a module.

## v0.6.0 - 2019-12-25 🎄

[Release Blog Post](https://lpil.uk/blog/gleam-v0.6-released/)

- Function capture syntax now supports labelled arguments.

## v0.6.0-rc1 - 2019-12-23

- Syntax for defining structs and enums have been unified into a singular
  custom type definition statement. Instances of these custom types are called
  records.
- Anonymous structs have been renamed tuples.
- Values and types can be given a new name when imported in the unqualified
  fashion using the `import mod.{value as name}` syntax.
- An error will be emitted if multiple values constructors are defined with
  the same name in a module.

## v0.5.1 - 2019-12-23

- Fixed a bug where invalid Erlang would be generated when using a local
  private function as a value.

## v0.5.0 - 2019-12-16

[Release Blog Post](https://lpil.uk/blog/gleam-v0.5-released/)

- Enum constructor arguments can now be labelled, allowing arguments to be
  given by name at the call site.
- An Erlang header file with a record definition is generated for each Gleam
  struct defined.
- `gleam new` creates a project at v1.0.0.
- Function calls are now properly escaped when the function name conflicts
  with an Erlang keyword.
- References to unqualified imported functions now generate correct Erlang
  code.
- Fixed a bug where variable rebinding would generate incorrect code in some
  case expressions.
- Fixed a bug where variable rebinding of function arguments would generate
  incorrect code.

## v0.5.0-rc1 - 2019-11-26

- Function arguments can be labelled, allowing arguments to be given by name
  at the call site.
- `case` expressions now accept multiple subjects, enabling pattern matching
  on multiple values simultaneously.
- Values and types can be imported from modules and references in an
  unqualified fashion.
- Named structs now have their name as the first element in the generated
  Erlang code. This enabled easier use from Erlang by defining records for
  them, as well as slightly clearer printf debugging.
- Anonymous structs have been introduced, serving as a quick and generic
  alternative to declared structs and as a format for interop with Erlang
  tuples.
- `gleam new` now accepts a `--template` flag to generate different styles of
  project. An OTP application template has been added alongside the existing
  OTP library template.
- `gleam new` now creates configuration for GitHub Actions, making Gleam
  projects ready for continuous integration out of the box.
- The syntax for defining enums, case expressions, and blocks has been changed
  to a syntax closer to that found in the C family of languages.
- The source code preview for functions that return a type incompatible with
  the functions annotations has been improved to be more precise.
- A helpful error message is rendered if an enum field contains a generic type
  that has not been declared.
- A bug has been fixed in which type mismatch errors originating from pattern
  matching would sometimes display the incorrect expected type.

## v0.4.2 - 2019-10-22

- Fixed a crash when an incorrect number of labelled struct arguments are
  given.
- Fixed a struct labelled argument being incorrect reported as already given.

## v0.4.1 - 2019-09-29

- Struct types with parameterised fields are now registered with the correct
  number of type parameters.

## v0.4.0 - 2019-09-19

[Release Blog Post](https://lpil.uk/blog/gleam-v0.4-released/)

- The struct data type has be introduced. Structs are pre-declared user
  defined data types with named fields and constant access time.
- The map and tuple data types has been removed, replaced by the struct data
  type.
- The generated code no longer contains export statements if no functions are
  exported from a module.
- Comparison operators have been specialised to operate only on Ints.
- The `>.` `>=.` `<.` and `<=.` comparison operators have been added for
  comparing Floats.
- It is now an error to export an enum which has a constructor that takes a
  private type as an argument.
- The error messages for defining multiple modules with the same name and for
  importing test modules into application code have been improved.
- Numbers are now permitted in type names and constructors.
- The `Nil` constructor will no longer erroneously be of type `Int`.

## v0.3.0 - 2019-08-08

[Release Blog Post](https://lpil.uk/blog/gleam-v0.3-released/)

- New project structure can be generated with the `gleam new` command.
- Functions can be annotated with their argument and return types. This may be
  used to restrict the function to a less general type than inferred by the
  compiler, or purely for documentation purposes.
- External function names and their target functions are now escaped in the
  generated code if they collide with Erlang keywords such as `catch` or `or`.
- Type error arising from the arguments of function calls have more accurate
  error diagnostics.
- Precompiled Gleam binaries are now available on the GitHub release page.
- Precompiled Docker images containing the Gleam binary are now available on
  DockerHub.
- The formatting of the Erlang code rendered by the compiler has been altered
  to improve legibility.
- A helpful error message is now rendered if the shorthand anonymous function
  syntax is used with too many underscores.
- A helpful error message is now rendered when attempting to import an unknown
  module.

## v0.2.0 - 2019-06-25

- Modules can now live within namespaces such as `my_app/user/profile`.
- The name of the variable created can be specified when importing a module
  using the `import my_mod as name` syntax.
- Function names and atoms are now escaped in the generated code if they
  collide with Erlang keywords such as `catch` or `or`.
- There is a shorthand syntax for prepending multiple elements to a list.
  `[1, 2, 3 | my_list]`

## v0.1.2 - 2019-05-12

- Types containing more than 26 type variables will no longer render with
  invalid type variable names.
- Types in error messages no longer have extra indentation that increases as
  the type gets larger.
- There is a new type `Nil` which is occupied by a single value (`Nil`). This
  type is used to represent the absence of a value and is commonly used with
  `Result` to model a value that is either present (`Ok(value)`) or absent
  (`Error(Nil)`).
- Zero arity enum constructors now generate the correct Erlang when used in
  modules other than the one they are defined in.

## v0.1.1 - 2019-04-28

- Error messages now display the path of the file containing the problem.
- Maps and modules with erroneous extra fields now have a custom error
  message.
- Rows with tails that are unbound type variables are now correctly unified in
  the type system. This fixes a bug in which maps and modules may sometimes
  fail to type check when there is no error.

## v0.1.0 - 2019-04-15

[Release Blog Post](https://lpil.uk/blog/hello-gleam/)

- Initial release!<|MERGE_RESOLUTION|>--- conflicted
+++ resolved
@@ -2,16 +2,13 @@
 
 ## Unreleased
 
-<<<<<<< HEAD
 - The formatter now consistently handles 4 digit underscores in numbers.
 - Generated HTML documentation now includes all static assets, including web
   fonts, so that it can be accessed offline and in future once CDNs would 404.
 - Generated HTML documentation now supports TypeScript syntax highlighting.
-=======
 - 4 digit integers are now always formatted without underscores.
 - Running `gleam new` will skip `git init` if the new project directory is
   already part of a git work tree.
->>>>>>> b6a98ed1
 
 ## v0.25.3 - 2022-12-16
 
