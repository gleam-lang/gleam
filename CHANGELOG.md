# Changelog

## Unreleased

### Compiler

### Build tool

- When adding a package that does not exist on Hex, the message is a bit friendlier.
  ([Ameen Radwan](https://github.com/Acepie))

### Language server

- The language server now allows extracting the start of a pipeline into a
  variable.
  ([Giacomo Cavalieri](https://github.com/giacomocavalieri))

### Formatter

### Bug fixes

- The compiler now correctly tracks the minimum required version for constant
  record updates to be `>= 1.14.0`.
  ([Giacomo Cavalieri](https://github.com/giacomocavalieri))

<<<<<<< HEAD
- The compiler now correctly tracks the minimum required version for expressions
  in `BitArray`s' `size` option to be `>= 1.12.0`.
  ([Giacomo Cavalieri](https://github.com/giacomocavalieri))
=======
- Fixed a bug where the "pattern match on variable" code action would generate
  invalid patterns by repeating a variable name already used in the same pattern.
  ([Giacomo Cavalieri](https://github.com/giacomocavalieri))

- Made link href validation in gleam.toml files less strict so developers can
  use relative links for internal documentation.
  ([Tristan-Mihai Radulescu](https://github.com/Courtcircuits))
>>>>>>> 4dc3cabf
<|MERGE_RESOLUTION|>--- conflicted
+++ resolved
@@ -23,16 +23,10 @@
   record updates to be `>= 1.14.0`.
   ([Giacomo Cavalieri](https://github.com/giacomocavalieri))
 
-<<<<<<< HEAD
 - The compiler now correctly tracks the minimum required version for expressions
   in `BitArray`s' `size` option to be `>= 1.12.0`.
-  ([Giacomo Cavalieri](https://github.com/giacomocavalieri))
-=======
-- Fixed a bug where the "pattern match on variable" code action would generate
-  invalid patterns by repeating a variable name already used in the same pattern.
   ([Giacomo Cavalieri](https://github.com/giacomocavalieri))
 
 - Made link href validation in gleam.toml files less strict so developers can
   use relative links for internal documentation.
-  ([Tristan-Mihai Radulescu](https://github.com/Courtcircuits))
->>>>>>> 4dc3cabf
+  ([Tristan-Mihai Radulescu](https://github.com/Courtcircuits))