# Changelog

## Unreleased

<<<<<<< HEAD
- Clear outdated files from the build directory after compilation
=======
- Added the ability to replace a release up to one hour after it is published using `gleam publish --replace`
- All commands that authenticate using the `ApiKeyCommand` trait (currently `gleam publish`, `gleam docs pulish`, `gleam docs remove`, `gleam hex retire`, and `gleam hex unretire`) and now have access to environment variables for username (default key `HEXPM_USER`) and password (default key `HEXPM_PASS`)
- The `gleam publish` command gains the `-y/--yes` flag to disable the "are you sure" prompt
>>>>>>> 606109e6

## v0.21.0 - 2022-04-24

- New projects are created with `gleam_stdlib` v0.21.

## v0.21.0-rc2 - 2022-04-20

- Added the ability to replace a release up to one hour after it is published
  using `gleam publish --replace`.
- The language server will now enter a degraded mode that only performs
  formatting if running in a directory that is not a Gleam project with a
  `gleam.toml`.

## v0.21.0-rc1 - 2022-04-16

- The Gleam language server is here! This will provide IDE like features for
  code editors that support LSP, including but not limited to VSCode, Neovim,
  Emacs, Eclipse, Visual Studio, and Atom. This first version includes these
  features:
  - Project compilation.
  - Inline errors and warnings.
  - Type information on hover.
  - Go-to definition.
  - Code formatting.
- Fixed a bug in generated JavaScript code where functions named `then` would
  cause errors when dynamically imported.
- Initialize `git` repo when creating a new project.
- Log messages controlled with `GLEAM_LOG` now print to standard error.
- Log message colours can be disabled by setting the `GLEAM_LOG_NOCOLOUR`
  environment variable.
- You can now specify multiple packages when using `gleam add`.
- Bools can now be negated with the `!` unary operator.
- If the compiler version changes we now rebuild the project from scratch on
  next build command to avoid issues arising from reading metadata in an old
  format. (#1547)
- Updated the "Unknown label" error message to match other error messages
  (#1548)
- Type holes are now permitted in function arguments and return annotations.
  (#1519)
- Unused module imports now emit a warning. (#1553)
- The error message for failing to parse a multiline clauses without curly
  braces has been improved with a hint on how to fix the issue. (#1555)
- The error messages for when rebar3 or Erlang are missing from the machine has
  been improved with a tip on how to install them. (#1567)
- Corrected the hint given with certain int and float binary operator type
  errors.
- Add support for `int` and `float` bitstring type when compiling to JavaScript.
- Add support for specifying size of integers in a bitstring. Supports only exact binaries,
  i.e. length is a multiple of 8.
- Fixed compilation of rebar3 based dependencies on Windows.

## v0.20.1 - 2022-02-24

- The type checker has been improved to enable use of the record access syntax
  (`record.field`) in anonymous functions passed into higher order functions
  without additional annotations.

## v0.20.0 - 2022-02-23

- New projects are created with `gleam_stdlib` v0.20.

## v0.20.0-rc1 - 2022-02-20

- Type unification errors involving user annotated types now refer to the names
  specified by the user instead of internal rigid-type ids.
- The build tool now validates that listed licenses are valid SPDX expressions.
- A WebAssembly version of the compile is now available for use in JavaScript
  and other WebAssembly environments.
- New projects include Hex badges and a link to Hexdocs.
- Enhance type mismatch errors in the presence of try.
- Enhance type mismatch error for an inconsistent try.
- Enhance type mismatch error for pipe expressions to show the whole pipeline
  and not only its first line.
- Fixed a bug where sometimes type variable could be reused result in incorrect
  non-deterministic type errors.
- Built in support for the Mix build tool has been removed. The `mix_gleam`
  plugin is to be used instead.
- Introduce a limited form of exhaustiveness checking for pattern matching
  of custom types, which only checks that all constructor tags are covered
  at the top level of patterns.
- The `ebin` directory is now copied to the build directory for rebar3 managed
  dependencies if present before compilation.
- The format used by the formatter has been improved.
- Package names in `gleam.toml` are validated when the config is read.
- The `priv` directory is linked into the build directory for Gleam projects
  managed by the build tool.
- Fixed a bug where type errors from pipes could show incorrect information.
- Fixed a bug where types could not be imported if they had the same name as a
  value in the prelude.

## v0.19.0 - 2022-01-12

Dedicated to the memory of Muhammad Shaheer, a good and caring man.

[Release Blog Post](https://gleam.run/news/gleam-v0.19-released/)

## v0.19.0-rc4 - 2022-01-10

- New projects are created with `gleam_stdlib` v0.19 and `gleeunit` v0.6.
- Fixed a bug where external functions could be specified with the wrong module
  name in generated Erlang when imported from a nested module in another
  package.
- Fixed a bug where warnings wouldn't get printed.

## v0.19.0-rc3 - 2022-01-07

- Fixed a bug where precompiled packages would fail to compile due to Erlang
  files being compiled twice concurrently.

## v0.19.0-rc2 - 2022-01-06

- Erlang modules are now compiled in a multi-core fashion.
- New projects are created with `erlef/setup-beam` v1.9.0 instead of
  `gleam-lang/setup-erlang` and `gleam-lang/setup-gleam`.
- Fixed a bug where tail call optimisation could generate incorrect code when
  the function has argument names that are JavaScript keywords.
- Fixed a bug where the build would continue when dependency packages failed to
  compile.
- Fixed a bug where `include` directories would not be accessible by the Erlang
  compiler during Gleam compilation.

## v0.19.0-rc1 - 2022-01-03

- The build tool now supports the JavaScript target. The target can be specified
  in either `gleam.toml` or using the `--target` flag.
- The `gleam check` command has been introduced for rapidly verifying the types
  of Gleam code without performing codegen.
- `true` and `false` can no longer be used as pattern matching variables, to
  avoid accidental uses of incorrect syntax that is popular in other languages.
  An error will hint about using Gleam's `True` and `False` values instead.
- You can now remove build artifacts using the new `gleam clean` command.
- The `compile-package` can now generate `package.app` files and compile source
  modules to `.beam` bytecode files.
- The flags that `compile-package` accepts have changed.
- Published Hex packages now include precompiled Erlang files.
- Erlang record headers are now written to the `include` directory within the
  package build directory.
- The format used by the formatter has been improved.
- Fixed a bug where tail recursion could sometimes generated incorrect
  JavaScript code.
- Performance of code generators has been slightly improved.
- Allow the record in a record expansion to be an expression that returns a
  record.
- Fixed a bug where external function module names would not be escaped
  correctly if they contained special characters and were assigned to a
  variable.
- A helpful error message is shown if Erlang is not installed.

## v0.18.2 - 2021-12-12

- Erlang applications are now automatically started when the VM is started by
  `gleam run` and `gleam test`.

## v0.18.1 - 2021-12-12

- Fixed a bug where pipe expressions in record updates and operator expressions
  could geneate incorrect Erlang code.
- The `priv` directory is now copied to the output directory for rebar3 packages
  prior to compilation. This is required for some packages to compile.
- Fixed a bug where deps that fail to compile would be skipped when compilation
  would next be attempted, resulting the project being in an invalid state.

## v0.18.0 - 2021-12-06

[Release Blog Post](https://gleam.run/news/gleam-v0.18-released/)

- New projects now include `gleeunit`.

## v0.18.0-rc3 - 2021-12-05

- URL format in gleam.toml is now validated.
- The `gleam deps list` command has been added.
- Fixed a bug where changing requirements in `gleam.toml` would not cause deps
  to be re-resolved.
- Fixed a bug where locked deps would cause incompatible package requirements to
  be discarded.
- Development dependencies are now included in the applications listed in the
  generated OTP `.app` file.
- `gleam.toml` now includes an `erlang.extra_applications` key to specify extra
  OTP applications that need to be started.

## v0.18.0-rc2 - 2021-11-26

- Fixed a bug where OTP .app files would be generated with invalid syntax.
- Removed extra whitespace from newly generated projects.

## v0.18.0-rc1 - 2021-11-25

- Gleam can now compile Gleam projects.
- Gleam can now run tests with the `gleam eunit` command.
- Gleam can now run programs with the `gleam run` command.
- Gleam can now run an Erlang shell with the `gleam shell` command.
- Gleam can now resolve package versions for a Gleam project's dependency tree.
- Gleam can now download Hex packages.
- Gleam can now build dependency packages that are managed using Gleam or
  rebar3.
- Gleam is now the default build tool for new projects.
- The template names for `gleam new` have been changed.
- Fixed a bug where the error message for a record update with an unknown field
  would point to all the fields rather than the unknown one.
- Improved styling for inline code in generated documentation.
- New projects use v0.18 of the stdlib.

## v0.17.0 - 2021-09-20

[Release Blog Post](https://gleam.run/news/gleam-v0.17-released/)

- Functions now get special handling when being printed from JavaScript.

## v0.17.0-rc2 - 2021-09-19

- Errors thrown when no case clause or assignment pattern matches the subject
  value now include more debugging information when targetting JavaScript.
- New projects are generated using `gleam_stdlib` v0.17.1.

## v0.17.0-rc1 - 2021-09-11

- Redesigned the Gleam prelude to be a module of core classes when compiling to
  JavaScript. This improves the resulting generated code and makes debugging and
  interop easier.
- Projects without rebar3 can be generated using the `gleam-lib` template.
- JavaScript modules are imported using a camel case variable name to avoid name
  collisions with variables.
- Pipelines now use assignments in the generated code in order to preserve the
  order of any side effects.
- Fixed a bug where the compiler would crash rather than raise an error if a
  project contained a single module and attempted to import another.
- Special variable naming has been made more consistent in rendered Erlang and
  JavaScript.
- Conditional compilation can now be used to have different code within a module
  when compiling to a specific target.
- Fixed a bug where `todo` caused values not to be returned in JavaScript.
- Fixed a bug where multiple discarded function arguments generated invalid
  JavaScript.
- Fixed a bug where using JavaScript reserved words as function argument names
  caused generated invalid JavaScript.
- Fixed a bug where a case expression of just a catch-all pattern generated
  invalid JavaScript.
- Fixed a bug where the formatter would incorrectly render extra newlines below
  try expressions.
- Fixed a bug where tail recursive functions with arguments with the same name
  as JavaScript reserved words generated the wrong JavaScript.
- Fixed a bug where list equality would be incorrectly reported in JavaScript.
- Multiple subjects are now supported for case expressions in JavaScript.
- Fixed a bug where matching using a Bool or Nil literal as the subject for a
  case expression would produce invalid code when compiling to JavaScript.
- Unsupported feature error messages now include file path and line numbers for
  debugging.
- Bit string literals with no segment options or just the `bit_string`, `utf8`
  or `utf8_codepoint` options can be constructed when compiling to JavaScript.
- The format of generated JavaScript has been improved.
- Fixed a bug where rendered JavaScript incorrectly incremented variables when
  reassigned in patterns.
- Added `eval` and `arguments` to JavaScript reserved words.
- Support for the deprecated `tuple(x, y, ...)` syntax has been removed in favor
  of the more concise (`#(x, y, ...)`). Use `gleam format` with the previous
  version of the compiler to auto-migrate.
- New OTP projects are generated using `gleam_otp` v0.1.6.
- Fixed a bug where the equality operators could return the incorrect value for
  records when compiling to JavaScript.
- Fixed a bug where `todo` could sometimes render invalid JavaScript when used
  as an expression in the generated code.
- An error is now emitted if the list spread syntax is used with no prepended
  elements `[..xs]`.
- Fixed a bug where type errors inside piped expressions would be incorrectly be
  reported as being an incorrect usage of the pipe operator.
- Gleam modules with no public exports no longer render private members in
  Erlang.
- Fixed a bug where discard variables used in assert assignments would generate
  invalid Erlang code.
- Fixed a bug where some expressions as case subjects would generate invalid
  JavaScript code.
- Fixed a bug where some assignments as the final expression in a function would
  not return the correct value in JavaScript.
- Gleam packages imported in JavaScript now have the path prefix
  `gleam-packages`. This can be served from your web server or aliased in your
  `package.json` for NodeJS projects.
- Fixed a bug where the type checker would fail to generalise some type
  variables, causing module metadata writing to fail.
- Fixed a bug where tail call optimisation when compiling to JavaScript could
  result in incorrect code.
- Fixed a bug where variable names could be rendered incorrectly in closures.
- An error is now emitted if alternative patterns fail to define all the
  variables defined by the first pattern.
- New projects are generated using `gleam_stdlib` v0.17.0.
- New projects are generated using `gleam_otp` v0.2.0.

## v0.16.1 - 2021-06-21

- Values which are being imported more than once in an unqualified fashion now
  cause an error to be reported.
- Argument docs for custom type constructors are now rendered in the HTML
  documentation.
- Patterns can be used with `try` expresssions when compiling to JavaScript.
- Types and record constructors can now be aliased with an uppercase name when
  imported. Aliasing them with a lowercase name is no longer permitted.
- Fixed a bug where nested import paths could be rendered incorrectly in
  JavaScript.

## v0.16.0 - 2021-06-17

[Release Blog Post](https://gleam.run/news/gleam-v0.16-released/)

## v0.16.0-rc4 - 2021-06-17

- Fixed a bug where if a JavaScript global function was imported as an external
  function with the same name the generated code would diverge.

## v0.16.0-rc3 - 2021-06-17

- New projects are generated using `gleam_stdlib` v0.16.0.

## v0.16.0-rc2 - 2021-06-08

- Gleam now supports alternative patterns in case expressions for the JavaScript target.
- The `gleam` prelude module can now be imported when compiling to JavaScript.
- Fixed a bug where the prelude module could not be imported when using the old
  build compiler API.
- Fixed a bug where if a JavaScript global function was imported as an external
  function with the same name the generated code would diverge.
- Type error messages coming from pipe usage have been improved.

## v0.16.0-rc1 - 2021-06-04

- Gleam can now compile to JavaScript! Specify the `--target javascript` flag to
  `gleam compile-package` to use it today.
- A compile time error is now raised when multiple module level constants with
  the same name are defined.
- Fixed a bug where declaring a type constructor using reserved erlang keyword
  in its fields results in invalid erlang code being generated.
- Fixed a bug where calling a function with discarded labelled arguments
  incorrectly results in a compile error.
- Fixed a bug where assert statements return the wrong value.
- The `gleam new` command requires a root folder param, project name is
  optional and if not provided the project name will be inferred from
  the folder name.
- Generated Erlang record header files now contain Erlang type information.
- New OTP application projects depend on `gleam_otp` v0.1.5.
- The output of the formatter has been improved.

## v0.15.1 - 2021-05-07

- Fixed a bug where blocks that contained try expressions could be formatted
  incorrectly.

## v0.15.0 - 2021-05-06

[Release Blog Post](https://gleam.run/news/gleam-v0.15-released/)

## v0.15.0-rc1 - 2021-05-05

- Syntax highlighting of Gleam code in generated HTML documentation has been
  improved.
- Fixed a bug where markdown tables in rendered HTML documentation would have
  the incorrect background colour on every other row.
- Tuples now have a new, concise syntax variant: `#(x, y, ...)`. Existing code
  can be auto-migrated to the new syntax by running `gleam format`.
- Fixed a bug where customt type constructors with Erlang keywords as names
  would generate invalid Erlang code.
- Gleam now supports `\e` string escapes.
- Values and types from the prelude can now be used in a qualified fashion by
  importing the `gleam` module.
- Empty lists can now be used in constants.
- Compiler performance has been improved when working with lists.
- Compiler performance has been improved when working with sequences of
  expressions.
- Assignments using `let` and `assert` are now expressions and no longer require
  a following expression in their containing block. They are now themselves
  expessions.
- Fixed a bug where tuple indexing could incorrectly claim a tuple is not of
  type tuple in some circumstances.
- Glean `new` command now checks if target folder exists, if so it returns
  an error.
- A compile time error is now raised if a module is defined with the name `gleam`.
- A compile time error is now raised if a module is defined with the a keyword
  in the name.
- New projects are generated using `gleam_stdlib` v0.15.0.
- New projects are generated at v0.1.0.

## v0.14.4 - 2021-03-27

- The Gleam compiler has been updated to compile with the new Rust v1.51.0.
- New project's `gleam.toml` has a comment that shows how to add a
  `repository` field.
- New projects no longer include a licence field in `src/$APP.app.src` by
  default.

## v0.14.3 - 2021-03-20

- Added an error hint when joining string using the `+` or `+.` operator.
- New projects are created with `setup-erlang` v1.1.2 and Erlang/OTP v23.2.
- Fixed a bug where the compiler would be unable to locate an imported module
  if a value from a nested module is used in a qualified fashion.

## v0.14.2 - 2021-03-02

- Project names can now contain numbers.

## v0.14.1 - 2021-02-27

- The error message for binary operators has been given more detail and
  hints.
- Fixed a bug where alternative patterns would incorrectly report unused
  variables.
- Fixed a bug where private types shadowed shadowed by values would
  incorrectly report unused variables.

## v0.14.0 - 2021-02-18

[Release Blog Post](https://gleam.run/news/gleam-v0.14-released/)

## v0.14.0-rc2 - 2021-02-18

- New projects are created with `gleam_stdlib` v0.14.0.

## v0.14.0-rc1 - 2021-02-14

- Gleam now generates Erlang typespecs.
- New projects no longer include a licence file by default.
- New projects can be created using the new `escript` template to generate a
  command line tool style program.
- A warning is emitted when a literal value is constructed but not used.
- Automatically generate a link to repository in docs if available.
- Code in HTML documentation is has highlighted syntax.
- Gleam now only supports `\r`, `\n`, `\t`, `\"`, and `\\` string escapes.
- A set of OCI container images are built automatically for each release.
- New compile time checks for invalid bit string literals and patterns have
  been added.
- The error messages for syntax errors in names have been improved.
- Fixed a bug where the repo URL would render incorrectly in HTML docs.
- Fixed a bug where piping a block can render invalid Erlang.
- New compile time warnings on unused types, functions and variables.
- The runtime error emitted by the `todo` keyword now carries additional
  information.
- The runtime error emitted by the `assert` keyword now carries additional
  information.
- Fixed a bug where bit string patterns would not correctly unify with the
  subject being pattern matches on.
- Documentation dark mode.
- Fixed a bug where some app.src properties were incorrectly named.
- `--warnings-as-errors` flag added to `gleam build` command.

## v0.13.2 - 2021-01-14

- `ring` dep upgraded to enable compilation on Apple M1 ARM processors.

## v0.13.1 - 2021-01-13

- Fix off-by-one error in message messages.

## v0.13.0 - 2021-01-13

[Release Blog Post](https://gleam.run/news/gleam-v0.13-released/)

- New Gleam projects use stdlib v0.13.0.

## v0.13.0-rc2 - 2021-01-12

- The `version` property in `gleam.toml` is now optional again.

## v0.13.0-rc1 - 2021-01-09

- Variable names now only have 1st letter capitalized when converted to erlang.
- Records defined in other modules can now be used in module constants.
- Documentation can link from functions, types & constants to their source
  code definitions on popular project hosting sites.
- Documentation hosted on HexDocs now has a version selector.
- Fixed a bug where the `app` project template rendered invalid code.
- Newly generated projects use stdlib v0.12.0.
- Named subexpressions in patterns now render correct Erlang.
- The anonymous function syntax now successfully parses with whitespace
  between `fn` and `(`.
- Fixed a bug where the formatter would incorrectly remove blocks around some
  binary operators.
- Constants can now be defined after they are used in functions
- The parser has been rewitten from scratch, dramatically improving error
  messages and compilation times.
- `1-1` and `a-1` are now parsed as `1 - 1` and `a - 1`
- Further information has been added to the error messages when a function
  returns the wrong type.
- Further information has been added to the error messages when case clauses
  return different types.
- Fixed a bug where imported record constructors without labels used as an
  anonymous function generates incorrect Erlang.

## v0.12.1 - 2020-11-15

- The compiler can now discriminate between record access and module access
  for shadowed names
- The `new` command will no longer permit projects to be made with names that
  clash with Erlang standard library modules.
- The formatter now correctly treats lines of only whitespace as empty.
- The styling of tables in rendered HTML documentation has been improved.
- Rendered HTML documentation has regained its max-width styling.

## v0.12.0 - 2020-10-31

[Release Blog Post](https://gleam.run/news/gleam-v0.12-and-gleam-otp-v0.1-released/)

## v0.12.0-rc4 - 2020-10-31

- The rendered module documentation sidebar can now scroll independently to
  the page.
- Application projects now have the correct `mod` value in the generated
  `.app.src`.
- Records without fields can now be used in module constants.
- New application projects are now created used Gleam's type safe OTP pulled
  from Hex.

## v0.12.0-rc3 - 2020-10-24

## v0.12.0-rc2 - 2020-10-24

## v0.12.0-rc1 - 2020-10-24

- The utf8, utf16, and utf32 type specifiers are now only available in bit
  string construction, matching must be done with the codepoint versions.
- Functions may now be called before they are defined in a module. This
  enabled mutually recursive functions!
- Discarded variable names may now include numbers.
- Fixed a bug where discarded variables might generate incorrect Erlang.
- Added support tuple access in clause guards.
- New projects are created with version 1.0.2 of the setup-gleam GitHub
  action.
- New application projects are now created used Gleam's type safe OTP.
- Comments are now correctly handled on platforms that use \r\n line endings,
  such as Windows.

## v0.11.2 - 2020-09-01

- Fixed a bug where an imported constructor would emit an unused constructor
  warning when only used in pattern matching.

## v0.11.1 - 2020-08-31

- The formatter style has been improved to render function type arguments on
  a single line when possible, even if the return type will not fit on a
  single line.
- The format for printed types in error messages has been improved.
- Fixed a bug where the formatter would strip a constructor pattern spread
  when no fields are given.
- Fixed a bug where assigning the result of a block to a variable would
  generate incorrect Erlang.
- The formatter style has been improved for function calls that take a single
  block as an argument.
- Reserved words are no longer incorrectly permitted as project names.

## v0.11.0 - 2020-08-28

[Release Blog Post](https://lpil.uk/blog/gleam-v0.11-released/)

## v0.11.0-rc3 - 2020-08-27

- Bit strings now support non-literal strings as segment values.
- Fixed a bug where Erlang variables could be generated with incorrect names
  when defining an anonymous function.

## v0.11.0-rc2 - 2020-08-24

- The formatter style has been improved to render some single argument calls
  in a more compact style.

## v0.11.0-rc1 - 2020-08-22

- Field access now works before the custom type is defined.
- The error message returned by the compiler when the user tries to use unknown
  labelled arguments now handles multiple labels at once, and does not suggest
  labels they have already supplied.
- The formatter style has been improved to use a trailing comma on imports
  broken over multiple lines.
- The formatter style has been improved to wrap lists and bit strings over as
  few lines as possible if the elements are Ints, Floats, or Strings.
- The formatter style has been improved to preserve comments on labelled
  call arguments.
- The formatter style has been improved to preserve empty lines in assignments.
- The performance of the formatter has been improved.
- Records can be updated using the spread syntax. A warning is emitted if no
  fields are updated when using this syntax.
- Fixed a bug where type parameters can leak between different type
  definitions in a module.
- Markdown tables, footnotes, strikethroughs, and tasklists are now supported
  in documentation.
- Fixed a bug where generic types may be incorrectly unified.
- Ints and floats can now be written with underscores for clarity.
- The warning for a `todo` now includes the required type of the
  not-yet-implented expression.
- Holes can be used in type annotations to specify part of a type, leaving the
  rest for inference.
- The incorrect arity error now prints any missing labelled arguments.
- Fixed a bug where Erlang variables could be generated with incorrect names
  when directly calling an anonymous function.
- A warning is emitted when a type is imported or created but not used.
- Fixed a bug where Erlang variables names could clash when rebinding
  variables while similarly named variables ending in a number are in scope.
- Fixed a bug in the pretty printer which prevented the formatter from
  rendering sub-expressions in a single line when later code would not fit on
  the same line.
- The formatter style has been improved to render some single argument calls
  in a more compact style.
- Gleam now supports hex, octal, and binary literals.
- Rebar3 hex packages now include `gleam.toml` and `gen`.
- Newly generated projects use stdlib v0.11.0.

## v0.10.1 - 2020-07-15

- Fixed a bug where the compiler failed to return an error when type checking
  a tuple with the wrong arity in a pattern.
- The error message for a duplicate module member now shows the location of
  both definitions.
- Fix compiler bug where labelled arguments were being reordered incorrectly.

# v0.10.0 - 2020-07-01

[Release Blog Post](https://lpil.uk/blog/gleam-v0.10-released/)

- Newly generated projects use stdlib v0.10.1.
- Fixed a bug where discards inside bit string patterns generated invalid
  code.

# v0.10.0-rc2 - 2020-06-30

- Fixed a bug where variables names would be incorrectly generated when using
  alternative patterns.

# v0.10.0-rc1 - 2020-06-29

- Single letter module names are now permitted.
- Added support for bit string syntax.
- Support for the deprecated list prepend syntax has been removed.
- Added module level constants that are inlined at compile time.
- Public module level constants generate documentation.
- The formatter style has been improved to wrap and sort imports.
- The formatter now permits comments at the end of module function bodies.
- The formatter now skips files that match patterns defined in ignore files
  such as .gitignore and .ignore.
- Error message diagnostic code previews for type errors when using the the
  pipe operator have been made more accurate.
- Added support for list literals in clause guards.
- Fixed bug when reassigning a variable inside a case clause with alternative
  patterns.
- Todos can now take an optional label.

## v0.9.1 - 2020-06-12

- Fixed a bug where binary operators may lose required `{ }`s when formatted.

## v0.9.0 - 2020-06-01

[Release Blog Post](https://lpil.uk/blog/gleam-v0.9-released/)

- Newly generated projects use stdlib v0.9.0.
- Additional information is printed to the console when generating HTML
  documentation from Gleam code.
- Fixed a bug where blocks on either side of a binary operator would be
  rendered without `{ }`.

## v0.9.0-rc1 - 2020-05-26

- The formatter style has been improved.
- Numbers are now permitted in module names.
- Emitted Erlang code correctly adds parentheses around binary subexpressions
  to preserve precedence.
- Record names and fields are now escaped in `.hrl` files if they conflict
  with Erlang reserved words
- Annotations are now supported on `let` and `assert` expressions
- Formatter now accepts comments for the fields of a custom type's constructors
- Added opaque custom types, which have constructors that cannot be accessed
  from outside their own modules.
- Additional (arbitrary) markdown documentation pages can now be added and
  built with `docs build`.
- Fix code generation when calling functions returned through either record
  or tuple access
- Add lookup for Gleam source code in Mix's `deps` directory.
- Newly generated Gleam projects use the GitHub action
  `gleam-lang/setup-erlang` v1.1.0.
- Added support for custom type record literals in guards.
- Type variables are now correctly preserved within nested scopes.

## v0.8.1 - 2020-05-19

- The formatter now correctly handles unicode comments.

## v0.8.0 - 2020-05-07

[Release Blog Post](https://lpil.uk/blog/gleam-v0.8-released/)

- The `docs build`, `docs publish`, and `docs remove` commands can be used to
  compile HTML documentation locally, publish them to HexDocs, and remove them
  from HexDocs respectively.
- Type error reporting has been improved when using the pipe operator.
- Newly generated projects use stdlib v0.8.0.
- The compiler can now emit warnings. Currently there are warnings for using
  the old '|' syntax in lists and for todos.
- Will give a clearer error when a function given as an argument to another
  function doesn't match the type of the parameter.
- Fixed bug where imported type constructors had the incorrect arity.
- Fixed bug where a doing an unqualified import of a type constructor and
  giving it an alias would use the wrong name if it contained any values.
- Fixed a bug trying to access an imported constructor which contained values.
- Fixed a compiler crash that occured when trying to unify a tuple with something
  other than another tuple or a variable.
- Added support for tuple literals in guards.

## v0.8.0-rc1 - 2020-04-28

- Strings are now encoded as utf8 binaries in the generated Erlang.
- HTML documentation can now be generated from Gleam code by running `gleam build --doc`.
- Gleam code can be formatted using the `gleam format` command.
- The pipe operator `|>` will now attempt to insert the left hand side as the
  first argument to the right hand side if the right hand side is a call,
  removing the need for function capture boilerplate.
- A `record.label` syntax can now be used to access the fields of a custom
  type that have a single record variant.
- Anonymous functions can now have return type annotations.
- There is a `todo` keyword for type checking functions that have not yet been
  implemented.
- Tuples can be indexed into using the `var.1` syntax.
- `>`, `>=`, `<`, and `<=` operators are now supported in case clause guards
  and can be used to check the ordering of integers.
- `>.`, `>=.`, `<.`, and `<=.` operators are now supported in case clause
  guards and can be used to check the ordering of floats.
- The list prepend syntax is now `[x, ..y]`. The old `[x | y]` syntax is
  deprecated but will continue to work for now. The formatter will rewrite the
  old syntax to the new.
- Add new assert syntax for binding variables `assert Ok(x) = result`. In the
  future this will allow you to use a pattern that does not match all values.
- Added support for int and float literals in guards.
- Color codes are now only emitted in error output for interactive terminal
  sessions.
- Added a new `..` syntax for discarding the remaining fields of a record.
- Using the same variable name multiple times in the same pattern will now
  raise an error.
- Discard can now be omitted in list tails in patterns, ie `[x, ..]` is the
  same as `[x, .._]`. The former is the prefered version and is emitted by the
  formatter.

## v0.7.1 - 2020-03-03

- Projects generated with `gleam new` use `stdlib` version 0.7.0.

## v0.7.0 - 2020-03-01

[Release Blog Post](https://lpil.uk/blog/gleam-v0.7-released/)

## v0.7.0-rc1 - 2020-02-28

- Type aliases can be defined to give concise names to frequently used types.
- Case expression clauses may have guards which can be used to require
  equality between specified variables in order for the clause to match.
- Case expression clauses may have alternative patterns, enabling one clause
  to match for multiple different possible patterns.
- Types may now be used before they are defined within their defining module.
- Fixed a bug where import paths would not be correctly resolved on Windows.
- Added job to create precompiled binary for 64-bit Windows when releasing.
- `gleam new` now creates a project that uses `actions/checkout@v2.0.0` in its
  GitHub actions workflow.
- Labelled argument in functions may now be discarded by prefixing the name
  with an underscore, like unlabelled arguments.
- Sub-patterns can have names assigned to them within a pattern using the `as`
  keyword.
- The format of compiler error messages printed to the console has been
  improved by upgrading to a newer version of the codespan-reporting library.
- Type variables in the given and expected types will now be printed with the
  same name in type error messages if they are equivilent.
- A friendly error message is rendered when a case expression clause has the
  incorrect number of patterns for the subjects.
- A friendly error message is rendered when a .gleam file cannot be read.
- A friendly error message is rendered when the `gleam new` command fails to
  write the new project to the file system.
- A friendly error message is rendered when there is a cycle formed by module
  imports.
- Top level types are now printed in error messages for type parameter mismatches.
- The `gen` directory is now deleted before each compilation.
- `gleam new` now includes installation instructions for Hex packages in the
  generated README.
- `gleam new` now accepts a `--description` flag for including a description of
  the project in the README and `.app.src` file.
- Fixed a bug where variable names would be incorrectly generated in some
  situations when variable names are reused during and after a case
  expression.
- Performance of the Erlang code generator has been improved by removing some
  vector allocations.
- An error is emitted when multiple types with the same name are defined in or
  imported into a module.

## v0.6.0 - 2019-12-25 🎄

[Release Blog Post](https://lpil.uk/blog/gleam-v0.6-released/)

- Function capture syntax now supports labelled arguments.

## v0.6.0-rc1 - 2019-12-23

- Syntax for defining structs and enums have been unified into a singular
  custom type definition statement. Instances of these custom types are called
  records.
- Anonymous structs have been renamed tuples.
- Values and types can be given a new name when imported in the unqualified
  fashion using the `import mod.{value as name}` syntax.
- An error will be emitted if multiple values constructors are defined with
  the same name in a module.

## v0.5.1 - 2019-12-23

- Fixed a bug where invalid Erlang would be generated when using a local
  private function as a value.

## v0.5.0 - 2019-12-16

[Release Blog Post](https://lpil.uk/blog/gleam-v0.5-released/)

- Enum constructor arguments can now be labelled, allowing arguments to be
  given by name at the call site.
- An Erlang header file with a record definition is generated for each Gleam
  struct defined.
- `gleam new` creates a project at v1.0.0.
- Function calls are now properly escaped when the function name conflicts
  with an Erlang keyword.
- References to unqualified imported functions now generate correct Erlang
  code.
- Fixed a bug where variable rebinding would generate incorrect code in some
  case expressions.
- Fixed a bug where variable rebinding of function arguments would generate
  incorrect code.

## v0.5.0-rc1 - 2019-11-26

- Function arguments can be labelled, allowing arguments to be given by name
  at the call site.
- `case` expressions now accept multiple subjects, enabling pattern matching
  on multiple values simultaneously.
- Values and types can be imported from modules and references in an
  unqualified fashion.
- Named structs now have their name as the first element in the generated
  Erlang code. This enabled easier use from Erlang by defining records for
  them, as well as slightly clearer printf debugging.
- Anonymous structs have been introduced, serving as a quick and generic
  alternative to declared structs and as a format for interop with Erlang
  tuples.
- `gleam new` now accepts a `--template` flag to generate different styles of
  project. An OTP application template has been added alongside the existing
  OTP library template.
- `gleam new` now creates configuration for GitHub Actions, making Gleam
  projects ready for continuous integration out of the box.
- The syntax for defining enums, case expressions, and blocks has been changed
  to a syntax closer to that found in the C family of languages.
- The source code preview for functions that return a type incompatible with
  the functions annotations has been improved to be more precise.
- A helpful error message is rendered if an enum field contains a generic type
  that has not been declared.
- A bug has been fixed in which type mismatch errors originating from pattern
  matching would sometimes display the incorrect expected type.

## v0.4.2 - 2019-10-22

- Fixed a crash when an incorrect number of labelled struct arguments are
  given.
- Fixed a struct labelled argument being incorrect reported as already given.

## v0.4.1 - 2019-09-29

- Struct types with parameterised fields are now registered with the correct
  number of type parameters.

## v0.4.0 - 2019-09-19

[Release Blog Post](https://lpil.uk/blog/gleam-v0.4-released/)

- The struct data type has be introduced. Structs are pre-declared user
  defined data types with named fields and constant access time.
- The map and tuple data types has been removed, replaced by the struct data
  type.
- The generated code no longer contains export statements if no functions are
  exported from a module.
- Comparison operators have been specialised to operate only on Ints.
- The `>.` `>=.` `<.` and `<=.` comparison operators have been added for
  comparing Floats.
- It is now an error to export an enum which has a constructor that takes a
  private type as an argument.
- The error messages for defining multiple modules with the same name and for
  importing test modules into application code have been improved.
- Numbers are now permitted in type names and constructors.
- The `Nil` constructor will no longer erroneously be of type `Int`.

## v0.3.0 - 2019-08-08

[Release Blog Post](https://lpil.uk/blog/gleam-v0.3-released/)

- New project structure can be generated with the `gleam new` command.
- Functions can be annotated with their argument and return types. This may be
  used to restrict the function to a less general type than inferred by the
  compiler, or purely for documentation purposes.
- External function names and their target functions are now escaped in the
  generated code if they collide with Erlang keywords such as `catch` or `or`.
- Type error arising from the arguments of function calls have more accurate
  error diagnostics.
- Precompiled Gleam binaries are now available on the GitHub release page.
- Precompiled Docker images containing the Gleam binary are now available on
  DockerHub.
- The formatting of the Erlang code rendered by the compiler has been altered
  to improve legibility.
- A helpful error message is now rendered if the shorthand anonymous function
  syntax is used with too many underscores.
- A helpful error message is now rendered when attempting to import an unknown
  module.

## v0.2.0 - 2019-06-25

- Modules can now live within namespaces such as `my_app/user/profile`.
- The name of the variable created can be specified when importing a module
  using the `import my_mod as name` syntax.
- Function names and atoms are now escaped in the generated code if they
  collide with Erlang keywords such as `catch` or `or`.
- There is a shorthand syntax for prepending multiple elements to a list.
  `[1, 2, 3 | my_list]`

## v0.1.2 - 2019-05-12

- Types containing more than 26 type variables will no longer render with
  invalid type variable names.
- Types in error messages no longer have extra indentation that increases as
  the type gets larger.
- There is a new type `Nil` which is occupied by a single value (`Nil`). This
  type is used to represent the absence of a value and is commonly used with
  `Result` to model a value that is either present (`Ok(value)`) or absent
  (`Error(Nil)`).
- Zero arity enum constructors now generate the correct Erlang when used in
  modules other than the one they are defined in.

## v0.1.1 - 2019-04-28

- Error messages now display the path of the file containing the problem.
- Maps and modules with erroneous extra fields now have a custom error
  message.
- Rows with tails that are unbound type variables are now correctly unified in
  the type system. This fixes a bug in which maps and modules may sometimes
  fail to type check when there is no error.

## v0.1.0 - 2019-04-15

[Release Blog Post](https://lpil.uk/blog/hello-gleam/)

- Initial release!<|MERGE_RESOLUTION|>--- conflicted
+++ resolved
@@ -2,13 +2,10 @@
 
 ## Unreleased
 
-<<<<<<< HEAD
-- Clear outdated files from the build directory after compilation
-=======
 - Added the ability to replace a release up to one hour after it is published using `gleam publish --replace`
 - All commands that authenticate using the `ApiKeyCommand` trait (currently `gleam publish`, `gleam docs pulish`, `gleam docs remove`, `gleam hex retire`, and `gleam hex unretire`) and now have access to environment variables for username (default key `HEXPM_USER`) and password (default key `HEXPM_PASS`)
 - The `gleam publish` command gains the `-y/--yes` flag to disable the "are you sure" prompt
->>>>>>> 606109e6
+- Clear outdated files from the build directory after compilation
 
 ## v0.21.0 - 2022-04-24
 
