--- conflicted
+++ resolved
@@ -106,13 +106,12 @@
   to JavaScript.
   ([Ofek Doitch](https://github.com/ofekd))
 
-<<<<<<< HEAD
 - Compiler now supports arithmetic operations in guards.
   ([Danielle Maywood](https://github.com/DanielleMaywood))
 
 - Import cycles now show the location where the import occur.
   ([Ameen Radwan](https://github.com/Acepie))
-=======
+
 - Error messages resulting from unexpected tokens now include information on
   the found token's type. This updated message explains how the lexer handled
   the token, so as to guide the user towards providing correct syntax.
@@ -130,7 +129,6 @@
   ```
 
   ([Rahul D. Ghosal](https://github.com/rdghosal))
->>>>>>> d60c21de
 
 ### Formatter
 
