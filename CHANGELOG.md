--- conflicted
+++ resolved
@@ -39,6 +39,7 @@
   hover.
 - Dependencies that can be built with both `mix` and `rebar3` are now built
   with `mix` if it exists on the system, and with `rebar3` if it doesn't.
+- Imported modules can now be discarded by giving them an alias starting with `_`.
 
 ### Bug fixes
 
@@ -52,14 +53,6 @@
   documentation.
 - The float 0.0 is now rendered in Erlang as `+0.0` to silence warnings in
   Erlang/OTP 27.
-<<<<<<< HEAD
-- A warning is now emitted if a module alias is unused.
-- Variables defined using `use` now show the variable type on hover.
-- Dependencies that can be built with both `mix` and `rebar3` are now built
-  with `mix` if it exists on the system, and with `rebar3` if it doesn't.
-- Imported modules can now be discarded by giving them an alias starting with `_`.
-=======
->>>>>>> 62d68f48
 
 ## v0.31.0 - 2023-09-25
 
