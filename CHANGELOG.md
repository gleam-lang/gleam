# Changelog

## Unreleased

### Compiler

- Prepending to lists in JavaScript (`[x, ..xs]` syntax) has been optimised.
- Function stubs are no longer generated for functions that do not have an
  implementation for the current targeting being compiled for.
- Fixed a bug where some functions would not result in a compile error when
  compiled for a target that they do not support.
- Fixed a bug where sometimes a warning would not be emitted when a result is
  discarded.
- Fixed a bug with JavaScript code generation of pattern matching guards.
- URLs in error messages have been updated for the new language tour.
- Improved error message when erroneously trying to append items to a list using
  the spread syntax (like `[..rest, last]`).
- Generate [type references](https://www.typescriptlang.org/docs/handbook/triple-slash-directives.html#-reference-types-)
  when compiling to JavaScript with TypeScript definitions enabled.
- Fix a bug where JavaScript code generation would not properly return the
  result of nested blocks.
- Fix a bug where JavaScript code generation would not properly handle functions
  returned by blocks.
- Fix a bug where Erlang code generation would not properly handle list case patterns
  with no head and a spread tail.
- The compiler will now raise a warning if you're pattern matching on tuple
  literals and suggest you use multiple subjects instead.
- Fixed a bug where JavaScript code generation would incorrectly parenthesise a
  return statement.
- Added support for the [Bun](https://bun.sh/) runtime when compiling to
  JavaScript by using `gleam run --target javascript --runtime bun`
- Fixed a bug where `tuple.0.1` was not recognised as a nested tuple access
  expression
- Error messages are more clear about expecting values instead of types.
- Fixed a bug where pattern matching on a string would cause the program to
  crash on the JavaScript target.
- Allow compilation of packages that require `"rebar"` using the rebar3 compiler.
- A warning is now emitted when defining an opaque external type.
- Improve error message when using incorrect quotes (`'`) to define a string
<<<<<<< HEAD
- Fixed string prefix matching producing wrong results on the JavaScript target
  when the prefix had a Unicode codepoint escape sequence (`\u{...}`).
=======
- Fixed a bug where an imported module named `prepend` would conflict with the
  `prepend` function imported from the prelude in the JavaScript target.
>>>>>>> bc408c4d

### Formatter

- The formatting of case expressions with multiple subjects has been improved.
- Fixed a bug where the formatter would move comments from the end of bounded
  expressions like lists, tuples, case expressions or function calls.
- Fixed a bug where a record update's arguments would not be indented correctly.
- Fixed a bug where function call arguments, tuple items and list items would be
  needlessly indented if preceded by a comment.
- Line endings other than `\n` are now handled by the formatter, preserving
  blank lines and converting them to `\n`.

### Build tool

- A warning is now emitted if there is a `.gleam` file with a path that would be
  invalid as a module name.
- New projects are created with the GitHub `actions/checkout` v4 action.
- Fixed a bug where bit arrays would break syntax highlighting in the generated
  HTML documentation.
- Dependencies that use Erlang-only bit options can now compile on JavaScript,
  though the functions that use them will not be available for use in the root
  package.
- The output format of the command line help messages have been changed
  slightly.
- The command line help text now lists valid targets and runtimes.
- Generated documentation no longer exposes the constructors of opaque types,
  no longer exposes the values of constants, and indicates which types are
  opaque.
- Generated HTML documentation now includes a link to the package on Hex.
- Terminal colors can now be forced by setting the `FORCE_COLOR` environment
  variable to any non-empty value.
- Rust's Reqwest's `webpki-roots` are now used for TLS verification.
- Update Deno config to allow passing `--location` runtime flag.
- Fixed a bug with dependency resolution of exact versions of RC releases.
- Fixed a bug where the documentation of a labelled record constructor could be
  assigned to the wrong definition in the doc site.
- Fixed a bug where the code blocks in the generated documentation's site would
  have a wrong indentation.

### Language Server

- The `Compiling Gleam` message is no longer emitted each time code is compiled.
  This is to reduce noise in editors that show this message prominently such as
  Neovim.
- Fixed a bug where hovering over an expression in the middle of a pipe would
  give the wrong node.
- Go to definition now works for values in dependency Gleam modules.
- Completions are now provided for module imports.


## v1.0.0 - 2024-03-04

### Language changes

- Comments have been added to the JavaScript prelude to indicate which members
  are in the public API and which are internal.

### Build tool

- Fixed a bug where the exported package interface would not have a module's
  documentation.
- Fixed a bug where the `export package interface` command would always
  recompile the project ignoring the cache.

## v1.0.0-rc2 - 2024-02-14

### Bug fixes

- Fixed a bug where the exhaustiveness checker could crash for some generic
  types.

### Formatter

- The format used by the formatter has been improved in some niche cases.
- Improved the formatting of long case guards.
- The formatter can now format groups of imports alphabetically.


## v1.0.0-rc1 - 2024-02-10

### Language changes

- The `@internal` attribute can now be used to annotate definitions.
  This will hide those definitions from the generated docuentation,
  autocompletions and the exported module interface.
- Using a reserved word is now a compile error, not a warning.
- Inexhaustive matches are now compile errors, not warnings.
- The warning for an unused module alias now shows how to not assign a name to
  the module.
- Type aliases with unused type parameters now emit an error.
- Type definitions with duplicate type parameters now emit an error.

### Formatter

- Now the formatter will nest pipelines and binary operators that are used as
  function arguments, list items or as tuple items.
- The format function literals used as the last argument in a function call
  on long lines has been improved.

### Build tool

- If a package contains a `todo` expression then the build tool will now refuse
  to publish it to Hex.
- `gleam export` now takes a `package-interface` option to export a json file
  containing metadata about the root package.
- `gleam docs build` now creates a json file containing metadata about the root
  package.
- The order of dependencies in `manifest.toml` is now in alphabetical order.
- The search bar in generated docs now has a darker background color.
- The generated docs no longer shows whether an argument is discarded or
  not in a function signature.
- It is now possible to use `gleam run -m` to run a dependency module even if
  that dependency uses a compile target that your project does not support.

### Bug fixes

- Fixed a bug the build tool could be make to attempt to run a main function
  that does not support the current target in some circumstances.
- Fixed a bug where the exhaustiveness checker could crash when checking nested
  values inserted into the parent type using type parameters.
- Fixed a bug where `functionname(_name)` would incorrectly parse as a function
  capture instead of a syntax error.
- Fixed a bug where external only functions would "successfully" compile for a
  target they do not support, leading to a runtime error.


## v0.34.1 - 2023-01-17

### Build tool changes

- Support has been added for using SourceHut as a repository.

### Bug fixes

- Fixed a bug where long function headers with external implementations could
  format incorrectly.
- The `@deprecated` attribute can now be used to annotate module constants.
  This will cause a warning to be emitted when the constant is used.


## v0.34.0 - 2023-01-16

## v0.34.0-rc3 - 2023-01-12

### Language changes

- "echo" is now a reserved word.
- A warning is no longer emitted when a function has a Gleam implementation as
  well as external implementations for both targets. This is because having a
  default Gleam implementation means the code is future-proof and continues to
  be cross platform even if a new target is added.

### Bug fixes

- Fixed a bug where function heads would go over the line limit in the
  formatter.


## v0.34.0-rc2 - 2023-01-11

### Bug fixes

- Fixed a bug where `gleam run` would fail when the current directory is not
  the root of the project and using the JavaScript target.
- Fixed a bug where the compiler would in some cases fail to error when an
  application uses functions that do not support the current compilation
  target.


## v0.34.0-rc1 - 2024-01-07

### Language changes

- Warn about function body not being used, because it already has external
  implementations for all targets.
- It's now possible to compile a project with external functions in dependency
  packages that are not supported by the compilation target so long as they are
  not used on the current target.
- The error message for when one imports a constructor instead of an homonymous
  type has been improved.

### Language Server Changes

- Added a `View on HexDocs` link on function hover.

### Formatter

- Fixed some quirk with the formatting of binary operators.
- Fixed a bug where the formatter would move a function call's closed
  parentheses on a new line instead of splitting the function's arguments.
- Now the formatter will format tuples as if they were functions, trying to
  first split just the last element before splitting the whole tuple.
- Improved the formatting of multiline strings in string concatenation.

### Build tool changes

- The `gleam new` command now accepts any existing path, as long as there are
  no conflicts with already existing files. Examples: `gleam new .`, `gleam new
  ..`, `gleam new ~/projects/test`.
- The format for the README created by `gleam new` has been altered.
- The `gleam.toml` created by `gleam new` now has a link to the full reference
  for its available options.
- The `gleam` binary is now statically linked on Windows.
- New projects are created requiring between versions of v0.34.0 inclusive and
  exclusive v2.0.0.
- The `repository` section now supports additional VCS types in the form of
  codeberg, forgejo and gitea allowing a `user`, `repo` and additionally a
  `host` url.
- TypeScript declaration for the prelude exports previously missing functions
  and classes. Additionally, swaps interfaces for classes and adds missing
  attributes to classes.
- `gleam` commands now look in parent directories for a `gleam.toml` file.

### Bug fixes

- Fixed a bug where `gleam add` would not update `manifest.toml` correctly.
- Fixed a bug where `fn() { Nil }()` could generate invalid JavaScript code.
- Fixed a bug where the build tool would make unnecessary calls to the Hex API
  when path dependencies are used.
- Fixed a bug where `gleam new` would generate a gitignore with `build` rather
  than `/build`.
- Fixed where the types of generic constants could be incorrecly inferred.
- `Utf8Codepoint` has been renamed to `UtfCodepoint` in `prelude.d.mts`.
- Fixed a bug where `gleam deps list` would look in filesystem root instead of
  the current directory.
- Fixed a bug with the `isEqual` function in `prelude.js` where RegExps were
  being incorrectly structurally compared and being falsely reported as being
  equal.
- JavaScript: export from `prelude.d.mts` in `gleam.d.mts` to fix the error:
  "Type 'Result' is not generic".
- Not providing a definition after some attributes is now a parse error.


## v0.33.0 - 2023-12-18

## v0.33.0-rc4 - 2023-12-17

- The deprecated bit array options `binary` and `bit_string` have been removed.
- The deprecated ambiguous type import syntax has been removed.
- The deprecated `BitString` type has been removed.
- The deprecated `inspect` functions and `BitString` type has been removed from
  the JavaScript prelude.


## v0.33.0-rc3 - 2023-12-17

### Formatter

- The formatter now tries to split long chains of binary operations around the
  operator itself, rather than around other elements like lists or function
  calls.

### Bug fixes

- Fixed a bug where string prefix aliases defined in alternative case branches
  would all be bound to the same constant.


## v0.33.0-rc2 - 2023-12-07

### Language changes

- The `\e` string escape sequence has been removed. Use `\u{001b}` instead.
- Generated Erlang now disabled redundant case clause warnings as these are now
  redundant due to exhaustiveness checking.

### Bug fixes

- Fixed a bug where the `\u` string escape sequence would not work with
  on Erlang on the right hand side of a string concatenation.


## v0.33.0-rc1 - 2023-12-06

### Formatter

- The formatter now tries to keep a function body and its arguments on a single
  line by first trying to split only its last argument on multiple lines.
- Fixed a bug where the formatter would move comments out of blocks.
- `gleam format` now ignores the Gleam build directory by default, even when not
  in a git repository.

### Language changes

- Gleam now has full exhaustiveness checking. Exhaustiveness issues have been
  downgraded from errors to warnings so that existing Gleam code can be
  upgraded to be exhaustive without breaking existing code. In a future version
  they will be upgraded to errors.
- The `!` operator can now be used in clause guards.
- The words `auto`, `delegate`, `derive`, `else`, `implement`, `macro`, and
  `test` are now reserved for future use. If used they will emit a warning. In
  a future version this may be upgraded to an error.
- The `\u{...}` syntax can be used in strings to specify unicode codepoints via a
  hexadecimal number with 1 to 6 digits.
- The `todo as` and `panic as` syntaxes now accept an expression that evaluates
  to a string rather than just a string literal.

### Build tool changes

- The `gleam run` and `gleam test` commands gain the `-t` flag, which is an
  alias of the `--target` flag.
- The `gleam build`, `gleam check`, `gleam run` and `gleam test` commands now
  also accept `js` and `erl` as values for the `--target` flag.
- The `gleam new` command now creates packages at version 1.0.0.
- The `gleam publish` command now asks for confirmation if the package being
  published is not yet version 1.0.0.
- The `gleam publish` command now asks for confirmation if the package name is
  one that implies the package is maintained by the Gleam core team.
- The error messages shown when dependency resolution fails have been improved.

### Compiler WASM API

- The WASM API for the compiler has been rewritten to be simpler.
- The WASM API for the compiler now exposes warnings.

### HTML documentation generator

- Searching in rendered HTML documentation now also matches words that do not
  start with the input but do contain it.

### Bug fixes

- Fixed a bug where the JavaScript code generator could generate invalid code
  when pretty printing a zero arity function call when the line is over 80
  columns wide.
- Fixed a bug where the build directory could be left in an invalid state if
  there is Elixir code to compile and running on Windows without permission to
  create symlinks.
- Fixed a bug where numbers with preceeding zeros could generate incorrect
  JavaScript.
- The Erlang code generated by the `/.` operator no longer generates a warning
  for the upcoming negative zero float change in Erlang OTP 27.
- Fixed a bug where using only types from an aliased import, wouldn't stop the
  compiler from emitting an unused alias warning for that import.
- Fixed a bug where the formatter would remove the ` as name` from string prefix
  patterns.
- Fixed a bug where the formatter would misplace comments at the start of a
  block.
- Fixed a bug where using a string prefix pattern in `let assert` would generate
  incorrect JavaScript.


## v0.32.4 - 2023-11-09

### Build tool changes

- The build tool now supports rebar3 and mix hex packages where the package name
  differs from the otp application name.

### bug fixes

- Fixed a bug where invalid javascript code could be generated when a module
  function calls another function that was passed as an argument and the
  argument has the same name as the module function.
- Fixed the `target` property of `gleam.toml` being ignored for local path
  dependencies by `gleam run -m module/name`


## v0.32.3 - 2023-11-07

### Language changes

- Imported modules can now be discarded by giving them an alias starting with `_`.

### Build tool changes

- New projects are now generated with the call to `gleam format` coming last in
  the GitHub Actions workflow. This is so that feedback from tests is presented
  even if formatting is incorrect.
- Added Windows support for the `gleam export erlang-shipment` command.

### Bug fixes

- Fixed a bug where some nested pipelines could fail to type check.


## v0.32.2 - 2023-11-03

### Build tool changes

- New Gleam projects are created with `gleam_stdlib` v0.32 and `gleeunit` v1.0.

### Bug fixes

- Fixed a bug where `gleam fix` would not produce correct results for code that
  shadowed a prelude name with an import of the same name but a different kind.
- Fixed a bug where documentation would not publish to Hexdocs for packages with
  a number in the name.
- Fixed a bug where aliased unqualified types and values of the same name could
  produce an incorrect error.


## v0.32.1 - 2023-11-02

### Bug fixes

- Fixed a bug where `gleam fix` would not produce correct results for code that
  shadowed a prelude name with an import of the same name but a different kind.
- Fixed a bug where incorrect JavaScript could be generated due to backwards
  compatibility with the deprecated import syntax.


## v0.32.0 - 2023-11-01

### Bug fixes

- Fixed a bug where running `gleam fix` multiple times could produce incorrect
  results.


## v0.32.0-rc3 - 2023-10-26

### Bug fixes

- Fixed a bug where `gleam fix` would fail to update the deprecated type import
  syntax for aliased unqualified types.


## v0.32.0-rc2 - 2023-10-26

### Bug fixes

- Fixed a bug where the backward compatibility for the deprecated import syntax
  could result in an import error with some valid imports.


## v0.32.0-rc1 - 2023-10-25

### Language changes

- Using `import module.{TypeName}` to import a type has been deprecated,
  replaced by `import module.{type TypeName}`. In a future version of Gleam the
  old syntax will only import the value of the same name. Run `gleam fix` to
  update your code.
- The `BitString` type has been renamed to `BitArray`. Run `gleam fix` to update
  your code.
- The `binary` and `bit_string` bit array modifier have been deprecated in favour
  of `bytes` and `bits`.
- The error message for when one element in a list doesn't match the others has
  been improved.
- The error message for when the elements of a list's tail don't match the
  previous ones has been improved.
- The error message for when one tries to access an unknown field has been
  improved.
- The `__gleam_prelude_variant__` property has been removed from the classes
  defined in the JavaScript prelude.
- The deprecated `todo("...")` syntax has been removed.
- Module access can now be used in case clause guards.
- The JS target now supports bit syntax for module constants.
- The Erlang compiler will no longer emit a duplicate warning for unused
  functions.
- The `@deprecated` attribute can now be used with type definitions.
- A warning is now emitted if a module alias is unused.

### Language server changes

- The language server now has a code action for removing unused items.
- The language server now shows the type of variables defined using `use` on
  hover.

### Build tool changes

- The `gleam check` command supports the `target` flag.
- The `gleam fix` command updates code to use `BitArray` rather than `BitString`.
- The `gleam fix` command updates code to use the new import type syntax.
- `gleam fix` sets the `gleam` version constraint in `gleam.toml` to `>= 0.32.0`.
- The `gleam` version constraint field in `gleam.toml` now disregards pre and
  build components when checking for compatibility.
- The prelude is no longer rendered once per package when compiling to
  JavaScript, instead one copy is rendered for the entire project. If you are
  using the `gleam compile-package` API you now need to give a path to the
  prelude using the `--javascript-prelude` flag.
- The `gleam export javascript-prelude` and `gleam export typescript-prelude`
  commands have been added to export a copy of the prelude. This command may be
  useful for build tools that use the compiler via the `gleam compile-package`
  API.
- Fixed a bug where some deprecation messages would not be printed.
- The content has been made wider in rendered HTML documentation.
- Dependencies that can be built with both `mix` and `rebar3` are now built
  with `mix` if it exists on the system, and with `rebar3` if it doesn't.

### Bug fixes

- "Compiling $package" is now only printed when a package has new changes to
  compile.
- The main process started with `gleam run` no longer traps exits on Erlang.
- The formatting of code in rendered HTML documentation has been improved.
- The formatter no longer moves trailing comments out of custom type definitions.
- Fixed a bug where some hexidecimal numbers would generate incorrect Erlang.
- Fixed a bug where markdown tables would not render correctly in HTML
  documentation.
- The float 0.0 is now rendered in Erlang as `+0.0` to silence warnings in
  Erlang/OTP 27.

## v0.31.0 - 2023-09-25

- New Gleam projects are created with `gleam_stdlib` v0.31, `actions/checkout`
  v3.\*, and `erlef/setup-beam` v1.\*.
- A note is included in the generated HTML documentation if a function is
  deprecated.

## v0.31.0-rc1 - 2023-09-18

- The `@deprecated("...")` attribute can be used to mark a function as
  deprecated. This will cause a warning to be emitted when the function is used.
- A warning is now emitted if a module from a transitive dependency is imported.
- Record access can now be used in case clause guards.
- Fixed a bug where `manifest.toml` could contain absolute paths for path
  dependencies.
- The `as` keyword can now be used to assign the literal prefix to a variable
  when pattern matching on a string.
- The `if` conditional compilation, `external fn`, and `external type` syntaxes
  have been removed.
- The `description` flag for the `gleam new` command has been removed.
- The highlight.js grammar included with generated HTML documentation has been
  updated for the latest syntax.
- Packages are no longer precompiled to Erlang when publishing to Hex if the
  package target is set to JavaScript.
- An exception is now raised if JavaScript code uses the `BitString` class
  constructor and passes in the incorrect argument type.
- Fixed a bug where mutually recursive functions could be incorrectly inferred
  as having an overly general type.
- Fixed a bug where recursive type constructors could incorrectly infer a type
  error.
- Fixed a bug where some mutually recursive functions would be inferred as
  having too general a type.
- Fixed a bug where constants where not being correctly inlined when used in the
  size option of a bit string pattern match.
- Fixed a bug where anonymous functions could parse successfully when missing a
  body.
- Fixed a bug where incorrect unused variable warnings could be emitted for code
  that doesn't type check.
- Fixed a bug where packages defaulting to the JavaScript target could have
  modules missing from their HTML documentation when published.
- Corrected some outdated links in error messages.
- Hovering over a function definition will now display the function signature,
  or the type of the hovered argument.
- Use `import type` for importing types from typescript declarations.
- Use `.d.mts` extension for typescript declarations to match `.mjs`.
- Prefix module names with dollar sign in typescript to avoid name collisions.

## v0.30.4 - 2023-07-26

- External implementations are always referenced directly in generated code, to
  avoid the overhead of an extra function call.
- Fixed a bug where the compiler could infer incorrect generic type parameters
  when analysing a module without type annotations with self recursive
  functions that reference themselves multiple times.

## v0.30.3 - 2023-07-23

- Fixed a bug where JavaScript module path such as `node:fs` would be rejected.
- New Gleam projects are created with `gleam_stdlib` v0.30, Erlang OTP v26.0.2,
  Elixir v1.15.4, actions/checkout v3.5.1, and erlef/setup-beam v1.16.0.

## v0.30.2 - 2023-07-20

- Fixed a bug where the compiler could infer incorrect generic type parameters
  when analysing a module without type annotations with self recursive
  functions.
- Fixed a bug where the formatter would incorrectly format external functions
  by breaking the return annotation instead of the function arguments.

## v0.30.1 - 2023-07-13

- Fixed a bug where the language server could fail to import path dependencies
  in monorepos.

## v0.30.0 - 2023-07-12

- A warning is now emitted for the deprecated external fn syntax.

## v0.30.0-rc4 - 2023-07-10

- An error is now emitted for invalid JavaScript external implementations.
- Fixed a bug where Erlang external implementations could generate invalid code.

## v0.30.0-rc3 - 2023-07-05

- Fixed a bug where `gleam fix` would fail to parse command line flags.

## v0.30.0-rc2 - 2023-07-03

- Fixed a bug where `gleam fix` would merge external functions of the same name
  but incompatible types.
- Fixed a bug where external function arguments would incorrectly be marked as
  unused.

## v0.30.0-rc1 - 2023-06-29

- The new `@target(erlang)` and `@target(javascript)` attribute syntax has been
  added for conditional compilation. The existing `if` conditional compilation
  syntax has been deprecated. Run `gleam fix` to update your code.
- The new `type TypeName` syntax syntax replaces the `external type TypeName`
  syntax. The existing external type syntax has been deprecated. Run `gleam format`
  to update your code.
- Adding a new dependency now unlocks the target package. This helps avoid
  failing to find a suitable version for the package due to already being
  locked.
- A custom message can now be specified for `panic` with `panic as "..."`.
- The syntax for specifying a custom message for `todo` is now `todo as "..."`.
- The Erlang error raised by `let assert` is now tagged `let_assert`.
- Types named `Dynamic` are now called `dynamic_` in Erlang to avoid a clash
  with the new Erlang `dynamic` type introduced in OTP26.
- Dependencies can now be loaded from paths using the
  `packagename = { path = "..." }` syntax in `gleam.toml`.
- The `javascript.deno.unstable` field in `gleam.toml` can now be used to
  enable Deno's unstable APIs when targeting JavaScript.
- Blockquotes are now styled in rendered HTML documentation.
- The `gleam` property can be set in `gleam.toml` can be set to a version
  requirement to specify the version of Gleam required to build the project.
- Type aliases can now refer to type aliases defined later in the same module.
- Fixed a bug where unapplied record constructors in constant expressions would
  generate invalid Erlang.
- Fixed a bug where the prescedence of `<>` and `|>` would clash.
- Fixed a bug where `gleam docs build` would print an incorrect path upon
  completion.
- Warnings from dependency packages are no longer surfaced in the language
  server.
- A warning is now emitted when a Gleam file is found with an invalid name.
- A warning is now emitted when using `list.length` to check for the empty list,
  which is slow compared to checking for equality or pattern matching (#2180).
- The new `gleam remove <package_name>` can be used to remove dependencies
  from a Gleam project.
- Fixed a bug where the formatter could crash.
- Fixed a bug where invalid Erlang would be generated when piping into `panic`.
- The `gleam docs build` command gains the `--open` flag to open the docs after
  they are generated (#2188).
- Fixed a bug where type annotations for constants could not be written with
  type annotations.
- Updated font loading in generated HTML documentation to fix an issue with
  fonts not loading properly in some browsers (#2209).

## v0.29.0 - 2023-05-23

- New projects now require `gleam_stdlib` v0.29.

## v0.29.0-rc2 - 2023-05-22

- The `gleam lsp` command is no longer hidden from the help output.
- Fixed a bug where some language server clients would show autocompletion
  suggestions too eagerly.

## v0.29.0-rc1 - 2023-05-16

- The language server will now provide autocomplete suggestions for types and
  values either imported or defined at the top level of the current module.
- Fixed a bug where record patterns using the spread operator (`..`) to discard
  unwanted arguments would not type check correctly when the record had no
  labelled fields.
- Add support for using sized binary segments in pattern matches when targeting
  JavaScript.
- A warning is now emitted for double unary negation on ints (`--`) and bools
  (`!!`) as this does nothing but return the original value.
- Previously the build tool would discard the entire build directory when dependencies
  were changed. Now it will only discard the build artefacts for removed
  dependencies.
- The errors emitted when a name is reused in a module have been made clearer.
- Fixed an incorrect URL in the error message for failing to parse a let binding
  with a type annotation.
- Fixed a bug where shadowing a prelude type name could result in incorrect
  errors in exhaustiveness checking.
- Fixed a bug where the language server would in some scenarios not remove an
  error diagnostic after it becomes outdated.
- Fixed a bug where the formatter would incorrectly format blocks with a comment
  before them that were the only argument to a function call.
- Fixed a bug where the language server would not reset the build directory when
  it was created by a different version of Gleam.
- New Gleam projects are created with `erlef/setup-beam@v1.15.4` in their GitHub
  actions CI configuration.
- Running a module now uses the dependency's target and runtime in its `gleam.toml`.

## v0.28.3 - 2023-04-17

- Fixed a bug where the language server would show outdated error diagnostics
  when a new one was emitted in a different module.
- Fixed a bug where the language server would attempt to analyse Gleam modules
  that were outside of the `src` or `test` directories.
- New Gleam projects are created with `actions/checkout@v3.5.1` and
  `erlef/setup-beam@1.15.3` in their GitHub actions CI configuration.

## v0.28.2 - 2023-04-10

- Fixed a bug where comments above a `use` expression would be formatted
  incorrectly.
- Fixed a bug where the formatter would fail to preserve empty lines after a
  block.
- Fixed a bug where the formatter would fail to preserve empty lines after an
  anonymous function with a return annotation.

## v0.28.1 - 2023-04-05

- Fixed a bug where the language server would unset too many error diagnostics
  when multiple projects are open, more than one have errors, and one of them is
  successfully compiled.
- Fixed a bug where the language server would unset error diagnostics when
  displaying information on hover.
- Added support for type annotations in use statements.

## v0.28.0 - 2023-04-03

- New projects now require `gleam_stdlib` v0.28.

## v0.28.0-rc3 - 2023-03-31

- Fixed a bug where source links would be incorrect in HTML documentation.

## v0.28.0-rc2 - 2023-03-27

- Fixed a bug where single statement blocks inside binary operators could
  generate invalid JavaScript.
- Fixed a bug where the formatter could incorrectly place comments.
- Fixed a bug where the language server would show outdated diagnostics when a
  file with an error reverts to the previous valid version, causing the compiler
  to use the cached version of the file.

## v0.28.0-rc1 - 2023-03-26

- The language server now analyzes files on edit rather than on save, providing
  feedback faster.
- The language server now supports editor sessions that span multiple projects.
  This is useful for mono-repos and projects with both a frontend and backend in
  Gleam.
- The language server now also shows documentation on hover for expressions.
- The language server now shows types and documentation on hover for patterns.
- Added support for negation of integers with the new `-` unary operator.
- Variable assignments are now only permitted within a function or a block, not
  anywhere that an expression is permitted.
- The deprecated `try` expression has been removed.
- The deprecated `assert ... = ...` syntax has been removed.
- Semicolons are no longer whitespace. An error will be emitted if one is
  encountered.
- Warnings are now immediately emitted rather than being buffered until the end
  of the compilation.
- The `--warnings-as-errors` flag is now supported by `gleam build`.
- Blocks are now preserved by the formatter when they only have a single
  expression within them.
- Generated docs now export more meta data to improve the developer experience,
  accessibility and search engine discoverability.
- Files are now only recompiled if they have changed since the last compilation,
  detected by file hash and modification time. Previously only the modification
  time was used.
- Autocompletion of module imports was removed due to a buggy implementation.
- Fixed a bug where the formatter would incorrectly remove `{ ... }` from bit
  string segment value expressions.
- Fixed a bug where TypeScript type definitions files could include incorrect
  type names.
- Fixed a bug where the compiler used VSCode specific behaviour in the language
  server which was incompatible with Helix.
- Fixed a bug where string concatenation patterns on strings with escape
  characters would generate javascript code with wrong slice index.
- Fixed a bug where blocks could parse incorrectly.
- Allow modules to be run with the `gleam run --module` command.

## v0.27.0 - 2023-03-01

- Fixed a bug where `panic` could generate incorrect JavaScript code.
- New projects now require `gleam_stdlib` v0.27.

## v0.27.0-rc1 - 2023-02-26

- The new `panic` keyword can be used to crash the program. This may be useful
  for situations in which a program has got into an unrecoverable invalid state.
- `try` expressions are now deprecated and will be removed in a future version.
- The new `gleam fix` command can be used to automatically convert `try`
  expressions to `use` expressions.
- `let assert ... = ...` is now the syntax for assertion assignments. The
  `assert ... = ...` syntax is deprecated and will be removed in a future
  version. Run `gleam format` to automatically update your code.
- `gleam export hex-tarball` can be used to create a tarball suitable for
  uploading to a Hex compatible package repository.
- The unused private type and constructor detection has been improved.
- The argument `--runtime` now accepts `nodejs` as the name for that runtime.
  The previous name `node` is still accepted.
- Patterns can now be used in `use` expressions.
- Fixed a bug where string concatenation patterns could generate javascript
  code with wrong slice index due to ut8/ut16 length mismatch.
- The Erlang compiler will no longer emit a duplicate warning for unused
  variables.
- Fixed a bug where typescript type definitions for types with unlabelled
  arguments where generated with an invalid identifier and unlabelled fields
  were generated with a name that didn't match the javascript implementation.
- Fixed a bug in the type inferrer were unannotated functions that were
  used before they were defined in a module could in rare cased be inferred
  with a more general type than is correct.
- Fixed a bug where the LSP would fail to show type information on hover for
  expressions after a use expression.
- Fixed a bug where imported constants could generated incorrect JavaScript
  code.
- Fixed a bug where the LSP would perform codegen for dependencies.
- Fixed a bug where the LSP would compile native dependencies needlessly.
- Fixed a bug where integer division with large numbers on JavaScript could
  produce incorrect results.
- Fixed a bug where pattern matches on custom types with mixed labelled and
  unlabelled arguments could not be compiled when targeting JavaScript.
- Fixed a bug where local variables in case guard constant expressions caused
  the compiler to panic.
- The formatter now truncates meaningless zeroes of floats' fractional parts.
- Anonymous functions may now have an empty body. The compiler will emit a
  warning for functions without a body, and these functions will crash at
  runtime if executed.
- Fixed bug where raised errors on JS would have an extra stack frame recorded
  in them.

## v0.26.2 - 2023-02-03

- The formatter now wraps long `|` patterns in case clauses over multiple lines.
- Fixed a bug where unlabelled function arguments could be declared after
  labelled ones.
- A broken link was removed from the error messages.
- Fixed a bug where using a qualified imported record constructor function as a
  value would produce invalid Erlang code if the name of the record variant was
  an Erlang reserved word.

## v0.26.1 - 2023-01-22

- New projects now require `gleeunit` v0.10.
- Rebar3 dependency projects are now compiled in-place. This fixes an issue
  where some NIF using projects would fail to boot due to some paths not being
  copied to the `build` directory.
- An error is now emitted if a list spread expression is written without a tail
  value.
- An error is now emitted when a function is defined with multiple arguments
  with the same name.
- The error message emitted when a `let` does not match all possible values has
  been improved.
- Fixed a bug where the language server wouldn't analyse test code.
- Fixed a bug where `assert` expressions can generate invalid Erlang.
  warning.
- Fixed a bug where arguments would be passed incorrectly to Deno.
- Fixed a bug where defining variables that shadow external functions could
  generate invalid JavaScript.

## v0.26.0 - 2023-01-19

[Release blog post](https://gleam.run/news/v0.26-incremental-compilation-and-deno/)

- New projects require `gleam_stdlib` v0.26 and `gleeunit` v0.9.
- Fixed a bug where JavaScript default projects would fail to publish to Hex.

## v0.26.0-rc1 - 2023-01-12

- Added support for Deno runtime for JavaScript target.
- Scientific notation is now available for float literals.
- The compiler now supports incremental compilation at the module level. If a
  module or its dependencies have not been changed then it will not be
  recompiled.
- The format used by the formatter has been improved.
- 4 digit integers are now always formatted without underscores.
- Running `gleam new` will skip `git init` if the new project directory is
  already part of a git work tree.
- Generated HTML documentation now includes all static assets, including web
  fonts, so that it can be accessed offline and in future once CDNs would 404.
- Generated HTML documentation now supports TypeScript syntax highlighting.
- New Gleam projects are created using GitHub actions erlef/setup-beam@v1.15.2.
- Some modules can now be hidden from the docs by specifying a list of glob
  patterns in `internal_modules` in `gleam.toml`. The default value for this
  list is `["$package_name/internal", "$package_name/internal/*"]`.
- The `gleam new` command gains the `--skip-git` flag to skip creation of
  `.git/*`, `.gitignore` and `.github/*` files.
- The `gleam new` command gains the `--skip-github` flag to skip creation of
  `.github/*` files.
- Fixed a bug where no error would be emitted if a `src` module imported a
  `test` module.
- Fixed a bug where comments in list prepending expressions could be formatted
  incorrectly.
- Fixed a bug where comments in record update expressions could be formatted
  incorrectly.
- Fixed a bug where long `use` expressions could be formatted incorrectly.
- Fixed a bug integer multiplication would overflow large integers when
  compiling to JavaScript.
- Fixed `int` and `float` formatting in `const`s and patterns.
- Fixed a bug where piping into a function capture expression with a pipe as one
  of the arguments would produce invalid Erlang code.
- Formatter no longer removes new lines in expression blocks within case branches

## v0.25.3 - 2022-12-16

- 4 digit integers are no longer automatically formatted with underscores.

## v0.25.2 - 2022-12-16

- Updated `actions/checkout` from `actions/checkout@v3.0.0` to `@v3.2.0` for
  projects created via `gleam new`.
- Fixed a bug where `gleam new` would set a `Rebar3` version to `25.1`
  instead of the latest stable `3`.
- Updated following runtime versions set via `gleam new`: `Erlang/OTP`
  to `25.2`, and `Elixir` to `1.14.2`.
- The formatter now inserts underscores into larger `Int`s and the larger
  integer parts of `Float`s.
- Added support for top level TypeScript file inclusion in builds.
- The build tool will now favour using rebar3 over Mix for packages that support
  both. This fixes an issue where some packages could not be compiled without
  Elixir installed even though it is not strictly required.

## v0.25.1 - 2022-12-11

- New Gleam projects are now configured to explicitly install rebar3 using
  GitHub actions erlef/setup-beam.
- A better error message is now shown when attempting to use a function within a
  constant expression.
- Changed float size limit in bit string expressions to 16, 32 or 64, when static.
  Also allowed dynamic size.
- New Gleam projects are created using GitHub actions erlef/setup-beam@v1.15.0.
- Fixed a bug where returning an anonymous function from a pipeline and calling
  it immediately without assigning it to a variable would produce invalid Erlang
  code.
- Fixed a bug where the formatter would remove the braces from negating boolean
  expressions.

## v0.25.0 - 2022-11-24

[Release blog post](https://gleam.run/news/v0.25-introducing-use-expressions/)

## v0.25.0-rc2 - 2022-11-23

- Fixed a bug where Gleam dependency packages with a `priv` directory could fail
  to build.
- Fixed a regression where Elixir and Erlang Markdown code blocks in generated
  documentation would not be highlighted.

## v0.25.0-rc1 - 2022-11-19

- Generated HTML documentation now includes the `theme-color` HTML meta tag.
- The `use` expression has been introduced. This is a new syntactic sugar that
  permits callback using code to be written without indentation.
- Nightly builds are now also published as OCI container images hosted on
  GitHub.
- Fixed a bug where the build tool would not hook up stdin for Gleam programs it
  starts.
- Fixed a bug where using a record constructor as a value could generate a
  warning in Erlang.
- Fixed a bug where the build tool would use precompiled code from Hex packages
  rather than the latest version, which could result in incorrect external
  function usage in some cases.
- Fixed a bug where the warning for `todo` would not print the type of the code
  to complete.
- Fixed a bug where `try` expressions inside blocks could generate incorrect
  JavaScript.
- Generated HTML documentation now includes all static assets (but the web
  fonts), so that it can be accessed offline or in far future once CDNs would 404.
- New Gleam projects are created using GitHub actions erlef/setup-beam@v1.14.0
- The `javascript.typescript_declarations` field in `gleam.toml` now applies to
  the entire project rather than just the top level package.
- The formatter now adds a `0` to floats ending with `.` (ie `1.` => `1.0`).
- New projects require `gleam_stdlib` v0.25.

## 0.24.0 - 2022-10-25

[Release blog post](https://gleam.run/news/gleam-v0.24-released/)

## 0.24.0-rc4 - 2022-10-23

- Fixed a bug where the string concatenate operator could produce invalid Erlang
  code when working with pipe expressions.

## 0.24.0-rc3 - 2022-10-20

- Fixed a bug where the OOP method call error hint would be shown on too many
  errors.
- Fixed a bug where the string concatenate operator could produce invalid Erlang
  code when working with constant values.

## 0.24.0-rc2 - 2022-10-18

- Fixed a bug where imported and qualified record constructors used in constant
  expressions could fail to resolve.

## 0.24.0-rc1 - 2022-10-15

- Gleam can now compile Elixir files within a project's `src` directory.
- The `<>` operator can now be used for string concatenation and for string
  prefix pattern matching.
- Fixed a bug where TypeScript definitions may have incorrect type parameters.
- New projects depend on `gleam_stdlib` v0.24.
- New projects' GitHub Actions config specifies Erlang/OTP 25.1 and suggest
  Elixir 1.14.1.
- If you attempt to use the method call syntax (`thing.method()`) on a value
  without that field the error message will now include a hint explaining that
  Gleam is not object oriented and does not have methods.
- Fixed a bug in the formatter where multiple line documentation comments for
  custom type constructor fields could be formatted incorrectly.
- Fixed a bug where tail call optimisation could be incorrectly applied when
  compiling to JavaScript in some situations.
- Fixed a bug where the remainder operator would return NaN results when the
  right hand side was zero when compiling to JavaScript.
- Fixed a bug where Elixir dependencies would fail to compile on Windows.
- Fixed a bug where images added to HTML documentation via documentation
  comments would not have a max width.

## v0.23.0 - 2022-09-15

[Release Blog Post](https://gleam.run/news/gleam-v0.23-released/)

## v0.23.0-rc2 - 2022-09-15

- New Gleam projects are created using GitHub actions erlef/setup-beam@v1.13.0
  and actions/checkout@v3.0.0.
- New Gleam projects are created using version v0.23.0 of the stdlib.
- Fixed a bug where LSP hovering would fail to locate the expression.

## v0.23.0-rc1 - 2022-09-01

- Gleam can now build dependency packages that are managed using Mix.
- Compiler performance has been improved by buffering disc writing and by lazily
  loading TLS certs. In testing this doubles performance when compiling the
  standard library.
- The `gleam publish` command now adds the `priv` directory and any `NOTICE`
  file to the tarball.
- The `gleam update` command can now be used to update dependency packages to
  their latest versions.
- Module functions with empty bodies are no longer syntax errors.
- The format used by the formatter has been improved.
- OpenSSL swapped out for RustTLS.
- Generated HTML documentation now includes a search bar.
- The LSP will now provide autocompletion for imports.
- A helpful error message is now returned when assignments are missing either a
  keyword or a value.
- Qualifiers are now used when multiple types have the same name in an error
  message.
- In JavaScript, if an object has defined an `equals` method in its prototype,
  Gleam will now use this method when checking for equality.
- Functions can now be defined and referenced in constant expressions.
- An error is now raised if the record update syntax is used with a custom type
  that has multiple constructors.
- An error is now raised if a module is imported multiple times.
- Fixed a bug where defining a type named `CustomeType` would product invalid
  JavaScript.
- Fixed a bug where defining a variable with the same name as an unqualified
  import would produce invalid JavaScript.
- Fixed a bug where piping to `todo` would generate invalid Erlang code.
- Fixed a bug where inspecting a JavaScript object with a null prototype would
  crash.
- Fixed a bug where the formatter could crash if source code contained 3 or more
  empty lines in a row.
- Fixed a bug where the formatter would remove braces from blocks used as the
  subject of a case expression.
- Fixed a bug alternative patterns with a clause containing a pipe with a pipe
  after the case expresson could render incorrect Erlang.
- Fixed a bug where formatter would strip curly braces around case guards even
  when they are required to specify boolean precedence.
- Fixed a bug where `gleam new` would in some situations not validate the
  target directory correctly.
- Fixed a bug where pipes inside record update subjects could generate invalid
  Erlang.
- Fixed a bug where pipes inside record access could generate invalid Erlang.

## v0.22.1 - 2022-06-27

- The `gleam publish` confirmation prompt now accepts both "Y" and "y".
- Fixed a bug where `todo` would not emit the correct line number to the LSP while.

## v0.22.0 - 2022-06-12

[Release Blog Post](https://gleam.run/news/gleam-v0.22-released/)

- New projects are created with `gleam_stdlib` v0.22.

## v0.22.0-rc1 - 2022-06-12

- Fixed a bug where doc comments would dissociate from their statements when
  generating html documentation.
- You are now allowed to use named accessors on types with multiple constructors if the
  accessor's name, position and type match (among the constructors) (#1610).
- Added the ability to replace a release up to one hour after it is published
  using `gleam publish --replace`.
- `gleam publish`, `gleam docs publish`, `gleam docs remove`, `gleam hex retire`,
  and `gleam hex unretire` now have access to environment variables for
  username (default key `HEXPM_USER`) and password (default key `HEXPM_PASS`)
- The `gleam publish` command gains the `-y/--yes` flag to disable the "are you
  sure" prompt.
- Clear outdated files from the build directory after compilation.
- Fixed a bug where immediately calling the value that a case expression
  evaluates to could generate invalid JavaScript.
- Fixed a bug where the default project target is set to JavaScript,
  but the project would run on target Erlang instead.
- The compiler is now able to generate TypeScript declaration files on target
  JavaScript (#1563). To enable this edit `gleam.toml` like so:

  ```toml
  [javascript]
  typescript_declarations = true
  ```

- Fixed a bug where argument labels were allowed for anonymous functions.
- Fixed a bug where JavaScript code could be invalid if a variable is defined
  inside an anonymous function with a parameter with the same name as the
  variable.
- Fixed a bug where importing a JavaScript function named "then" could produce
  invalid code.
- Fixed a bug where constants that reference locally defined custom types could
  render invalid JavaScript.
- The project generator will no longer permit use of the reserved `gleam_`
  prefix.
- Generated HTML docs easter egg updated.
- `gleam export erlang-shipment` can be used to create a directory of compiled
  Erlang bytecode that can be used as a deployment artefact to get your
  application live.
- `gleam format` will now preserve (up to one) empty lines between consecutive
  comments, as well as between comments and any following expression
- The deprecated rebar3 integration has been removed.
- Fixed a bug where `gleam format` would output an unwanted newline at the top
  of documents that only contain simple `//` comments.
- No longer add `dev-dependencies` to generated `.app` Erlang files unless
  we're compiling the root project (#1569).
- Fixed a bug where the formatter could render a syntax error with lists on long
  unbreakable lines.
- Fixed a bug where JavaScript variable names could be incorrectly reused.
- Fixed a bug where `gleam format` would remove the braces around a tuple index
  access when accessing a field of the returned element.
- Fixed a bug case clause guards could render incorrect JavaScript if a variable
  name was rebinded in the clause body.
- The `gleam compile-package` command no longer generates a `.app` file. This
  should now be done by the build tool that calls this command as it is
  responsible for handling dependencies.
- Fixed a bug where piping a list tail would create invalid Erlang code (#1656).

## v0.21.0 - 2022-04-24

[Release Blog Post](https://gleam.run/news/v0.21-introducing-the-gleam-language-server/)

- New projects are created with `gleam_stdlib` v0.21.

## v0.21.0-rc2 - 2022-04-20

- Added the ability to replace a release up to one hour after it is published
  using `gleam publish --replace`.
- The language server will now enter a degraded mode that only performs
  formatting if running in a directory that is not a Gleam project with a
  `gleam.toml`.

## v0.21.0-rc1 - 2022-04-16

- The Gleam language server is here! This will provide IDE like features for
  code editors that support LSP, including but not limited to VSCode, Neovim,
  Emacs, Eclipse, Visual Studio, and Atom. This first version includes these
  features:
  - Project compilation.
  - Inline errors and warnings.
  - Type information on hover.
  - Go-to definition.
  - Code formatting.
- Fixed a bug in generated JavaScript code where functions named `then` would
  cause errors when dynamically imported.
- Initialize `git` repo when creating a new project.
- Log messages controlled with `GLEAM_LOG` now print to standard error.
- Log message colours can be disabled by setting the `GLEAM_LOG_NOCOLOUR`
  environment variable.
- You can now specify multiple packages when using `gleam add`.
- Bools can now be negated with the `!` unary operator.
- If the compiler version changes we now rebuild the project from scratch on
  next build command to avoid issues arising from reading metadata in an old
  format (#1547).
- Updated the "Unknown label" error message to match other error messages
  (#1548).
- Type holes are now permitted in function arguments and return annotations
  (#1519).
- Unused module imports now emit a warning (#1553).
- The error message for failing to parse a multiline clauses without curly
  braces has been improved with a hint on how to fix the issue (#1555).
- The error messages for when rebar3 or Erlang are missing from the machine has
  been improved with a tip on how to install them (#1567).
- Corrected the hint given with certain int and float binary operator type
  errors.
- Add support for `int` and `float` bit string type when compiling to JavaScript.
- Add support for specifying size of integers in a bit string. Supports only exact binaries,
  i.e. length is a multiple of 8.
- Fixed compilation of rebar3 based dependencies on Windows.

## v0.20.1 - 2022-02-24

- The type checker has been improved to enable use of the record access syntax
  (`record.field`) in anonymous functions passed into higher order functions
  without additional annotations.

## v0.20.0 - 2022-02-23

[Release Blog Post](https://gleam.run/news/gleam-v0.20-released/)

- New projects are created with `gleam_stdlib` v0.20.

## v0.20.0-rc1 - 2022-02-20

- Type unification errors involving user annotated types now refer to the names
  specified by the user instead of internal rigid-type ids.
- The build tool now validates that listed licenses are valid SPDX expressions.
- A WebAssembly version of the compile is now available for use in JavaScript
  and other WebAssembly environments.
- New projects include Hex badges and a link to Hexdocs.
- Enhance type mismatch errors in the presence of try.
- Enhance type mismatch error for an inconsistent try.
- Enhance type mismatch error for pipe expressions to show the whole pipeline
  and not only its first line.
- Fixed a bug where sometimes type variable could be reused result in incorrect
  non-deterministic type errors.
- Built in support for the Mix build tool has been removed. The `mix_gleam`
  plugin is to be used instead.
- Introduce a limited form of exhaustiveness checking for pattern matching
  of custom types, which only checks that all constructor tags are covered
  at the top level of patterns.
- The `ebin` directory is now copied to the build directory for rebar3 managed
  dependencies if present before compilation.
- The format used by the formatter has been improved.
- Package names in `gleam.toml` are validated when the config is read.
- The `priv` directory is linked into the build directory for Gleam projects
  managed by the build tool.
- Fixed a bug where type errors from pipes could show incorrect information.
- Fixed a bug where types could not be imported if they had the same name as a
  value in the prelude.

## v0.19.0 - 2022-01-12

Dedicated to the memory of Muhammad Shaheer, a good and caring man.

[Release Blog Post](https://gleam.run/news/gleam-v0.19-released/)

## v0.19.0-rc4 - 2022-01-10

- New projects are created with `gleam_stdlib` v0.19 and `gleeunit` v0.6.
- Fixed a bug where external functions could be specified with the wrong module
  name in generated Erlang when imported from a nested module in another
  package.
- Fixed a bug where warnings wouldn't get printed.

## v0.19.0-rc3 - 2022-01-07

- Fixed a bug where precompiled packages would fail to compile due to Erlang
  files being compiled twice concurrently.

## v0.19.0-rc2 - 2022-01-06

- Erlang modules are now compiled in a multi-core fashion.
- New projects are created with `erlef/setup-beam` v1.9.0 instead of
  `gleam-lang/setup-erlang` and `gleam-lang/setup-gleam`.
- Fixed a bug where tail call optimisation could generate incorrect code when
  the function has argument names that are JavaScript keywords.
- Fixed a bug where the build would continue when dependency packages failed to
  compile.
- Fixed a bug where `include` directories would not be accessible by the Erlang
  compiler during Gleam compilation.

## v0.19.0-rc1 - 2022-01-03

- The build tool now supports the JavaScript target. The target can be specified
  in either `gleam.toml` or using the `--target` flag.
- The `gleam check` command has been introduced for rapidly verifying the types
  of Gleam code without performing codegen.
- `true` and `false` can no longer be used as pattern matching variables, to
  avoid accidental uses of incorrect syntax that is popular in other languages.
  An error will hint about using Gleam's `True` and `False` values instead.
- You can now remove build artifacts using the new `gleam clean` command.
- The `compile-package` can now generate `package.app` files and compile source
  modules to `.beam` bytecode files.
- The flags that `compile-package` accepts have changed.
- Published Hex packages now include precompiled Erlang files.
- Erlang record headers are now written to the `include` directory within the
  package build directory.
- The format used by the formatter has been improved.
- Fixed a bug where tail recursion could sometimes generated incorrect
  JavaScript code.
- Performance of code generators has been slightly improved.
- Allow the record in a record expansion to be an expression that returns a
  record.
- Fixed a bug where external function module names would not be escaped
  correctly if they contained special characters and were assigned to a
  variable.
- A helpful error message is shown if Erlang is not installed.

## v0.18.2 - 2021-12-12

- Erlang applications are now automatically started when the VM is started by
  `gleam run` and `gleam test`.

## v0.18.1 - 2021-12-12

- Fixed a bug where pipe expressions in record updates and operator expressions
  could generate incorrect Erlang code.
- The `priv` directory is now copied to the output directory for rebar3 packages
  prior to compilation. This is required for some packages to compile.
- Fixed a bug where deps that fail to compile would be skipped when compilation
  would next be attempted, resulting the project being in an invalid state.

## v0.18.0 - 2021-12-06

[Release Blog Post](https://gleam.run/news/gleam-v0.18-released/)

- New projects now include `gleeunit`.

## v0.18.0-rc3 - 2021-12-05

- URL format in gleam.toml is now validated.
- The `gleam deps list` command has been added.
- Fixed a bug where changing requirements in `gleam.toml` would not cause deps
  to be re-resolved.
- Fixed a bug where locked deps would cause incompatible package requirements to
  be discarded.
- Development dependencies are now included in the applications listed in the
  generated OTP `.app` file.
- `gleam.toml` now includes an `erlang.extra_applications` key to specify extra
  OTP applications that need to be started.

## v0.18.0-rc2 - 2021-11-26

- Fixed a bug where OTP .app files would be generated with invalid syntax.
- Removed extra whitespace from newly generated projects.

## v0.18.0-rc1 - 2021-11-25

- Gleam can now compile Gleam projects.
- Gleam can now run tests with the `gleam eunit` command.
- Gleam can now run programs with the `gleam run` command.
- Gleam can now run an Erlang shell with the `gleam shell` command.
- Gleam can now resolve package versions for a Gleam project's dependency tree.
- Gleam can now download Hex packages.
- Gleam can now build dependency packages that are managed using Gleam or
  rebar3.
- Gleam is now the default build tool for new projects.
- The template names for `gleam new` have been changed.
- Fixed a bug where the error message for a record update with an unknown field
  would point to all the fields rather than the unknown one.
- Improved styling for inline code in generated documentation.
- New projects use v0.18 of the stdlib.

## v0.17.0 - 2021-09-20

[Release Blog Post](https://gleam.run/news/gleam-v0.17-released/)

- Functions now get special handling when being printed from JavaScript.

## v0.17.0-rc2 - 2021-09-19

- Errors thrown when no case clause or assignment pattern matches the subject
  value now include more debugging information when targeting JavaScript.
- New projects are generated using `gleam_stdlib` v0.17.1.

## v0.17.0-rc1 - 2021-09-11

- Redesigned the Gleam prelude to be a module of core classes when compiling to
  JavaScript. This improves the resulting generated code and makes debugging and
  interop easier.
- Projects without rebar3 can be generated using the `gleam-lib` template.
- JavaScript modules are imported using a camel case variable name to avoid name
  collisions with variables.
- Pipelines now use assignments in the generated code in order to preserve the
  order of any side effects.
- Fixed a bug where the compiler would crash rather than raise an error if a
  project contained a single module and attempted to import another.
- Special variable naming has been made more consistent in rendered Erlang and
  JavaScript.
- Conditional compilation can now be used to have different code within a module
  when compiling to a specific target.
- Fixed a bug where `todo` caused values not to be returned in JavaScript.
- Fixed a bug where multiple discarded function arguments generated invalid
  JavaScript.
- Fixed a bug where using JavaScript reserved words as function argument names
  caused generated invalid JavaScript.
- Fixed a bug where a case expression of just a catch-all pattern generated
  invalid JavaScript.
- Fixed a bug where the formatter would incorrectly render extra newlines below
  try expressions.
- Fixed a bug where tail recursive functions with arguments with the same name
  as JavaScript reserved words generated the wrong JavaScript.
- Fixed a bug where list equality would be incorrectly reported in JavaScript.
- Multiple subjects are now supported for case expressions in JavaScript.
- Fixed a bug where matching using a Bool or Nil literal as the subject for a
  case expression would produce invalid code when compiling to JavaScript.
- Unsupported feature error messages now include file path and line numbers for
  debugging.
- Bit string literals with no segment options or just the `bit_string`, `utf8`
  or `utf8_codepoint` options can be constructed when compiling to JavaScript.
- The format of generated JavaScript has been improved.
- Fixed a bug where rendered JavaScript incorrectly incremented variables when
  reassigned in patterns.
- Added `eval` and `arguments` to JavaScript reserved words.
- Support for the deprecated `tuple(x, y, ...)` syntax has been removed in favor
  of the more concise (`#(x, y, ...)`). Use `gleam format` with the previous
  version of the compiler to auto-migrate.
- New OTP projects are generated using `gleam_otp` v0.1.6.
- Fixed a bug where the equality operators could return the incorrect value for
  records when compiling to JavaScript.
- Fixed a bug where `todo` could sometimes render invalid JavaScript when used
  as an expression in the generated code.
- An error is now emitted if the list spread syntax is used with no prepended
  elements `[..xs]`.
- Fixed a bug where type errors inside piped expressions would be incorrectly be
  reported as being an incorrect usage of the pipe operator.
- Gleam modules with no public exports no longer render private members in
  Erlang.
- Fixed a bug where discard variables used in assert assignments would generate
  invalid Erlang code.
- Fixed a bug where some expressions as case subjects would generate invalid
  JavaScript code.
- Fixed a bug where some assignments as the final expression in a function would
  not return the correct value in JavaScript.
- Gleam packages imported in JavaScript now have the path prefix
  `gleam-packages`. This can be served from your web server or aliased in your
  `package.json` for NodeJS projects.
- Fixed a bug where the type checker would fail to generalise some type
  variables, causing module metadata writing to fail.
- Fixed a bug where tail call optimisation when compiling to JavaScript could
  result in incorrect code.
- Fixed a bug where variable names could be rendered incorrectly in closures.
- An error is now emitted if alternative patterns fail to define all the
  variables defined by the first pattern.
- New projects are generated using `gleam_stdlib` v0.17.0.
- New projects are generated using `gleam_otp` v0.2.0.

## v0.16.1 - 2021-06-21

- Values which are being imported more than once in an unqualified fashion now
  cause an error to be reported.
- Argument docs for custom type constructors are now rendered in the HTML
  documentation.
- Patterns can be used with `try` expressions when compiling to JavaScript.
- Types and record constructors can now be aliased with an uppercase name when
  imported. Aliasing them with a lowercase name is no longer permitted.
- Fixed a bug where nested import paths could be rendered incorrectly in
  JavaScript.

## v0.16.0 - 2021-06-17

[Release Blog Post](https://gleam.run/news/gleam-v0.16-released/)

## v0.16.0-rc4 - 2021-06-17

- Fixed a bug where if a JavaScript global function was imported as an external
  function with the same name the generated code would diverge.

## v0.16.0-rc3 - 2021-06-17

- New projects are generated using `gleam_stdlib` v0.16.0.

## v0.16.0-rc2 - 2021-06-08

- Gleam now supports alternative patterns in case expressions for the JavaScript target.
- The `gleam` prelude module can now be imported when compiling to JavaScript.
- Fixed a bug where the prelude module could not be imported when using the old
  build compiler API.
- Fixed a bug where if a JavaScript global function was imported as an external
  function with the same name the generated code would diverge.
- Type error messages coming from pipe usage have been improved.

## v0.16.0-rc1 - 2021-06-04

- Gleam can now compile to JavaScript! Specify the `--target javascript` flag to
  `gleam compile-package` to use it today.
- A compile time error is now raised when multiple module level constants with
  the same name are defined.
- Fixed a bug where declaring a type constructor using reserved erlang keyword
  in its fields results in invalid erlang code being generated.
- Fixed a bug where calling a function with discarded labelled arguments
  incorrectly results in a compile error.
- Fixed a bug where assert statements return the wrong value.
- The `gleam new` command requires a root folder param, project name is
  optional and if not provided the project name will be inferred from
  the folder name.
- Generated Erlang record header files now contain Erlang type information.
- New OTP application projects depend on `gleam_otp` v0.1.5.
- The output of the formatter has been improved.

## v0.15.1 - 2021-05-07

- Fixed a bug where blocks that contained try expressions could be formatted
  incorrectly.

## v0.15.0 - 2021-05-06

[Release Blog Post](https://gleam.run/news/gleam-v0.15-released/)

## v0.15.0-rc1 - 2021-05-05

- Syntax highlighting of Gleam code in generated HTML documentation has been
  improved.
- Fixed a bug where markdown tables in rendered HTML documentation would have
  the incorrect background colour on every other row.
- Tuples now have a new, concise syntax variant: `#(x, y, ...)`. Existing code
  can be auto-migrated to the new syntax by running `gleam format`.
- Fixed a bug where customt type constructors with Erlang keywords as names
  would generate invalid Erlang code.
- Gleam now supports `\e` string escapes.
- Values and types from the prelude can now be used in a qualified fashion by
  importing the `gleam` module.
- Empty lists can now be used in constants.
- Compiler performance has been improved when working with lists.
- Compiler performance has been improved when working with sequences of
  expressions.
- Assignments using `let` and `assert` are now expressions and no longer require
  a following expression in their containing block. They are now themselves
  expressions.
- Fixed a bug where tuple indexing could incorrectly claim a tuple is not of
  type tuple in some circumstances.
- Glean `new` command now checks if target folder exists, if so it returns
  an error.
- A compile time error is now raised if a module is defined with the name `gleam`.
- A compile time error is now raised if a module is defined with the a keyword
  in the name.
- New projects are generated using `gleam_stdlib` v0.15.0.
- New projects are generated at v0.1.0.

## v0.14.4 - 2021-03-27

- The Gleam compiler has been updated to compile with the new Rust v1.51.0.
- New project's `gleam.toml` has a comment that shows how to add a
  `repository` field.
- New projects no longer include a licence field in `src/$APP.app.src` by
  default.

## v0.14.3 - 2021-03-20

- Added an error hint when joining string using the `+` or `+.` operator.
- New projects are created with `setup-erlang` v1.1.2 and Erlang/OTP v23.2.
- Fixed a bug where the compiler would be unable to locate an imported module
  if a value from a nested module is used in a qualified fashion.

## v0.14.2 - 2021-03-02

- Project names can now contain numbers.

## v0.14.1 - 2021-02-27

- The error message for binary operators has been given more detail and
  hints.
- Fixed a bug where alternative patterns would incorrectly report unused
  variables.
- Fixed a bug where private types shadowed shadowed by values would
  incorrectly report unused variables.

## v0.14.0 - 2021-02-18

[Release Blog Post](https://gleam.run/news/gleam-v0.14-released/)

## v0.14.0-rc2 - 2021-02-18

- New projects are created with `gleam_stdlib` v0.14.0.

## v0.14.0-rc1 - 2021-02-14

- Gleam now generates Erlang typespecs.
- New projects no longer include a licence file by default.
- New projects can be created using the new `escript` template to generate a
  command line tool style program.
- A warning is emitted when a literal value is constructed but not used.
- Automatically generate a link to repository in docs if available.
- Code in HTML documentation is has highlighted syntax.
- Gleam now only supports `\r`, `\n`, `\t`, `\"`, and `\\` string escapes.
- A set of OCI container images are built automatically for each release.
- New compile time checks for invalid bit string literals and patterns have
  been added.
- The error messages for syntax errors in names have been improved.
- Fixed a bug where the repo URL would render incorrectly in HTML docs.
- Fixed a bug where piping a block can render invalid Erlang.
- New compile time warnings on unused types, functions and variables.
- The runtime error emitted by the `todo` keyword now carries additional
  information.
- The runtime error emitted by the `assert` keyword now carries additional
  information.
- Fixed a bug where bit string patterns would not correctly unify with the
  subject being pattern matches on.
- Documentation dark mode.
- Fixed a bug where some app.src properties were incorrectly named.
- `--warnings-as-errors` flag added to `gleam build` command.

## v0.13.2 - 2021-01-14

- `ring` dep upgraded to enable compilation on Apple M1 ARM processors.

## v0.13.1 - 2021-01-13

- Fix off-by-one error in message messages.

## v0.13.0 - 2021-01-13

[Release Blog Post](https://gleam.run/news/gleam-v0.13-released/)

- New Gleam projects use stdlib v0.13.0.

## v0.13.0-rc2 - 2021-01-12

- The `version` property in `gleam.toml` is now optional again.

## v0.13.0-rc1 - 2021-01-09

- Variable names now only have 1st letter capitalized when converted to erlang.
- Records defined in other modules can now be used in module constants.
- Documentation can link from functions, types & constants to their source
  code definitions on popular project hosting sites.
- Documentation hosted on HexDocs now has a version selector.
- Fixed a bug where the `app` project template rendered invalid code.
- Newly generated projects use stdlib v0.12.0.
- Named subexpressions in patterns now render correct Erlang.
- The anonymous function syntax now successfully parses with whitespace
  between `fn` and `(`.
- Fixed a bug where the formatter would incorrectly remove blocks around some
  binary operators.
- Constants can now be defined after they are used in functions
- The parser has been rewritten from scratch, dramatically improving error
  messages and compilation times.
- `1-1` and `a-1` are now parsed as `1 - 1` and `a - 1`
- Further information has been added to the error messages when a function
  returns the wrong type.
- Further information has been added to the error messages when case clauses
  return different types.
- Fixed a bug where imported record constructors without labels used as an
  anonymous function generates incorrect Erlang.

## v0.12.1 - 2020-11-15

- The compiler can now discriminate between record access and module access
  for shadowed names
- The `new` command will no longer permit projects to be made with names that
  clash with Erlang standard library modules.
- The formatter now correctly treats lines of only whitespace as empty.
- The styling of tables in rendered HTML documentation has been improved.
- Rendered HTML documentation has regained its max-width styling.

## v0.12.0 - 2020-10-31

[Release Blog Post](https://gleam.run/news/gleam-v0.12-and-gleam-otp-v0.1-released/)

## v0.12.0-rc4 - 2020-10-31

- The rendered module documentation sidebar can now scroll independently to
  the page.
- Application projects now have the correct `mod` value in the generated
  `.app.src`.
- Records without fields can now be used in module constants.
- New application projects are now created used Gleam's type safe OTP pulled
  from Hex.

## v0.12.0-rc3 - 2020-10-24

## v0.12.0-rc2 - 2020-10-24

## v0.12.0-rc1 - 2020-10-24

- The utf8, utf16, and utf32 type specifiers are now only available in bit
  string construction, matching must be done with the codepoint versions.
- Functions may now be called before they are defined in a module. This
  enabled mutually recursive functions!
- Discarded variable names may now include numbers.
- Fixed a bug where discarded variables might generate incorrect Erlang.
- Added support tuple access in clause guards.
- New projects are created with version 1.0.2 of the setup-gleam GitHub
  action.
- New application projects are now created used Gleam's type safe OTP.
- Comments are now correctly handled on platforms that use \r\n line endings,
  such as Windows.

## v0.11.2 - 2020-09-01

- Fixed a bug where an imported constructor would emit an unused constructor
  warning when only used in pattern matching.

## v0.11.1 - 2020-08-31

- The formatter style has been improved to render function type arguments on
  a single line when possible, even if the return type will not fit on a
  single line.
- The format for printed types in error messages has been improved.
- Fixed a bug where the formatter would strip a constructor pattern spread
  when no fields are given.
- Fixed a bug where assigning the result of a block to a variable would
  generate incorrect Erlang.
- The formatter style has been improved for function calls that take a single
  block as an argument.
- Reserved words are no longer incorrectly permitted as project names.

## v0.11.0 - 2020-08-28

[Release Blog Post](https://lpil.uk/blog/gleam-v0.11-released/)

## v0.11.0-rc3 - 2020-08-27

- Bit strings now support non-literal strings as segment values.
- Fixed a bug where Erlang variables could be generated with incorrect names
  when defining an anonymous function.

## v0.11.0-rc2 - 2020-08-24

- The formatter style has been improved to render some single argument calls
  in a more compact style.

## v0.11.0-rc1 - 2020-08-22

- Field access now works before the custom type is defined.
- The error message returned by the compiler when the user tries to use unknown
  labelled arguments now handles multiple labels at once, and does not suggest
  labels they have already supplied.
- The formatter style has been improved to use a trailing comma on imports
  broken over multiple lines.
- The formatter style has been improved to wrap lists and bit strings over as
  few lines as possible if the elements are Ints, Floats, or Strings.
- The formatter style has been improved to preserve comments on labelled
  call arguments.
- The formatter style has been improved to preserve empty lines in assignments.
- The performance of the formatter has been improved.
- Records can be updated using the spread syntax. A warning is emitted if no
  fields are updated when using this syntax.
- Fixed a bug where type parameters can leak between different type
  definitions in a module.
- Markdown tables, footnotes, strikethroughs, and tasklists are now supported
  in documentation.
- Fixed a bug where generic types may be incorrectly unified.
- Ints and floats can now be written with underscores for clarity.
- The warning for a `todo` now includes the required type of the
  not-yet-implemented expression.
- Holes can be used in type annotations to specify part of a type, leaving the
  rest for inference.
- The incorrect arity error now prints any missing labelled arguments.
- Fixed a bug where Erlang variables could be generated with incorrect names
  when directly calling an anonymous function.
- A warning is emitted when a type is imported or created but not used.
- Fixed a bug where Erlang variables names could clash when rebinding
  variables while similarly named variables ending in a number are in scope.
- Fixed a bug in the pretty printer which prevented the formatter from
  rendering sub-expressions in a single line when later code would not fit on
  the same line.
- The formatter style has been improved to render some single argument calls
  in a more compact style.
- Gleam now supports hex, octal, and binary literals.
- Rebar3 hex packages now include `gleam.toml` and `gen`.
- Newly generated projects use stdlib v0.11.0.

## v0.10.1 - 2020-07-15

- Fixed a bug where the compiler failed to return an error when type checking
  a tuple with the wrong arity in a pattern.
- The error message for a duplicate module member now shows the location of
  both definitions.
- Fix compiler bug where labelled arguments were being reordered incorrectly.

## v0.10.0 - 2020-07-01

[Release Blog Post](https://lpil.uk/blog/gleam-v0.10-released/)

- Newly generated projects use stdlib v0.10.1.
- Fixed a bug where discards inside bit string patterns generated invalid
  code.

## v0.10.0-rc2 - 2020-06-30

- Fixed a bug where variables names would be incorrectly generated when using
  alternative patterns.

## v0.10.0-rc1 - 2020-06-29

- Single letter module names are now permitted.
- Added support for bit string syntax.
- Support for the deprecated list prepend syntax has been removed.
- Added module level constants that are inlined at compile time.
- Public module level constants generate documentation.
- The formatter style has been improved to wrap and sort imports.
- The formatter now permits comments at the end of module function bodies.
- The formatter now skips files that match patterns defined in ignore files
  such as .gitignore and .ignore.
- Error message diagnostic code previews for type errors when using the the
  pipe operator have been made more accurate.
- Added support for list literals in clause guards.
- Fixed bug when reassigning a variable inside a case clause with alternative
  patterns.
- Todos can now take an optional label.

## v0.9.1 - 2020-06-12

- Fixed a bug where binary operators may lose required `{ }`s when formatted.

## v0.9.0 - 2020-06-01

[Release Blog Post](https://lpil.uk/blog/gleam-v0.9-released/)

- Newly generated projects use stdlib v0.9.0.
- Additional information is printed to the console when generating HTML
  documentation from Gleam code.
- Fixed a bug where blocks on either side of a binary operator would be
  rendered without `{ }`.

## v0.9.0-rc1 - 2020-05-26

- The formatter style has been improved.
- Numbers are now permitted in module names.
- Emitted Erlang code correctly adds parentheses around binary subexpressions
  to preserve precedence.
- Record names and fields are now escaped in `.hrl` files if they conflict
  with Erlang reserved words
- Annotations are now supported on `let` and `assert` expressions
- Formatter now accepts comments for the fields of a custom type's constructors
- Added opaque custom types, which have constructors that cannot be accessed
  from outside their own modules.
- Additional (arbitrary) markdown documentation pages can now be added and
  built with `docs build`.
- Fix code generation when calling functions returned through either record
  or tuple access
- Add lookup for Gleam source code in Mix's `deps` directory.
- Newly generated Gleam projects use the GitHub action
  `gleam-lang/setup-erlang` v1.1.0.
- Added support for custom type record literals in guards.
- Type variables are now correctly preserved within nested scopes.

## v0.8.1 - 2020-05-19

- The formatter now correctly handles unicode comments.

## v0.8.0 - 2020-05-07

[Release Blog Post](https://lpil.uk/blog/gleam-v0.8-released/)

- The `docs build`, `docs publish`, and `docs remove` commands can be used to
  compile HTML documentation locally, publish them to HexDocs, and remove them
  from HexDocs respectively.
- Type error reporting has been improved when using the pipe operator.
- Newly generated projects use stdlib v0.8.0.
- The compiler can now emit warnings. Currently there are warnings for using
  the old '|' syntax in lists and for todos.
- Will give a clearer error when a function given as an argument to another
  function doesn't match the type of the parameter.
- Fixed bug where imported type constructors had the incorrect arity.
- Fixed bug where a doing an unqualified import of a type constructor and
  giving it an alias would use the wrong name if it contained any values.
- Fixed a bug trying to access an imported constructor which contained values.
- Fixed a compiler crash that occurred when trying to unify a tuple with something
  other than another tuple or a variable.
- Added support for tuple literals in guards.

## v0.8.0-rc1 - 2020-04-28

- Strings are now encoded as utf8 binaries in the generated Erlang.
- HTML documentation can now be generated from Gleam code by running `gleam build --doc`.
- Gleam code can be formatted using the `gleam format` command.
- The pipe operator `|>` will now attempt to insert the left hand side as the
  first argument to the right hand side if the right hand side is a call,
  removing the need for function capture boilerplate.
- A `record.label` syntax can now be used to access the fields of a custom
  type that have a single record variant.
- Anonymous functions can now have return type annotations.
- There is a `todo` keyword for type checking functions that have not yet been
  implemented.
- Tuples can be indexed into using the `var.1` syntax.
- `>`, `>=`, `<`, and `<=` operators are now supported in case clause guards
  and can be used to check the ordering of integers.
- `>.`, `>=.`, `<.`, and `<=.` operators are now supported in case clause
  guards and can be used to check the ordering of floats.
- The list prepend syntax is now `[x, ..y]`. The old `[x | y]` syntax is
  deprecated but will continue to work for now. The formatter will rewrite the
  old syntax to the new.
- Add new assert syntax for binding variables `assert Ok(x) = result`. In the
  future this will allow you to use a pattern that does not match all values.
- Added support for int and float literals in guards.
- Color codes are now only emitted in error output for interactive terminal
  sessions.
- Added a new `..` syntax for discarding the remaining fields of a record.
- Using the same variable name multiple times in the same pattern will now
  raise an error.
- Discard can now be omitted in list tails in patterns, ie `[x, ..]` is the
  same as `[x, .._]`. The former is the preferred version and is emitted by the
  formatter.

## v0.7.1 - 2020-03-03

- Projects generated with `gleam new` use `stdlib` version 0.7.0.

## v0.7.0 - 2020-03-01

[Release Blog Post](https://lpil.uk/blog/gleam-v0.7-released/)

## v0.7.0-rc1 - 2020-02-28

- Type aliases can be defined to give concise names to frequently used types.
- Case expression clauses may have guards which can be used to require
  equality between specified variables in order for the clause to match.
- Case expression clauses may have alternative patterns, enabling one clause
  to match for multiple different possible patterns.
- Types may now be used before they are defined within their defining module.
- Fixed a bug where import paths would not be correctly resolved on Windows.
- Added job to create precompiled binary for 64-bit Windows when releasing.
- `gleam new` now creates a project that uses `actions/checkout@v2.0.0` in its
  GitHub actions workflow.
- Labelled argument in functions may now be discarded by prefixing the name
  with an underscore, like unlabelled arguments.
- Sub-patterns can have names assigned to them within a pattern using the `as`
  keyword.
- The format of compiler error messages printed to the console has been
  improved by upgrading to a newer version of the codespan-reporting library.
- Type variables in the given and expected types will now be printed with the
  same name in type error messages if they are equivalent.
- A friendly error message is rendered when a case expression clause has the
  incorrect number of patterns for the subjects.
- A friendly error message is rendered when a .gleam file cannot be read.
- A friendly error message is rendered when the `gleam new` command fails to
  write the new project to the file system.
- A friendly error message is rendered when there is a cycle formed by module
  imports.
- Top level types are now printed in error messages for type parameter mismatches.
- The `gen` directory is now deleted before each compilation.
- `gleam new` now includes installation instructions for Hex packages in the
  generated README.
- `gleam new` now accepts a `--description` flag for including a description of
  the project in the README and `.app.src` file.
- Fixed a bug where variable names would be incorrectly generated in some
  situations when variable names are reused during and after a case
  expression.
- Performance of the Erlang code generator has been improved by removing some
  vector allocations.
- An error is emitted when multiple types with the same name are defined in or
  imported into a module.

## v0.6.0 - 2019-12-25 🎄

[Release Blog Post](https://lpil.uk/blog/gleam-v0.6-released/)

- Function capture syntax now supports labelled arguments.

## v0.6.0-rc1 - 2019-12-23

- Syntax for defining structs and enums have been unified into a singular
  custom type definition statement. Instances of these custom types are called
  records.
- Anonymous structs have been renamed tuples.
- Values and types can be given a new name when imported in the unqualified
  fashion using the `import mod.{value as name}` syntax.
- An error will be emitted if multiple values constructors are defined with
  the same name in a module.

## v0.5.1 - 2019-12-23

- Fixed a bug where invalid Erlang would be generated when using a local
  private function as a value.

## v0.5.0 - 2019-12-16

[Release Blog Post](https://lpil.uk/blog/gleam-v0.5-released/)

- Enum constructor arguments can now be labelled, allowing arguments to be
  given by name at the call site.
- An Erlang header file with a record definition is generated for each Gleam
  struct defined.
- `gleam new` creates a project at v1.0.0.
- Function calls are now properly escaped when the function name conflicts
  with an Erlang keyword.
- References to unqualified imported functions now generate correct Erlang
  code.
- Fixed a bug where variable rebinding would generate incorrect code in some
  case expressions.
- Fixed a bug where variable rebinding of function arguments would generate
  incorrect code.

## v0.5.0-rc1 - 2019-11-26

- Function arguments can be labelled, allowing arguments to be given by name
  at the call site.
- `case` expressions now accept multiple subjects, enabling pattern matching
  on multiple values simultaneously.
- Values and types can be imported from modules and references in an
  unqualified fashion.
- Named structs now have their name as the first element in the generated
  Erlang code. This enabled easier use from Erlang by defining records for
  them, as well as slightly clearer printf debugging.
- Anonymous structs have been introduced, serving as a quick and generic
  alternative to declared structs and as a format for interop with Erlang
  tuples.
- `gleam new` now accepts a `--template` flag to generate different styles of
  project. An OTP application template has been added alongside the existing
  OTP library template.
- `gleam new` now creates configuration for GitHub Actions, making Gleam
  projects ready for continuous integration out of the box.
- The syntax for defining enums, case expressions, and blocks has been changed
  to a syntax closer to that found in the C family of languages.
- The source code preview for functions that return a type incompatible with
  the functions annotations has been improved to be more precise.
- A helpful error message is rendered if an enum field contains a generic type
  that has not been declared.
- A bug has been fixed in which type mismatch errors originating from pattern
  matching would sometimes display the incorrect expected type.

## v0.4.2 - 2019-10-22

- Fixed a crash when an incorrect number of labelled struct arguments are
  given.
- Fixed a struct labelled argument being incorrect reported as already given.

## v0.4.1 - 2019-09-29

- Struct types with parameterised fields are now registered with the correct
  number of type parameters.

## v0.4.0 - 2019-09-19

[Release Blog Post](https://lpil.uk/blog/gleam-v0.4-released/)

- The struct data type has be introduced. Structs are pre-declared user
  defined data types with named fields and constant access time.
- The map and tuple data types has been removed, replaced by the struct data
  type.
- The generated code no longer contains export statements if no functions are
  exported from a module.
- Comparison operators have been specialised to operate only on Ints.
- The `>.` `>=.` `<.` and `<=.` comparison operators have been added for
  comparing Floats.
- It is now an error to export an enum which has a constructor that takes a
  private type as an argument.
- The error messages for defining multiple modules with the same name and for
  importing test modules into application code have been improved.
- Numbers are now permitted in type names and constructors.
- The `Nil` constructor will no longer erroneously be of type `Int`.

## v0.3.0 - 2019-08-08

[Release Blog Post](https://lpil.uk/blog/gleam-v0.3-released/)

- New project structure can be generated with the `gleam new` command.
- Functions can be annotated with their argument and return types. This may be
  used to restrict the function to a less general type than inferred by the
  compiler, or purely for documentation purposes.
- External function names and their target functions are now escaped in the
  generated code if they collide with Erlang keywords such as `catch` or `or`.
- Type error arising from the arguments of function calls have more accurate
  error diagnostics.
- Precompiled Gleam binaries are now available on the GitHub release page.
- Precompiled Docker images containing the Gleam binary are now available on
  DockerHub.
- The formatting of the Erlang code rendered by the compiler has been altered
  to improve legibility.
- A helpful error message is now rendered if the shorthand anonymous function
  syntax is used with too many underscores.
- A helpful error message is now rendered when attempting to import an unknown
  module.

## v0.2.0 - 2019-06-25

- Modules can now live within namespaces such as `my_app/user/profile`.
- The name of the variable created can be specified when importing a module
  using the `import my_mod as name` syntax.
- Function names and atoms are now escaped in the generated code if they
  collide with Erlang keywords such as `catch` or `or`.
- There is a shorthand syntax for prepending multiple elements to a list.
  `[1, 2, 3 | my_list]`

## v0.1.2 - 2019-05-12

- Types containing more than 26 type variables will no longer render with
  invalid type variable names.
- Types in error messages no longer have extra indentation that increases as
  the type gets larger.
- There is a new type `Nil` which is occupied by a single value (`Nil`). This
  type is used to represent the absence of a value and is commonly used with
  `Result` to model a value that is either present (`Ok(value)`) or absent
  (`Error(Nil)`).
- Zero arity enum constructors now generate the correct Erlang when used in
  modules other than the one they are defined in.

## v0.1.1 - 2019-04-28

- Error messages now display the path of the file containing the problem.
- Maps and modules with erroneous extra fields now have a custom error
  message.
- Rows with tails that are unbound type variables are now correctly unified in
  the type system. This fixes a bug in which maps and modules may sometimes
  fail to type check when there is no error.

## v0.1.0 - 2019-04-15

[Release Blog Post](https://lpil.uk/blog/hello-gleam/)

- Initial release!<|MERGE_RESOLUTION|>--- conflicted
+++ resolved
@@ -37,13 +37,10 @@
 - Allow compilation of packages that require `"rebar"` using the rebar3 compiler.
 - A warning is now emitted when defining an opaque external type.
 - Improve error message when using incorrect quotes (`'`) to define a string
-<<<<<<< HEAD
+- Fixed a bug where an imported module named `prepend` would conflict with the
+  `prepend` function imported from the prelude in the JavaScript target.
 - Fixed string prefix matching producing wrong results on the JavaScript target
   when the prefix had a Unicode codepoint escape sequence (`\u{...}`).
-=======
-- Fixed a bug where an imported module named `prepend` would conflict with the
-  `prepend` function imported from the prelude in the JavaScript target.
->>>>>>> bc408c4d
 
 ### Formatter
 
