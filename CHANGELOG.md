--- conflicted
+++ resolved
@@ -370,11 +370,10 @@
   segment would generate invalid code on the Erlang target.
   ([Surya Rose](https://github.com/GearsDatapacks))
 
-<<<<<<< HEAD
-- Fixed a bug where enabling `typescript_declarations = true` wouldn't generate TypeScript declarations unless the build directory was manually deleted. The compiler now automatically rebuilds the project when this configuration changes. ([daniellionel01](https://github.com/daniellionel01))
-=======
+- Fixed a bug where enabling `typescript_declarations = true` wouldn't generate TypeScript declarations unless the build directory was manually deleted. The compiler now automatically rebuilds the project when this configuration changes.
+  ([daniellionel01](https://github.com/daniellionel01))
+
 - Fixed a bug where the language server would generate invalid code for the
   "convert to use" code action, when used on a function call with labelled
   arguments.
-  ([Giacomo Cavalieri](https://github.com/giacomocavalieri))
->>>>>>> ea033277
+  ([Giacomo Cavalieri](https://github.com/giacomocavalieri))