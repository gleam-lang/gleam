# Changelog

## Unreleased

<<<<<<< HEAD
- Generated HTML documentation now includes all static assets, including web
  fonts, so that it can be accessed offline and in future once CDNs would 404.
- Generated HTML documentation now supports TypeScript syntax highlighting.
=======
- The formatter now consistently handles 4 digit underscores in numbers.
>>>>>>> adabdbd6

## v0.25.3 - 2022-12-16

- 4 digit integers are no longer automatically formatted with underscores.

## v0.25.2 - 2022-12-16

- Updated `actions/checkout` from `actions/checkout@v3.0.0` to `@v3.2.0` for
  projects created via `gleam new`.
- Fixed a bug where `gleam new` would set a `Rebar3` version to `25.1`
  instead of the latest stable `3`.
- Updated following runtime versions set via `gleam new`: `Erlang/OTP`
  to `25.2`, and `Elixir` to `1.14.2`.
- The formatter now inserts underscores into larger `Int`s and the larger
  integer parts of `Float`s.
- Added support for top level TypeScript file inclusion in builds.
- The build tool will now favour using rebar3 over Mix for packages that support
  both. This fixes an issue where some packages could not be compiled without
  Elixir installed even though it is not strictly required.

## v0.25.1 - 2022-12-11

- New Gleam projects are now configured to explicitly install rebar3 using
  GitHub actions erlef/setup-beam.
- A better error message is now shown when attempting to use a function within a
  constant expression.
- Changed float size limit in bitstring expressions to 16, 32 or 64, when static.
  Also allowed dynamic size.
- New Gleam projects are created using GitHub actions erlef/setup-beam@v1.15.0.
- Fixed a bug where returning an anonymous function from a pipeline and calling
  it immediately without assigning it to a variable would produce invalid Erlang
  code.
- Fixed a bug where the formatter would remove the braces from negating boolean
  expressions.

## v0.25.0 - 2022-11-24

[Release blog post](https://gleam.run/news/v0.25-introducing-use-expressions/)

## v0.25.0-rc2 - 2022-11-23

- Fixed a bug where Gleam dependency packages with a `priv` directory could fail
  to build.
- Fixed a regression where Elixir and Erlang Markdown code blocks in generated
  documentation would not be highlighted.

## v0.25.0-rc1 - 2022-11-19

- Generated HTML documentation now includes the `theme-color` HTML meta tag.
- The `use` expression has been introduced. This is a new syntactic sugar that
  permits callback using code to be written without indentation.
- Nightly builds are now also published as OCI container images hosted on
  GitHub.
- Fixed a bug where the build tool would not hook up stdin for Gleam programs it
  starts.
- Fixed a bug where using a record constructor as a value could generate a
  warning in Erlang.
- Fixed a bug where the build tool would use precompiled code from Hex packages
  rather than the latest version, which could result in incorrect external
  function usage in some cases.
- Fixed a bug where the warning for `todo` would not print the type of the code
  to complete.
- Fixed a bug where `try` expressions inside blocks could generate incorrect
  JavaScript.
- Generated HTML documentation now includes all static assets (but the web
  fonts), so that it can be accessed offline or in far future once CDNs would
  404.
- New Gleam projects are created using GitHub actions erlef/setup-beam@v1.14.0
- The `javascript.typescript_declarations` field in `gleam.toml` now applies to
  the entire project rather than just the top level package.
- The formatter now adds a 0 to floats ending with `.` (ie 1. => 1.0).
- New projects require `gleam_stdlib` v0.25.

## 0.24.0 - 2022-10-25

[Release blog post](https://gleam.run/news/gleam-v0.24-released/)

## 0.24.0-rc4 - 2022-10-23

- Fixed a bug where the string concatenate operator could produce invalid Erlang
  code when working with pipe expressions.

## 0.24.0-rc3 - 2022-10-20

- Fixed a bug where the OOP method call error hint would be shown on too many
  errors.
- Fixed a bug where the string concatenate operator could produce invalid Erlang
  code when working with constant values.

## 0.24.0-rc2 - 2022-10-18

- Fixed a bug where imported and qualified record constructors used in constant
  expressions could fail to resolve.

## 0.24.0-rc1 - 2022-10-15

- Gleam can now compile Elixir files within a project's `src` directory.
- The `<>` operator can now be used for string concatenation and for string
  prefix pattern matching.
- Fixed a bug where TypeScript definitions may have incorrect type parameters.
- New projects depend on `gleam_stdlib` v0.24.
- New projects' GitHub Actions config specifies Erlang/OTP 25.1 and suggest
  Elixir 1.14.1.
- If you attempt to use the method call syntax (`thing.method()`) on a value
  without that field the error message will now include a hint explaining that
  Gleam is not object oriented and does not have methods.
- Fixed a bug in the formatter where multiple line documentation comments for
  custom type constructor fields could be formatted incorrectly.
- Fixed a bug where tail call optimisation could be incorrectly applied when
  compiling to JavaScript in some situations.
- Fixed a bug where the remainder operator would return NaN results when the
  right hand side was zero when compiling to JavaScript.
- Fixed a bug where Elixir dependencies would fail to compile on Windows.
- Fixed a bug where images added to HTML documentation via documentation
  comments would not have a max width.

## v0.23.0 - 2022-09-15

[Release Blog Post](https://gleam.run/news/gleam-v0.23-released/)

## v0.23.0-rc2 - 2022-09-15

- New Gleam projects are created using GitHub actions erlef/setup-beam@v1.13.0
  and actions/checkout@v3.0.0.
- New Gleam projects are created using version v0.23.0 of the stdlib.
- Fixed a bug where LSP hovering would fail to locate the expression.

## v0.23.0-rc1 - 2022-09-01

- Gleam can now build dependency packages that are managed using Mix.
- Compiler performance has been improved by buffering disc writing and by lazily
  loading TLS certs. In testing this doubles performance when compiling the
  standard library.
- The `gleam publish` command now adds the `priv` directory and any `NOTICE`
  file to the tarball.
- The `gleam update` command can now be used to update dependency packages to
  their latest versions.
- Module functions with empty bodies are no longer syntax errors.
- The format used by the formatter has been improved.
- OpenSSL swapped out for RustTLS.
- Generated HTML documentation now includes a search bar.
- The LSP will now provide autocompletion for imports.
- A helpful error message is now returned when assignments are missing either a
  keyword or a value.
- Qualifiers are now used when multiple types have the same name in an error
  message.
- In JavaScript, if an object has defined an `equals` method in its prototype,
  Gleam will now use this method when checking for equality.
- Functions can now be defined and referenced in constant expressions.
- An error is now raised if the record update syntax is used with a custom type
  that has multiple constructors.
- An error is now raised if a module is imported multiple times.
- Fixed a bug where defining a type named `CustomeType` would product invalid
  JavaScript.
- Fixed a bug where defining a variable with the same name as an unqualified
  import would produce invalid JavaScript.
- Fixed a bug where piping to `todo` would generate invalid Erlang code.
- Fixed a bug where inspecting a JavaScript object with a null prototype would
  crash.
- Fixed a bug where the formatter could crash if source code contained 3 or more
  empty lines in a row.
- Fixed a bug where the formatter would remove braces from blocks used as the
  subject of a case expression.
- Fixed a bug alternative patterns with a clause containing a pipe with a pipe
  after the case expresson could render incorrect Erlang.
- Fixed a bug where formatter would strip curly braces around case guards even
  when they are required to specify boolean precedence.
- Fixed a bug where `gleam new` would in some situations not validate the
  target directory correctly.
- Fixed a bug where pipes inside record update subjects could generate invalid
  Erlang.
- Fixed a bug where pipes inside record access could generate invalid Erlang.

## v0.22.1 - 2022-06-27

- The `gleam publish` confirmation prompt now accepts both "Y" and "y".
- Fixed a bug where `todo` would not emit the correct line number to the LSP while.

## v0.22.0 - 2022-06-12

[Release Blog Post](https://gleam.run/news/gleam-v0.22-released/)

- New projects are created with `gleam_stdlib` v0.22.

## v0.22.0-rc1 - 2022-06-12

- Fixed a bug where doc comments would dissociate from their statements when
  generating html documentation.
- You are now allowed to use named accessors on types with multiple constructors if the
  accessor's name, position and type match (among the constructors) (#1610).
- Added the ability to replace a release up to one hour after it is published
  using `gleam publish --replace`.
- `gleam publish`, `gleam docs publish`, `gleam docs remove`, `gleam hex retire`,
  and `gleam hex unretire` now have access to environment variables for
  username (default key `HEXPM_USER`) and password (default key `HEXPM_PASS`)
- The `gleam publish` command gains the `-y/--yes` flag to disable the "are you
  sure" prompt.
- Clear outdated files from the build directory after compilation.
- Fixed a bug where immediately calling the value that a case expression
  evaluates to could generate invalid JavaScript.
- Fixed a bug where the default project target is set to JavaScript,
  but the project would run on target Erlang instead.
- The compiler is now able to generate TypeScript declaration files on target
  JavaScript (#1563). To enable this edit `gleam.toml` like so:

  ```toml
  [javascript]
  typescript_declarations = true
  ```

- Fixed a bug where argument labels were allowed for anonymous functions.
- Fixed a bug where JavaScript code could be invalid if a variable is defined
  inside an anonymous function with a parameter with the same name as the
  variable.
- Fixed a bug where importing a JavaScript function named "then" could produce
  invalid code.
- Fixed a bug where constants that reference locally defined custom types could
  render invalid JavaScript.
- The project generator will no longer permit use of the reserved `gleam_`
  prefix.
- Generated HTML docs easter egg updated.
- `gleam export erlang-shipment` can be used to create a directory of compiled
  Erlang bytecode that can be used as a deployment artefact to get your
  application live.
- `gleam format` will now preserve (up to one) empty lines between consecutive
  comments, as well as between comments and any following expression
- The deprecated rebar3 integration has been removed.
- Fixed a bug where `gleam format` would output an unwanted newline at the top
  of documents that only contain simple `//` comments.
- No longer add `dev-dependencies` to generated `.app` Erlang files unless
  we're compiling the root project (#1569).
- Fixed a bug where the formatter could render a syntax error with lists on long
  unbreakable lines.
- Fixed a bug where JavaScript variable names could be incorrectly reused.
- Fixed a bug where `gleam format` would remove the braces around a tuple index
  access when accessing a field of the returned element.
- Fixed a bug case clause guards could render incorrect JavaScript if a variable
  name was rebinded in the clause body.
- The `gleam compile-package` command no longer generates a `.app` file. This
  should now be done by the build tool that calls this command as it is
  responsible for handling dependencies.
- Fixed a bug where piping a list tail would create invalid Erlang code (#1656).

## v0.21.0 - 2022-04-24

[Release Blog Post](https://gleam.run/news/v0.21-introducing-the-gleam-language-server/)

- New projects are created with `gleam_stdlib` v0.21.

## v0.21.0-rc2 - 2022-04-20

- Added the ability to replace a release up to one hour after it is published
  using `gleam publish --replace`.
- The language server will now enter a degraded mode that only performs
  formatting if running in a directory that is not a Gleam project with a
  `gleam.toml`.

## v0.21.0-rc1 - 2022-04-16

- The Gleam language server is here! This will provide IDE like features for
  code editors that support LSP, including but not limited to VSCode, Neovim,
  Emacs, Eclipse, Visual Studio, and Atom. This first version includes these
  features:
  - Project compilation.
  - Inline errors and warnings.
  - Type information on hover.
  - Go-to definition.
  - Code formatting.
- Fixed a bug in generated JavaScript code where functions named `then` would
  cause errors when dynamically imported.
- Initialize `git` repo when creating a new project.
- Log messages controlled with `GLEAM_LOG` now print to standard error.
- Log message colours can be disabled by setting the `GLEAM_LOG_NOCOLOUR`
  environment variable.
- You can now specify multiple packages when using `gleam add`.
- Bools can now be negated with the `!` unary operator.
- If the compiler version changes we now rebuild the project from scratch on
  next build command to avoid issues arising from reading metadata in an old
  format (#1547).
- Updated the "Unknown label" error message to match other error messages
  (#1548).
- Type holes are now permitted in function arguments and return annotations
  (#1519).
- Unused module imports now emit a warning (#1553).
- The error message for failing to parse a multiline clauses without curly
  braces has been improved with a hint on how to fix the issue (#1555).
- The error messages for when rebar3 or Erlang are missing from the machine has
  been improved with a tip on how to install them (#1567).
- Corrected the hint given with certain int and float binary operator type
  errors.
- Add support for `int` and `float` bitstring type when compiling to JavaScript.
- Add support for specifying size of integers in a bitstring. Supports only exact binaries,
  i.e. length is a multiple of 8.
- Fixed compilation of rebar3 based dependencies on Windows.

## v0.20.1 - 2022-02-24

- The type checker has been improved to enable use of the record access syntax
  (`record.field`) in anonymous functions passed into higher order functions
  without additional annotations.

## v0.20.0 - 2022-02-23

[Release Blog Post](https://gleam.run/news/gleam-v0.20-released/)

- New projects are created with `gleam_stdlib` v0.20.

## v0.20.0-rc1 - 2022-02-20

- Type unification errors involving user annotated types now refer to the names
  specified by the user instead of internal rigid-type ids.
- The build tool now validates that listed licenses are valid SPDX expressions.
- A WebAssembly version of the compile is now available for use in JavaScript
  and other WebAssembly environments.
- New projects include Hex badges and a link to Hexdocs.
- Enhance type mismatch errors in the presence of try.
- Enhance type mismatch error for an inconsistent try.
- Enhance type mismatch error for pipe expressions to show the whole pipeline
  and not only its first line.
- Fixed a bug where sometimes type variable could be reused result in incorrect
  non-deterministic type errors.
- Built in support for the Mix build tool has been removed. The `mix_gleam`
  plugin is to be used instead.
- Introduce a limited form of exhaustiveness checking for pattern matching
  of custom types, which only checks that all constructor tags are covered
  at the top level of patterns.
- The `ebin` directory is now copied to the build directory for rebar3 managed
  dependencies if present before compilation.
- The format used by the formatter has been improved.
- Package names in `gleam.toml` are validated when the config is read.
- The `priv` directory is linked into the build directory for Gleam projects
  managed by the build tool.
- Fixed a bug where type errors from pipes could show incorrect information.
- Fixed a bug where types could not be imported if they had the same name as a
  value in the prelude.

## v0.19.0 - 2022-01-12

Dedicated to the memory of Muhammad Shaheer, a good and caring man.

[Release Blog Post](https://gleam.run/news/gleam-v0.19-released/)

## v0.19.0-rc4 - 2022-01-10

- New projects are created with `gleam_stdlib` v0.19 and `gleeunit` v0.6.
- Fixed a bug where external functions could be specified with the wrong module
  name in generated Erlang when imported from a nested module in another
  package.
- Fixed a bug where warnings wouldn't get printed.

## v0.19.0-rc3 - 2022-01-07

- Fixed a bug where precompiled packages would fail to compile due to Erlang
  files being compiled twice concurrently.

## v0.19.0-rc2 - 2022-01-06

- Erlang modules are now compiled in a multi-core fashion.
- New projects are created with `erlef/setup-beam` v1.9.0 instead of
  `gleam-lang/setup-erlang` and `gleam-lang/setup-gleam`.
- Fixed a bug where tail call optimisation could generate incorrect code when
  the function has argument names that are JavaScript keywords.
- Fixed a bug where the build would continue when dependency packages failed to
  compile.
- Fixed a bug where `include` directories would not be accessible by the Erlang
  compiler during Gleam compilation.

## v0.19.0-rc1 - 2022-01-03

- The build tool now supports the JavaScript target. The target can be specified
  in either `gleam.toml` or using the `--target` flag.
- The `gleam check` command has been introduced for rapidly verifying the types
  of Gleam code without performing codegen.
- `true` and `false` can no longer be used as pattern matching variables, to
  avoid accidental uses of incorrect syntax that is popular in other languages.
  An error will hint about using Gleam's `True` and `False` values instead.
- You can now remove build artifacts using the new `gleam clean` command.
- The `compile-package` can now generate `package.app` files and compile source
  modules to `.beam` bytecode files.
- The flags that `compile-package` accepts have changed.
- Published Hex packages now include precompiled Erlang files.
- Erlang record headers are now written to the `include` directory within the
  package build directory.
- The format used by the formatter has been improved.
- Fixed a bug where tail recursion could sometimes generated incorrect
  JavaScript code.
- Performance of code generators has been slightly improved.
- Allow the record in a record expansion to be an expression that returns a
  record.
- Fixed a bug where external function module names would not be escaped
  correctly if they contained special characters and were assigned to a
  variable.
- A helpful error message is shown if Erlang is not installed.

## v0.18.2 - 2021-12-12

- Erlang applications are now automatically started when the VM is started by
  `gleam run` and `gleam test`.

## v0.18.1 - 2021-12-12

- Fixed a bug where pipe expressions in record updates and operator expressions
  could generate incorrect Erlang code.
- The `priv` directory is now copied to the output directory for rebar3 packages
  prior to compilation. This is required for some packages to compile.
- Fixed a bug where deps that fail to compile would be skipped when compilation
  would next be attempted, resulting the project being in an invalid state.

## v0.18.0 - 2021-12-06

[Release Blog Post](https://gleam.run/news/gleam-v0.18-released/)

- New projects now include `gleeunit`.

## v0.18.0-rc3 - 2021-12-05

- URL format in gleam.toml is now validated.
- The `gleam deps list` command has been added.
- Fixed a bug where changing requirements in `gleam.toml` would not cause deps
  to be re-resolved.
- Fixed a bug where locked deps would cause incompatible package requirements to
  be discarded.
- Development dependencies are now included in the applications listed in the
  generated OTP `.app` file.
- `gleam.toml` now includes an `erlang.extra_applications` key to specify extra
  OTP applications that need to be started.

## v0.18.0-rc2 - 2021-11-26

- Fixed a bug where OTP .app files would be generated with invalid syntax.
- Removed extra whitespace from newly generated projects.

## v0.18.0-rc1 - 2021-11-25

- Gleam can now compile Gleam projects.
- Gleam can now run tests with the `gleam eunit` command.
- Gleam can now run programs with the `gleam run` command.
- Gleam can now run an Erlang shell with the `gleam shell` command.
- Gleam can now resolve package versions for a Gleam project's dependency tree.
- Gleam can now download Hex packages.
- Gleam can now build dependency packages that are managed using Gleam or
  rebar3.
- Gleam is now the default build tool for new projects.
- The template names for `gleam new` have been changed.
- Fixed a bug where the error message for a record update with an unknown field
  would point to all the fields rather than the unknown one.
- Improved styling for inline code in generated documentation.
- New projects use v0.18 of the stdlib.

## v0.17.0 - 2021-09-20

[Release Blog Post](https://gleam.run/news/gleam-v0.17-released/)

- Functions now get special handling when being printed from JavaScript.

## v0.17.0-rc2 - 2021-09-19

- Errors thrown when no case clause or assignment pattern matches the subject
  value now include more debugging information when targeting JavaScript.
- New projects are generated using `gleam_stdlib` v0.17.1.

## v0.17.0-rc1 - 2021-09-11

- Redesigned the Gleam prelude to be a module of core classes when compiling to
  JavaScript. This improves the resulting generated code and makes debugging and
  interop easier.
- Projects without rebar3 can be generated using the `gleam-lib` template.
- JavaScript modules are imported using a camel case variable name to avoid name
  collisions with variables.
- Pipelines now use assignments in the generated code in order to preserve the
  order of any side effects.
- Fixed a bug where the compiler would crash rather than raise an error if a
  project contained a single module and attempted to import another.
- Special variable naming has been made more consistent in rendered Erlang and
  JavaScript.
- Conditional compilation can now be used to have different code within a module
  when compiling to a specific target.
- Fixed a bug where `todo` caused values not to be returned in JavaScript.
- Fixed a bug where multiple discarded function arguments generated invalid
  JavaScript.
- Fixed a bug where using JavaScript reserved words as function argument names
  caused generated invalid JavaScript.
- Fixed a bug where a case expression of just a catch-all pattern generated
  invalid JavaScript.
- Fixed a bug where the formatter would incorrectly render extra newlines below
  try expressions.
- Fixed a bug where tail recursive functions with arguments with the same name
  as JavaScript reserved words generated the wrong JavaScript.
- Fixed a bug where list equality would be incorrectly reported in JavaScript.
- Multiple subjects are now supported for case expressions in JavaScript.
- Fixed a bug where matching using a Bool or Nil literal as the subject for a
  case expression would produce invalid code when compiling to JavaScript.
- Unsupported feature error messages now include file path and line numbers for
  debugging.
- Bit string literals with no segment options or just the `bit_string`, `utf8`
  or `utf8_codepoint` options can be constructed when compiling to JavaScript.
- The format of generated JavaScript has been improved.
- Fixed a bug where rendered JavaScript incorrectly incremented variables when
  reassigned in patterns.
- Added `eval` and `arguments` to JavaScript reserved words.
- Support for the deprecated `tuple(x, y, ...)` syntax has been removed in favor
  of the more concise (`#(x, y, ...)`). Use `gleam format` with the previous
  version of the compiler to auto-migrate.
- New OTP projects are generated using `gleam_otp` v0.1.6.
- Fixed a bug where the equality operators could return the incorrect value for
  records when compiling to JavaScript.
- Fixed a bug where `todo` could sometimes render invalid JavaScript when used
  as an expression in the generated code.
- An error is now emitted if the list spread syntax is used with no prepended
  elements `[..xs]`.
- Fixed a bug where type errors inside piped expressions would be incorrectly be
  reported as being an incorrect usage of the pipe operator.
- Gleam modules with no public exports no longer render private members in
  Erlang.
- Fixed a bug where discard variables used in assert assignments would generate
  invalid Erlang code.
- Fixed a bug where some expressions as case subjects would generate invalid
  JavaScript code.
- Fixed a bug where some assignments as the final expression in a function would
  not return the correct value in JavaScript.
- Gleam packages imported in JavaScript now have the path prefix
  `gleam-packages`. This can be served from your web server or aliased in your
  `package.json` for NodeJS projects.
- Fixed a bug where the type checker would fail to generalise some type
  variables, causing module metadata writing to fail.
- Fixed a bug where tail call optimisation when compiling to JavaScript could
  result in incorrect code.
- Fixed a bug where variable names could be rendered incorrectly in closures.
- An error is now emitted if alternative patterns fail to define all the
  variables defined by the first pattern.
- New projects are generated using `gleam_stdlib` v0.17.0.
- New projects are generated using `gleam_otp` v0.2.0.

## v0.16.1 - 2021-06-21

- Values which are being imported more than once in an unqualified fashion now
  cause an error to be reported.
- Argument docs for custom type constructors are now rendered in the HTML
  documentation.
- Patterns can be used with `try` expressions when compiling to JavaScript.
- Types and record constructors can now be aliased with an uppercase name when
  imported. Aliasing them with a lowercase name is no longer permitted.
- Fixed a bug where nested import paths could be rendered incorrectly in
  JavaScript.

## v0.16.0 - 2021-06-17

[Release Blog Post](https://gleam.run/news/gleam-v0.16-released/)

## v0.16.0-rc4 - 2021-06-17

- Fixed a bug where if a JavaScript global function was imported as an external
  function with the same name the generated code would diverge.

## v0.16.0-rc3 - 2021-06-17

- New projects are generated using `gleam_stdlib` v0.16.0.

## v0.16.0-rc2 - 2021-06-08

- Gleam now supports alternative patterns in case expressions for the JavaScript target.
- The `gleam` prelude module can now be imported when compiling to JavaScript.
- Fixed a bug where the prelude module could not be imported when using the old
  build compiler API.
- Fixed a bug where if a JavaScript global function was imported as an external
  function with the same name the generated code would diverge.
- Type error messages coming from pipe usage have been improved.

## v0.16.0-rc1 - 2021-06-04

- Gleam can now compile to JavaScript! Specify the `--target javascript` flag to
  `gleam compile-package` to use it today.
- A compile time error is now raised when multiple module level constants with
  the same name are defined.
- Fixed a bug where declaring a type constructor using reserved erlang keyword
  in its fields results in invalid erlang code being generated.
- Fixed a bug where calling a function with discarded labelled arguments
  incorrectly results in a compile error.
- Fixed a bug where assert statements return the wrong value.
- The `gleam new` command requires a root folder param, project name is
  optional and if not provided the project name will be inferred from
  the folder name.
- Generated Erlang record header files now contain Erlang type information.
- New OTP application projects depend on `gleam_otp` v0.1.5.
- The output of the formatter has been improved.

## v0.15.1 - 2021-05-07

- Fixed a bug where blocks that contained try expressions could be formatted
  incorrectly.

## v0.15.0 - 2021-05-06

[Release Blog Post](https://gleam.run/news/gleam-v0.15-released/)

## v0.15.0-rc1 - 2021-05-05

- Syntax highlighting of Gleam code in generated HTML documentation has been
  improved.
- Fixed a bug where markdown tables in rendered HTML documentation would have
  the incorrect background colour on every other row.
- Tuples now have a new, concise syntax variant: `#(x, y, ...)`. Existing code
  can be auto-migrated to the new syntax by running `gleam format`.
- Fixed a bug where customt type constructors with Erlang keywords as names
  would generate invalid Erlang code.
- Gleam now supports `\e` string escapes.
- Values and types from the prelude can now be used in a qualified fashion by
  importing the `gleam` module.
- Empty lists can now be used in constants.
- Compiler performance has been improved when working with lists.
- Compiler performance has been improved when working with sequences of
  expressions.
- Assignments using `let` and `assert` are now expressions and no longer require
  a following expression in their containing block. They are now themselves
  expressions.
- Fixed a bug where tuple indexing could incorrectly claim a tuple is not of
  type tuple in some circumstances.
- Glean `new` command now checks if target folder exists, if so it returns
  an error.
- A compile time error is now raised if a module is defined with the name `gleam`.
- A compile time error is now raised if a module is defined with the a keyword
  in the name.
- New projects are generated using `gleam_stdlib` v0.15.0.
- New projects are generated at v0.1.0.

## v0.14.4 - 2021-03-27

- The Gleam compiler has been updated to compile with the new Rust v1.51.0.
- New project's `gleam.toml` has a comment that shows how to add a
  `repository` field.
- New projects no longer include a licence field in `src/$APP.app.src` by
  default.

## v0.14.3 - 2021-03-20

- Added an error hint when joining string using the `+` or `+.` operator.
- New projects are created with `setup-erlang` v1.1.2 and Erlang/OTP v23.2.
- Fixed a bug where the compiler would be unable to locate an imported module
  if a value from a nested module is used in a qualified fashion.

## v0.14.2 - 2021-03-02

- Project names can now contain numbers.

## v0.14.1 - 2021-02-27

- The error message for binary operators has been given more detail and
  hints.
- Fixed a bug where alternative patterns would incorrectly report unused
  variables.
- Fixed a bug where private types shadowed shadowed by values would
  incorrectly report unused variables.

## v0.14.0 - 2021-02-18

[Release Blog Post](https://gleam.run/news/gleam-v0.14-released/)

## v0.14.0-rc2 - 2021-02-18

- New projects are created with `gleam_stdlib` v0.14.0.

## v0.14.0-rc1 - 2021-02-14

- Gleam now generates Erlang typespecs.
- New projects no longer include a licence file by default.
- New projects can be created using the new `escript` template to generate a
  command line tool style program.
- A warning is emitted when a literal value is constructed but not used.
- Automatically generate a link to repository in docs if available.
- Code in HTML documentation is has highlighted syntax.
- Gleam now only supports `\r`, `\n`, `\t`, `\"`, and `\\` string escapes.
- A set of OCI container images are built automatically for each release.
- New compile time checks for invalid bit string literals and patterns have
  been added.
- The error messages for syntax errors in names have been improved.
- Fixed a bug where the repo URL would render incorrectly in HTML docs.
- Fixed a bug where piping a block can render invalid Erlang.
- New compile time warnings on unused types, functions and variables.
- The runtime error emitted by the `todo` keyword now carries additional
  information.
- The runtime error emitted by the `assert` keyword now carries additional
  information.
- Fixed a bug where bit string patterns would not correctly unify with the
  subject being pattern matches on.
- Documentation dark mode.
- Fixed a bug where some app.src properties were incorrectly named.
- `--warnings-as-errors` flag added to `gleam build` command.

## v0.13.2 - 2021-01-14

- `ring` dep upgraded to enable compilation on Apple M1 ARM processors.

## v0.13.1 - 2021-01-13

- Fix off-by-one error in message messages.

## v0.13.0 - 2021-01-13

[Release Blog Post](https://gleam.run/news/gleam-v0.13-released/)

- New Gleam projects use stdlib v0.13.0.

## v0.13.0-rc2 - 2021-01-12

- The `version` property in `gleam.toml` is now optional again.

## v0.13.0-rc1 - 2021-01-09

- Variable names now only have 1st letter capitalized when converted to erlang.
- Records defined in other modules can now be used in module constants.
- Documentation can link from functions, types & constants to their source
  code definitions on popular project hosting sites.
- Documentation hosted on HexDocs now has a version selector.
- Fixed a bug where the `app` project template rendered invalid code.
- Newly generated projects use stdlib v0.12.0.
- Named subexpressions in patterns now render correct Erlang.
- The anonymous function syntax now successfully parses with whitespace
  between `fn` and `(`.
- Fixed a bug where the formatter would incorrectly remove blocks around some
  binary operators.
- Constants can now be defined after they are used in functions
- The parser has been rewritten from scratch, dramatically improving error
  messages and compilation times.
- `1-1` and `a-1` are now parsed as `1 - 1` and `a - 1`
- Further information has been added to the error messages when a function
  returns the wrong type.
- Further information has been added to the error messages when case clauses
  return different types.
- Fixed a bug where imported record constructors without labels used as an
  anonymous function generates incorrect Erlang.

## v0.12.1 - 2020-11-15

- The compiler can now discriminate between record access and module access
  for shadowed names
- The `new` command will no longer permit projects to be made with names that
  clash with Erlang standard library modules.
- The formatter now correctly treats lines of only whitespace as empty.
- The styling of tables in rendered HTML documentation has been improved.
- Rendered HTML documentation has regained its max-width styling.

## v0.12.0 - 2020-10-31

[Release Blog Post](https://gleam.run/news/gleam-v0.12-and-gleam-otp-v0.1-released/)

## v0.12.0-rc4 - 2020-10-31

- The rendered module documentation sidebar can now scroll independently to
  the page.
- Application projects now have the correct `mod` value in the generated
  `.app.src`.
- Records without fields can now be used in module constants.
- New application projects are now created used Gleam's type safe OTP pulled
  from Hex.

## v0.12.0-rc3 - 2020-10-24

## v0.12.0-rc2 - 2020-10-24

## v0.12.0-rc1 - 2020-10-24

- The utf8, utf16, and utf32 type specifiers are now only available in bit
  string construction, matching must be done with the codepoint versions.
- Functions may now be called before they are defined in a module. This
  enabled mutually recursive functions!
- Discarded variable names may now include numbers.
- Fixed a bug where discarded variables might generate incorrect Erlang.
- Added support tuple access in clause guards.
- New projects are created with version 1.0.2 of the setup-gleam GitHub
  action.
- New application projects are now created used Gleam's type safe OTP.
- Comments are now correctly handled on platforms that use \r\n line endings,
  such as Windows.

## v0.11.2 - 2020-09-01

- Fixed a bug where an imported constructor would emit an unused constructor
  warning when only used in pattern matching.

## v0.11.1 - 2020-08-31

- The formatter style has been improved to render function type arguments on
  a single line when possible, even if the return type will not fit on a
  single line.
- The format for printed types in error messages has been improved.
- Fixed a bug where the formatter would strip a constructor pattern spread
  when no fields are given.
- Fixed a bug where assigning the result of a block to a variable would
  generate incorrect Erlang.
- The formatter style has been improved for function calls that take a single
  block as an argument.
- Reserved words are no longer incorrectly permitted as project names.

## v0.11.0 - 2020-08-28

[Release Blog Post](https://lpil.uk/blog/gleam-v0.11-released/)

## v0.11.0-rc3 - 2020-08-27

- Bit strings now support non-literal strings as segment values.
- Fixed a bug where Erlang variables could be generated with incorrect names
  when defining an anonymous function.

## v0.11.0-rc2 - 2020-08-24

- The formatter style has been improved to render some single argument calls
  in a more compact style.

## v0.11.0-rc1 - 2020-08-22

- Field access now works before the custom type is defined.
- The error message returned by the compiler when the user tries to use unknown
  labelled arguments now handles multiple labels at once, and does not suggest
  labels they have already supplied.
- The formatter style has been improved to use a trailing comma on imports
  broken over multiple lines.
- The formatter style has been improved to wrap lists and bit strings over as
  few lines as possible if the elements are Ints, Floats, or Strings.
- The formatter style has been improved to preserve comments on labelled
  call arguments.
- The formatter style has been improved to preserve empty lines in assignments.
- The performance of the formatter has been improved.
- Records can be updated using the spread syntax. A warning is emitted if no
  fields are updated when using this syntax.
- Fixed a bug where type parameters can leak between different type
  definitions in a module.
- Markdown tables, footnotes, strikethroughs, and tasklists are now supported
  in documentation.
- Fixed a bug where generic types may be incorrectly unified.
- Ints and floats can now be written with underscores for clarity.
- The warning for a `todo` now includes the required type of the
  not-yet-implented expression.
- Holes can be used in type annotations to specify part of a type, leaving the
  rest for inference.
- The incorrect arity error now prints any missing labelled arguments.
- Fixed a bug where Erlang variables could be generated with incorrect names
  when directly calling an anonymous function.
- A warning is emitted when a type is imported or created but not used.
- Fixed a bug where Erlang variables names could clash when rebinding
  variables while similarly named variables ending in a number are in scope.
- Fixed a bug in the pretty printer which prevented the formatter from
  rendering sub-expressions in a single line when later code would not fit on
  the same line.
- The formatter style has been improved to render some single argument calls
  in a more compact style.
- Gleam now supports hex, octal, and binary literals.
- Rebar3 hex packages now include `gleam.toml` and `gen`.
- Newly generated projects use stdlib v0.11.0.

## v0.10.1 - 2020-07-15

- Fixed a bug where the compiler failed to return an error when type checking
  a tuple with the wrong arity in a pattern.
- The error message for a duplicate module member now shows the location of
  both definitions.
- Fix compiler bug where labelled arguments were being reordered incorrectly.

## v0.10.0 - 2020-07-01

[Release Blog Post](https://lpil.uk/blog/gleam-v0.10-released/)

- Newly generated projects use stdlib v0.10.1.
- Fixed a bug where discards inside bit string patterns generated invalid
  code.

## v0.10.0-rc2 - 2020-06-30

- Fixed a bug where variables names would be incorrectly generated when using
  alternative patterns.

## v0.10.0-rc1 - 2020-06-29

- Single letter module names are now permitted.
- Added support for bit string syntax.
- Support for the deprecated list prepend syntax has been removed.
- Added module level constants that are inlined at compile time.
- Public module level constants generate documentation.
- The formatter style has been improved to wrap and sort imports.
- The formatter now permits comments at the end of module function bodies.
- The formatter now skips files that match patterns defined in ignore files
  such as .gitignore and .ignore.
- Error message diagnostic code previews for type errors when using the the
  pipe operator have been made more accurate.
- Added support for list literals in clause guards.
- Fixed bug when reassigning a variable inside a case clause with alternative
  patterns.
- Todos can now take an optional label.

## v0.9.1 - 2020-06-12

- Fixed a bug where binary operators may lose required `{ }`s when formatted.

## v0.9.0 - 2020-06-01

[Release Blog Post](https://lpil.uk/blog/gleam-v0.9-released/)

- Newly generated projects use stdlib v0.9.0.
- Additional information is printed to the console when generating HTML
  documentation from Gleam code.
- Fixed a bug where blocks on either side of a binary operator would be
  rendered without `{ }`.

## v0.9.0-rc1 - 2020-05-26

- The formatter style has been improved.
- Numbers are now permitted in module names.
- Emitted Erlang code correctly adds parentheses around binary subexpressions
  to preserve precedence.
- Record names and fields are now escaped in `.hrl` files if they conflict
  with Erlang reserved words
- Annotations are now supported on `let` and `assert` expressions
- Formatter now accepts comments for the fields of a custom type's constructors
- Added opaque custom types, which have constructors that cannot be accessed
  from outside their own modules.
- Additional (arbitrary) markdown documentation pages can now be added and
  built with `docs build`.
- Fix code generation when calling functions returned through either record
  or tuple access
- Add lookup for Gleam source code in Mix's `deps` directory.
- Newly generated Gleam projects use the GitHub action
  `gleam-lang/setup-erlang` v1.1.0.
- Added support for custom type record literals in guards.
- Type variables are now correctly preserved within nested scopes.

## v0.8.1 - 2020-05-19

- The formatter now correctly handles unicode comments.

## v0.8.0 - 2020-05-07

[Release Blog Post](https://lpil.uk/blog/gleam-v0.8-released/)

- The `docs build`, `docs publish`, and `docs remove` commands can be used to
  compile HTML documentation locally, publish them to HexDocs, and remove them
  from HexDocs respectively.
- Type error reporting has been improved when using the pipe operator.
- Newly generated projects use stdlib v0.8.0.
- The compiler can now emit warnings. Currently there are warnings for using
  the old '|' syntax in lists and for todos.
- Will give a clearer error when a function given as an argument to another
  function doesn't match the type of the parameter.
- Fixed bug where imported type constructors had the incorrect arity.
- Fixed bug where a doing an unqualified import of a type constructor and
  giving it an alias would use the wrong name if it contained any values.
- Fixed a bug trying to access an imported constructor which contained values.
- Fixed a compiler crash that occurred when trying to unify a tuple with something
  other than another tuple or a variable.
- Added support for tuple literals in guards.

## v0.8.0-rc1 - 2020-04-28

- Strings are now encoded as utf8 binaries in the generated Erlang.
- HTML documentation can now be generated from Gleam code by running `gleam build --doc`.
- Gleam code can be formatted using the `gleam format` command.
- The pipe operator `|>` will now attempt to insert the left hand side as the
  first argument to the right hand side if the right hand side is a call,
  removing the need for function capture boilerplate.
- A `record.label` syntax can now be used to access the fields of a custom
  type that have a single record variant.
- Anonymous functions can now have return type annotations.
- There is a `todo` keyword for type checking functions that have not yet been
  implemented.
- Tuples can be indexed into using the `var.1` syntax.
- `>`, `>=`, `<`, and `<=` operators are now supported in case clause guards
  and can be used to check the ordering of integers.
- `>.`, `>=.`, `<.`, and `<=.` operators are now supported in case clause
  guards and can be used to check the ordering of floats.
- The list prepend syntax is now `[x, ..y]`. The old `[x | y]` syntax is
  deprecated but will continue to work for now. The formatter will rewrite the
  old syntax to the new.
- Add new assert syntax for binding variables `assert Ok(x) = result`. In the
  future this will allow you to use a pattern that does not match all values.
- Added support for int and float literals in guards.
- Color codes are now only emitted in error output for interactive terminal
  sessions.
- Added a new `..` syntax for discarding the remaining fields of a record.
- Using the same variable name multiple times in the same pattern will now
  raise an error.
- Discard can now be omitted in list tails in patterns, ie `[x, ..]` is the
  same as `[x, .._]`. The former is the preferred version and is emitted by the
  formatter.

## v0.7.1 - 2020-03-03

- Projects generated with `gleam new` use `stdlib` version 0.7.0.

## v0.7.0 - 2020-03-01

[Release Blog Post](https://lpil.uk/blog/gleam-v0.7-released/)

## v0.7.0-rc1 - 2020-02-28

- Type aliases can be defined to give concise names to frequently used types.
- Case expression clauses may have guards which can be used to require
  equality between specified variables in order for the clause to match.
- Case expression clauses may have alternative patterns, enabling one clause
  to match for multiple different possible patterns.
- Types may now be used before they are defined within their defining module.
- Fixed a bug where import paths would not be correctly resolved on Windows.
- Added job to create precompiled binary for 64-bit Windows when releasing.
- `gleam new` now creates a project that uses `actions/checkout@v2.0.0` in its
  GitHub actions workflow.
- Labelled argument in functions may now be discarded by prefixing the name
  with an underscore, like unlabelled arguments.
- Sub-patterns can have names assigned to them within a pattern using the `as`
  keyword.
- The format of compiler error messages printed to the console has been
  improved by upgrading to a newer version of the codespan-reporting library.
- Type variables in the given and expected types will now be printed with the
  same name in type error messages if they are equivalent.
- A friendly error message is rendered when a case expression clause has the
  incorrect number of patterns for the subjects.
- A friendly error message is rendered when a .gleam file cannot be read.
- A friendly error message is rendered when the `gleam new` command fails to
  write the new project to the file system.
- A friendly error message is rendered when there is a cycle formed by module
  imports.
- Top level types are now printed in error messages for type parameter mismatches.
- The `gen` directory is now deleted before each compilation.
- `gleam new` now includes installation instructions for Hex packages in the
  generated README.
- `gleam new` now accepts a `--description` flag for including a description of
  the project in the README and `.app.src` file.
- Fixed a bug where variable names would be incorrectly generated in some
  situations when variable names are reused during and after a case
  expression.
- Performance of the Erlang code generator has been improved by removing some
  vector allocations.
- An error is emitted when multiple types with the same name are defined in or
  imported into a module.

## v0.6.0 - 2019-12-25 🎄

[Release Blog Post](https://lpil.uk/blog/gleam-v0.6-released/)

- Function capture syntax now supports labelled arguments.

## v0.6.0-rc1 - 2019-12-23

- Syntax for defining structs and enums have been unified into a singular
  custom type definition statement. Instances of these custom types are called
  records.
- Anonymous structs have been renamed tuples.
- Values and types can be given a new name when imported in the unqualified
  fashion using the `import mod.{value as name}` syntax.
- An error will be emitted if multiple values constructors are defined with
  the same name in a module.

## v0.5.1 - 2019-12-23

- Fixed a bug where invalid Erlang would be generated when using a local
  private function as a value.

## v0.5.0 - 2019-12-16

[Release Blog Post](https://lpil.uk/blog/gleam-v0.5-released/)

- Enum constructor arguments can now be labelled, allowing arguments to be
  given by name at the call site.
- An Erlang header file with a record definition is generated for each Gleam
  struct defined.
- `gleam new` creates a project at v1.0.0.
- Function calls are now properly escaped when the function name conflicts
  with an Erlang keyword.
- References to unqualified imported functions now generate correct Erlang
  code.
- Fixed a bug where variable rebinding would generate incorrect code in some
  case expressions.
- Fixed a bug where variable rebinding of function arguments would generate
  incorrect code.

## v0.5.0-rc1 - 2019-11-26

- Function arguments can be labelled, allowing arguments to be given by name
  at the call site.
- `case` expressions now accept multiple subjects, enabling pattern matching
  on multiple values simultaneously.
- Values and types can be imported from modules and references in an
  unqualified fashion.
- Named structs now have their name as the first element in the generated
  Erlang code. This enabled easier use from Erlang by defining records for
  them, as well as slightly clearer printf debugging.
- Anonymous structs have been introduced, serving as a quick and generic
  alternative to declared structs and as a format for interop with Erlang
  tuples.
- `gleam new` now accepts a `--template` flag to generate different styles of
  project. An OTP application template has been added alongside the existing
  OTP library template.
- `gleam new` now creates configuration for GitHub Actions, making Gleam
  projects ready for continuous integration out of the box.
- The syntax for defining enums, case expressions, and blocks has been changed
  to a syntax closer to that found in the C family of languages.
- The source code preview for functions that return a type incompatible with
  the functions annotations has been improved to be more precise.
- A helpful error message is rendered if an enum field contains a generic type
  that has not been declared.
- A bug has been fixed in which type mismatch errors originating from pattern
  matching would sometimes display the incorrect expected type.

## v0.4.2 - 2019-10-22

- Fixed a crash when an incorrect number of labelled struct arguments are
  given.
- Fixed a struct labelled argument being incorrect reported as already given.

## v0.4.1 - 2019-09-29

- Struct types with parameterised fields are now registered with the correct
  number of type parameters.

## v0.4.0 - 2019-09-19

[Release Blog Post](https://lpil.uk/blog/gleam-v0.4-released/)

- The struct data type has be introduced. Structs are pre-declared user
  defined data types with named fields and constant access time.
- The map and tuple data types has been removed, replaced by the struct data
  type.
- The generated code no longer contains export statements if no functions are
  exported from a module.
- Comparison operators have been specialised to operate only on Ints.
- The `>.` `>=.` `<.` and `<=.` comparison operators have been added for
  comparing Floats.
- It is now an error to export an enum which has a constructor that takes a
  private type as an argument.
- The error messages for defining multiple modules with the same name and for
  importing test modules into application code have been improved.
- Numbers are now permitted in type names and constructors.
- The `Nil` constructor will no longer erroneously be of type `Int`.

## v0.3.0 - 2019-08-08

[Release Blog Post](https://lpil.uk/blog/gleam-v0.3-released/)

- New project structure can be generated with the `gleam new` command.
- Functions can be annotated with their argument and return types. This may be
  used to restrict the function to a less general type than inferred by the
  compiler, or purely for documentation purposes.
- External function names and their target functions are now escaped in the
  generated code if they collide with Erlang keywords such as `catch` or `or`.
- Type error arising from the arguments of function calls have more accurate
  error diagnostics.
- Precompiled Gleam binaries are now available on the GitHub release page.
- Precompiled Docker images containing the Gleam binary are now available on
  DockerHub.
- The formatting of the Erlang code rendered by the compiler has been altered
  to improve legibility.
- A helpful error message is now rendered if the shorthand anonymous function
  syntax is used with too many underscores.
- A helpful error message is now rendered when attempting to import an unknown
  module.

## v0.2.0 - 2019-06-25

- Modules can now live within namespaces such as `my_app/user/profile`.
- The name of the variable created can be specified when importing a module
  using the `import my_mod as name` syntax.
- Function names and atoms are now escaped in the generated code if they
  collide with Erlang keywords such as `catch` or `or`.
- There is a shorthand syntax for prepending multiple elements to a list.
  `[1, 2, 3 | my_list]`

## v0.1.2 - 2019-05-12

- Types containing more than 26 type variables will no longer render with
  invalid type variable names.
- Types in error messages no longer have extra indentation that increases as
  the type gets larger.
- There is a new type `Nil` which is occupied by a single value (`Nil`). This
  type is used to represent the absence of a value and is commonly used with
  `Result` to model a value that is either present (`Ok(value)`) or absent
  (`Error(Nil)`).
- Zero arity enum constructors now generate the correct Erlang when used in
  modules other than the one they are defined in.

## v0.1.1 - 2019-04-28

- Error messages now display the path of the file containing the problem.
- Maps and modules with erroneous extra fields now have a custom error
  message.
- Rows with tails that are unbound type variables are now correctly unified in
  the type system. This fixes a bug in which maps and modules may sometimes
  fail to type check when there is no error.

## v0.1.0 - 2019-04-15

[Release Blog Post](https://lpil.uk/blog/hello-gleam/)

- Initial release!<|MERGE_RESOLUTION|>--- conflicted
+++ resolved
@@ -2,13 +2,10 @@
 
 ## Unreleased
 
-<<<<<<< HEAD
+- The formatter now consistently handles 4 digit underscores in numbers.
 - Generated HTML documentation now includes all static assets, including web
   fonts, so that it can be accessed offline and in future once CDNs would 404.
 - Generated HTML documentation now supports TypeScript syntax highlighting.
-=======
-- The formatter now consistently handles 4 digit underscores in numbers.
->>>>>>> adabdbd6
 
 ## v0.25.3 - 2022-12-16
 
