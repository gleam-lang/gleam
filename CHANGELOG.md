# Changelog

<<<<<<< HEAD
## Unreleased

- Generated HTML documentation now includes all static assets, including web
  fonts, so that it can be accessed offline and in future once CDNs would 404.
- Generated HTML documentation now supports TypeScript syntax highlighting.
=======
## v0.25.3 - 2022-12-16

- 4 digit integers are no longer automatically formatted with underscores.
>>>>>>> 82240584

## v0.25.2 - 2022-12-16

- Updated `actions/checkout` from `actions/checkout@v3.0.0` to `@v3.2.0` for
  projects created via `gleam new`.
- Fixed a bug where `gleam new` would set a `Rebar3` version to `25.1`
  instead of the latest stable `3`.
- Updated following runtime versions set via `gleam new`: `Erlang/OTP`
  to `25.2`, and `Elixir` to `1.14.2`.
- The formatter now inserts underscores into larger `Int`s and the larger
  integer parts of `Float`s.
- Added support for top level TypeScript file inclusion in builds.
- The build tool will now favour using rebar3 over Mix for packages that support
  both. This fixes an issue where some packages could not be compiled without
  Elixir installed even though it is not strictly required.

## v0.25.1 - 2022-12-11

- New Gleam projects are now configured to explicitly install rebar3 using
  GitHub actions erlef/setup-beam.
- A better error message is now shown when attempting to use a function within a
  constant expression.
- Changed float size limit in bitstring expressions to 16, 32 or 64, when static.
  Also allowed dynamic size.
- New Gleam projects are created using GitHub actions erlef/setup-beam@v1.15.0.
- Fixed a bug where returning an anonymous function from a pipeline and calling
  it immediately without assigning it to a variable would produce invalid Erlang
  code.
- Fixed a bug where the formatter would remove the braces from negating boolean
  expressions.

## v0.25.0 - 2022-11-24

[Release blog post](https://gleam.run/news/v0.25-introducing-use-expressions/)

## v0.25.0-rc2 - 2022-11-23

- Fixed a bug where Gleam dependency packages with a `priv` directory could fail
  to build.
- Fixed a regression where Elixir and Erlang Markdown code blocks in generated
  documentation would not be highlighted.

## v0.25.0-rc1 - 2022-11-19

- Generated HTML documentation now includes the `theme-color` HTML meta tag.
- The `use` expression has been introduced. This is a new syntactic sugar that
  permits callback using code to be written without indentation.
- Nightly builds are now also published as OCI container images hosted on
  GitHub.
- Fixed a bug where the build tool would not hook up stdin for Gleam programs it
  starts.
- Fixed a bug where using a record constructor as a value could generate a
  warning in Erlang.
- Fixed a bug where the build tool would use precompiled code from Hex packages
  rather than the latest version, which could result in incorrect external
  function usage in some cases.
- Fixed a bug where the warning for `todo` would not print the type of the code
  to complete.
- Fixed a bug where `try` expressions inside blocks could generate incorrect
  JavaScript.
- Generated HTML documentation now includes all static assets (but the web
  fonts), so that it can be accessed offline or in far future once CDNs would
  404.
- New Gleam projects are created using GitHub actions erlef/setup-beam@v1.14.0
- The `javascript.typescript_declarations` field in `gleam.toml` now applies to
  the entire project rather than just the top level package.
- The formatter now adds a 0 to floats ending with `.` (ie 1. => 1.0).
- New projects require `gleam_stdlib` v0.25.

## 0.24.0 - 2022-10-25

[Release blog post](https://gleam.run/news/gleam-v0.24-released/)

## 0.24.0-rc4 - 2022-10-23

- Fixed a bug where the string concatenate operator could produce invalid Erlang
  code when working with pipe expressions.

## 0.24.0-rc3 - 2022-10-20

- Fixed a bug where the OOP method call error hint would be shown on too many
  errors.
- Fixed a bug where the string concatenate operator could produce invalid Erlang
  code when working with constant values.

## 0.24.0-rc2 - 2022-10-18

- Fixed a bug where imported and qualified record constructors used in constant
  expressions could fail to resolve.

## 0.24.0-rc1 - 2022-10-15

- Gleam can now compile Elixir files within a project's `src` directory.
- The `<>` operator can now be used for string concatenation and for string
  prefix pattern matching.
- Fixed a bug where TypeScript definitions may have incorrect type parameters.
- New projects depend on `gleam_stdlib` v0.24.
- New projects' GitHub Actions config specifies Erlang/OTP 25.1 and suggest
  Elixir 1.14.1.
- If you attempt to use the method call syntax (`thing.method()`) on a value
  without that field the error message will now include a hint explaining that
  Gleam is not object oriented and does not have methods.
- Fixed a bug in the formatter where multiple line documentation comments for
  custom type constructor fields could be formatted incorrectly.
- Fixed a bug where tail call optimisation could be incorrectly applied when
  compiling to JavaScript in some situations.
- Fixed a bug where the remainder operator would return NaN results when the
  right hand side was zero when compiling to JavaScript.
- Fixed a bug where Elixir dependencies would fail to compile on Windows.
- Fixed a bug where images added to HTML documentation via documentation
  comments would not have a max width.

## v0.23.0 - 2022-09-15

[Release Blog Post](https://gleam.run/news/gleam-v0.23-released/)

## v0.23.0-rc2 - 2022-09-15

- New Gleam projects are created using GitHub actions erlef/setup-beam@v1.13.0
  and actions/checkout@v3.0.0.
- New Gleam projects are created using version v0.23.0 of the stdlib.
- Fixed a bug where LSP hovering would fail to locate the expression.

## v0.23.0-rc1 - 2022-09-01

- Gleam can now build dependency packages that are managed using Mix.
- Compiler performance has been improved by buffering disc writing and by lazily
  loading TLS certs. In testing this doubles performance when compiling the
  standard library.
- The `gleam publish` command now adds the `priv` directory and any `NOTICE`
  file to the tarball.
- The `gleam update` command can now be used to update dependency packages to
  their latest versions.
- Module functions with empty bodies are no longer syntax errors.
- The format used by the formatter has been improved.
- OpenSSL swapped out for RustTLS.
- Generated HTML documentation now includes a search bar.
- The LSP will now provide autocompletion for imports.
- A helpful error message is now returned when assignments are missing either a
  keyword or a value.
- Qualifiers are now used when multiple types have the same name in an error
  message.
- In JavaScript, if an object has defined an `equals` method in its prototype,
  Gleam will now use this method when checking for equality.
- Functions can now be defined and referenced in constant expressions.
- An error is now raised if the record update syntax is used with a custom type
  that has multiple constructors.
- An error is now raised if a module is imported multiple times.
- Fixed a bug where defining a type named `CustomeType` would product invalid
  JavaScript.
- Fixed a bug where defining a variable with the same name as an unqualified
  import would produce invalid JavaScript.
- Fixed a bug where piping to `todo` would generate invalid Erlang code.
- Fixed a bug where inspecting a JavaScript object with a null prototype would
  crash.
- Fixed a bug where the formatter could crash if source code contained 3 or more
  empty lines in a row.
- Fixed a bug where the formatter would remove braces from blocks used as the
  subject of a case expression.
- Fixed a bug alternative patterns with a clause containing a pipe with a pipe
  after the case expresson could render incorrect Erlang.
- Fixed a bug where formatter would strip curly braces around case guards even
  when they are required to specify boolean precedence.
- Fixed a bug where `gleam new` would in some situations not validate the
  target directory correctly.
- Fixed a bug where pipes inside record update subjects could generate invalid
  Erlang.
- Fixed a bug where pipes inside record access could generate invalid Erlang.

## v0.22.1 - 2022-06-27

- The `gleam publish` confirmation prompt now accepts both "Y" and "y".
- Fixed a bug where `todo` would not emit the correct line number to the LSP while.

## v0.22.0 - 2022-06-12

[Release Blog Post](https://gleam.run/news/gleam-v0.22-released/)

- New projects are created with `gleam_stdlib` v0.22.

## v0.22.0-rc1 - 2022-06-12

- Fixed a bug where doc comments would dissociate from their statements when
  generating html documentation.
- You are now allowed to use named accessors on types with multiple constructors if the
  accessor's name, position and type match (among the constructors) (#1610).
- Added the ability to replace a release up to one hour after it is published
  using `gleam publish --replace`.
- `gleam publish`, `gleam docs publish`, `gleam docs remove`, `gleam hex retire`,
  and `gleam hex unretire` now have access to environment variables for
  username (default key `HEXPM_USER`) and password (default key `HEXPM_PASS`)
- The `gleam publish` command gains the `-y/--yes` flag to disable the "are you
  sure" prompt.
- Clear outdated files from the build directory after compilation.
- Fixed a bug where immediately calling the value that a case expression
  evaluates to could generate invalid JavaScript.
- Fixed a bug where the default project target is set to JavaScript,
  but the project would run on target Erlang instead.
- The compiler is now able to generate TypeScript declaration files on target
  JavaScript (#1563). To enable this edit `gleam.toml` like so:

  ```toml
  [javascript]
  typescript_declarations = true
  ```

- Fixed a bug where argument labels were allowed for anonymous functions.
- Fixed a bug where JavaScript code could be invalid if a variable is defined
  inside an anonymous function with a parameter with the same name as the
  variable.
- Fixed a bug where importing a JavaScript function named "then" could produce
  invalid code.
- Fixed a bug where constants that reference locally defined custom types could
  render invalid JavaScript.
- The project generator will no longer permit use of the reserved `gleam_`
  prefix.
- Generated HTML docs easter egg updated.
- `gleam export erlang-shipment` can be used to create a directory of compiled
  Erlang bytecode that can be used as a deployment artefact to get your
  application live.
- `gleam format` will now preserve (up to one) empty lines between consecutive
  comments, as well as between comments and any following expression
- The deprecated rebar3 integration has been removed.
- Fixed a bug where `gleam format` would output an unwanted newline at the top
  of documents that only contain simple `//` comments.
- No longer add `dev-dependencies` to generated `.app` Erlang files unless
  we're compiling the root project (#1569).
- Fixed a bug where the formatter could render a syntax error with lists on long
  unbreakable lines.
- Fixed a bug where JavaScript variable names could be incorrectly reused.
- Fixed a bug where `gleam format` would remove the braces around a tuple index
  access when accessing a field of the returned element.
- Fixed a bug case clause guards could render incorrect JavaScript if a variable
  name was rebinded in the clause body.
- The `gleam compile-package` command no longer generates a `.app` file. This
  should now be done by the build tool that calls this command as it is
  responsible for handling dependencies.
- Fixed a bug where piping a list tail would create invalid Erlang code (#1656).

## v0.21.0 - 2022-04-24

[Release Blog Post](https://gleam.run/news/v0.21-introducing-the-gleam-language-server/)

- New projects are created with `gleam_stdlib` v0.21.

## v0.21.0-rc2 - 2022-04-20

- Added the ability to replace a release up to one hour after it is published
  using `gleam publish --replace`.
- The language server will now enter a degraded mode that only performs
  formatting if running in a directory that is not a Gleam project with a
  `gleam.toml`.

## v0.21.0-rc1 - 2022-04-16

- The Gleam language server is here! This will provide IDE like features for
  code editors that support LSP, including but not limited to VSCode, Neovim,
  Emacs, Eclipse, Visual Studio, and Atom. This first version includes these
  features:
  - Project compilation.
  - Inline errors and warnings.
  - Type information on hover.
  - Go-to definition.
  - Code formatting.
- Fixed a bug in generated JavaScript code where functions named `then` would
  cause errors when dynamically imported.
- Initialize `git` repo when creating a new project.
- Log messages controlled with `GLEAM_LOG` now print to standard error.
- Log message colours can be disabled by setting the `GLEAM_LOG_NOCOLOUR`
  environment variable.
- You can now specify multiple packages when using `gleam add`.
- Bools can now be negated with the `!` unary operator.
- If the compiler version changes we now rebuild the project from scratch on
  next build command to avoid issues arising from reading metadata in an old
  format (#1547).
- Updated the "Unknown label" error message to match other error messages
  (#1548).
- Type holes are now permitted in function arguments and return annotations
  (#1519).
- Unused module imports now emit a warning (#1553).
- The error message for failing to parse a multiline clauses without curly
  braces has been improved with a hint on how to fix the issue (#1555).
- The error messages for when rebar3 or Erlang are missing from the machine has
  been improved with a tip on how to install them (#1567).
- Corrected the hint given with certain int and float binary operator type
  errors.
- Add support for `int` and `float` bitstring type when compiling to JavaScript.
- Add support for specifying size of integers in a bitstring. Supports only exact binaries,
  i.e. length is a multiple of 8.
- Fixed compilation of rebar3 based dependencies on Windows.

## v0.20.1 - 2022-02-24

- The type checker has been improved to enable use of the record access syntax
  (`record.field`) in anonymous functions passed into higher order functions
  without additional annotations.

## v0.20.0 - 2022-02-23

[Release Blog Post](https://gleam.run/news/gleam-v0.20-released/)

- New projects are created with `gleam_stdlib` v0.20.

## v0.20.0-rc1 - 2022-02-20

- Type unification errors involving user annotated types now refer to the names
  specified by the user instead of internal rigid-type ids.
- The build tool now validates that listed licenses are valid SPDX expressions.
- A WebAssembly version of the compile is now available for use in JavaScript
  and other WebAssembly environments.
- New projects include Hex badges and a link to Hexdocs.
- Enhance type mismatch errors in the presence of try.
- Enhance type mismatch error for an inconsistent try.
- Enhance type mismatch error for pipe expressions to show the whole pipeline
  and not only its first line.
- Fixed a bug where sometimes type variable could be reused result in incorrect
  non-deterministic type errors.
- Built in support for the Mix build tool has been removed. The `mix_gleam`
  plugin is to be used instead.
- Introduce a limited form of exhaustiveness checking for pattern matching
  of custom types, which only checks that all constructor tags are covered
  at the top level of patterns.
- The `ebin` directory is now copied to the build directory for rebar3 managed
  dependencies if present before compilation.
- The format used by the formatter has been improved.
- Package names in `gleam.toml` are validated when the config is read.
- The `priv` directory is linked into the build directory for Gleam projects
  managed by the build tool.
- Fixed a bug where type errors from pipes could show incorrect information.
- Fixed a bug where types could not be imported if they had the same name as a
  value in the prelude.

## v0.19.0 - 2022-01-12

Dedicated to the memory of Muhammad Shaheer, a good and caring man.

[Release Blog Post](https://gleam.run/news/gleam-v0.19-released/)

## v0.19.0-rc4 - 2022-01-10

- New projects are created with `gleam_stdlib` v0.19 and `gleeunit` v0.6.
- Fixed a bug where external functions could be specified with the wrong module
  name in generated Erlang when imported from a nested module in another
  package.
- Fixed a bug where warnings wouldn't get printed.

## v0.19.0-rc3 - 2022-01-07

- Fixed a bug where precompiled packages would fail to compile due to Erlang
  files being compiled twice concurrently.

## v0.19.0-rc2 - 2022-01-06

- Erlang modules are now compiled in a multi-core fashion.
- New projects are created with `erlef/setup-beam` v1.9.0 instead of
  `gleam-lang/setup-erlang` and `gleam-lang/setup-gleam`.
- Fixed a bug where tail call optimisation could generate incorrect code when
  the function has argument names that are JavaScript keywords.
- Fixed a bug where the build would continue when dependency packages failed to
  compile.
- Fixed a bug where `include` directories would not be accessible by the Erlang
  compiler during Gleam compilation.

## v0.19.0-rc1 - 2022-01-03

- The build tool now supports the JavaScript target. The target can be specified
  in either `gleam.toml` or using the `--target` flag.
- The `gleam check` command has been introduced for rapidly verifying the types
  of Gleam code without performing codegen.
- `true` and `false` can no longer be used as pattern matching variables, to
  avoid accidental uses of incorrect syntax that is popular in other languages.
  An error will hint about using Gleam's `True` and `False` values instead.
- You can now remove build artifacts using the new `gleam clean` command.
- The `compile-package` can now generate `package.app` files and compile source
  modules to `.beam` bytecode files.
- The flags that `compile-package` accepts have changed.
- Published Hex packages now include precompiled Erlang files.
- Erlang record headers are now written to the `include` directory within the
  package build directory.
- The format used by the formatter has been improved.
- Fixed a bug where tail recursion could sometimes generated incorrect
  JavaScript code.
- Performance of code generators has been slightly improved.
- Allow the record in a record expansion to be an expression that returns a
  record.
- Fixed a bug where external function module names would not be escaped
  correctly if they contained special characters and were assigned to a
  variable.
- A helpful error message is shown if Erlang is not installed.

## v0.18.2 - 2021-12-12

- Erlang applications are now automatically started when the VM is started by
  `gleam run` and `gleam test`.

## v0.18.1 - 2021-12-12

- Fixed a bug where pipe expressions in record updates and operator expressions
  could generate incorrect Erlang code.
- The `priv` directory is now copied to the output directory for rebar3 packages
  prior to compilation. This is required for some packages to compile.
- Fixed a bug where deps that fail to compile would be skipped when compilation
  would next be attempted, resulting the project being in an invalid state.

## v0.18.0 - 2021-12-06

[Release Blog Post](https://gleam.run/news/gleam-v0.18-released/)

- New projects now include `gleeunit`.

## v0.18.0-rc3 - 2021-12-05

- URL format in gleam.toml is now validated.
- The `gleam deps list` command has been added.
- Fixed a bug where changing requirements in `gleam.toml` would not cause deps
  to be re-resolved.
- Fixed a bug where locked deps would cause incompatible package requirements to
  be discarded.
- Development dependencies are now included in the applications listed in the
  generated OTP `.app` file.
- `gleam.toml` now includes an `erlang.extra_applications` key to specify extra
  OTP applications that need to be started.

## v0.18.0-rc2 - 2021-11-26

- Fixed a bug where OTP .app files would be generated with invalid syntax.
- Removed extra whitespace from newly generated projects.

## v0.18.0-rc1 - 2021-11-25

- Gleam can now compile Gleam projects.
- Gleam can now run tests with the `gleam eunit` command.
- Gleam can now run programs with the `gleam run` command.
- Gleam can now run an Erlang shell with the `gleam shell` command.
- Gleam can now resolve package versions for a Gleam project's dependency tree.
- Gleam can now download Hex packages.
- Gleam can now build dependency packages that are managed using Gleam or
  rebar3.
- Gleam is now the default build tool for new projects.
- The template names for `gleam new` have been changed.
- Fixed a bug where the error message for a record update with an unknown field
  would point to all the fields rather than the unknown one.
- Improved styling for inline code in generated documentation.
- New projects use v0.18 of the stdlib.

## v0.17.0 - 2021-09-20

[Release Blog Post](https://gleam.run/news/gleam-v0.17-released/)

- Functions now get special handling when being printed from JavaScript.

## v0.17.0-rc2 - 2021-09-19

- Errors thrown when no case clause or assignment pattern matches the subject
  value now include more debugging information when targeting JavaScript.
- New projects are generated using `gleam_stdlib` v0.17.1.

## v0.17.0-rc1 - 2021-09-11

- Redesigned the Gleam prelude to be a module of core classes when compiling to
  JavaScript. This improves the resulting generated code and makes debugging and
  interop easier.
- Projects without rebar3 can be generated using the `gleam-lib` template.
- JavaScript modules are imported using a camel case variable name to avoid name
  collisions with variables.
- Pipelines now use assignments in the generated code in order to preserve the
  order of any side effects.
- Fixed a bug where the compiler would crash rather than raise an error if a
  project contained a single module and attempted to import another.
- Special variable naming has been made more consistent in rendered Erlang and
  JavaScript.
- Conditional compilation can now be used to have different code within a module
  when compiling to a specific target.
- Fixed a bug where `todo` caused values not to be returned in JavaScript.
- Fixed a bug where multiple discarded function arguments generated invalid
  JavaScript.
- Fixed a bug where using JavaScript reserved words as function argument names
  caused generated invalid JavaScript.
- Fixed a bug where a case expression of just a catch-all pattern generated
  invalid JavaScript.
- Fixed a bug where the formatter would incorrectly render extra newlines below
  try expressions.
- Fixed a bug where tail recursive functions with arguments with the same name
  as JavaScript reserved words generated the wrong JavaScript.
- Fixed a bug where list equality would be incorrectly reported in JavaScript.
- Multiple subjects are now supported for case expressions in JavaScript.
- Fixed a bug where matching using a Bool or Nil literal as the subject for a
  case expression would produce invalid code when compiling to JavaScript.
- Unsupported feature error messages now include file path and line numbers for
  debugging.
- Bit string literals with no segment options or just the `bit_string`, `utf8`
  or `utf8_codepoint` options can be constructed when compiling to JavaScript.
- The format of generated JavaScript has been improved.
- Fixed a bug where rendered JavaScript incorrectly incremented variables when
  reassigned in patterns.
- Added `eval` and `arguments` to JavaScript reserved words.
- Support for the deprecated `tuple(x, y, ...)` syntax has been removed in favor
  of the more concise (`#(x, y, ...)`). Use `gleam format` with the previous
  version of the compiler to auto-migrate.
- New OTP projects are generated using `gleam_otp` v0.1.6.
- Fixed a bug where the equality operators could return the incorrect value for
  records when compiling to JavaScript.
- Fixed a bug where `todo` could sometimes render invalid JavaScript when used
  as an expression in the generated code.
- An error is now emitted if the list spread syntax is used with no prepended
  elements `[..xs]`.
- Fixed a bug where type errors inside piped expressions would be incorrectly be
  reported as being an incorrect usage of the pipe operator.
- Gleam modules with no public exports no longer render private members in
  Erlang.
- Fixed a bug where discard variables used in assert assignments would generate
  invalid Erlang code.
- Fixed a bug where some expressions as case subjects would generate invalid
  JavaScript code.
- Fixed a bug where some assignments as the final expression in a function would
  not return the correct value in JavaScript.
- Gleam packages imported in JavaScript now have the path prefix
  `gleam-packages`. This can be served from your web server or aliased in your
  `package.json` for NodeJS projects.
- Fixed a bug where the type checker would fail to generalise some type
  variables, causing module metadata writing to fail.
- Fixed a bug where tail call optimisation when compiling to JavaScript could
  result in incorrect code.
- Fixed a bug where variable names could be rendered incorrectly in closures.
- An error is now emitted if alternative patterns fail to define all the
  variables defined by the first pattern.
- New projects are generated using `gleam_stdlib` v0.17.0.
- New projects are generated using `gleam_otp` v0.2.0.

## v0.16.1 - 2021-06-21

- Values which are being imported more than once in an unqualified fashion now
  cause an error to be reported.
- Argument docs for custom type constructors are now rendered in the HTML
  documentation.
- Patterns can be used with `try` expressions when compiling to JavaScript.
- Types and record constructors can now be aliased with an uppercase name when
  imported. Aliasing them with a lowercase name is no longer permitted.
- Fixed a bug where nested import paths could be rendered incorrectly in
  JavaScript.

## v0.16.0 - 2021-06-17

[Release Blog Post](https://gleam.run/news/gleam-v0.16-released/)

## v0.16.0-rc4 - 2021-06-17

- Fixed a bug where if a JavaScript global function was imported as an external
  function with the same name the generated code would diverge.

## v0.16.0-rc3 - 2021-06-17

- New projects are generated using `gleam_stdlib` v0.16.0.

## v0.16.0-rc2 - 2021-06-08

- Gleam now supports alternative patterns in case expressions for the JavaScript target.
- The `gleam` prelude module can now be imported when compiling to JavaScript.
- Fixed a bug where the prelude module could not be imported when using the old
  build compiler API.
- Fixed a bug where if a JavaScript global function was imported as an external
  function with the same name the generated code would diverge.
- Type error messages coming from pipe usage have been improved.

## v0.16.0-rc1 - 2021-06-04

- Gleam can now compile to JavaScript! Specify the `--target javascript` flag to
  `gleam compile-package` to use it today.
- A compile time error is now raised when multiple module level constants with
  the same name are defined.
- Fixed a bug where declaring a type constructor using reserved erlang keyword
  in its fields results in invalid erlang code being generated.
- Fixed a bug where calling a function with discarded labelled arguments
  incorrectly results in a compile error.
- Fixed a bug where assert statements return the wrong value.
- The `gleam new` command requires a root folder param, project name is
  optional and if not provided the project name will be inferred from
  the folder name.
- Generated Erlang record header files now contain Erlang type information.
- New OTP application projects depend on `gleam_otp` v0.1.5.
- The output of the formatter has been improved.

## v0.15.1 - 2021-05-07

- Fixed a bug where blocks that contained try expressions could be formatted
  incorrectly.

## v0.15.0 - 2021-05-06

[Release Blog Post](https://gleam.run/news/gleam-v0.15-released/)

## v0.15.0-rc1 - 2021-05-05

- Syntax highlighting of Gleam code in generated HTML documentation has been
  improved.
- Fixed a bug where markdown tables in rendered HTML documentation would have
  the incorrect background colour on every other row.
- Tuples now have a new, concise syntax variant: `#(x, y, ...)`. Existing code
  can be auto-migrated to the new syntax by running `gleam format`.
- Fixed a bug where customt type constructors with Erlang keywords as names
  would generate invalid Erlang code.
- Gleam now supports `\e` string escapes.
- Values and types from the prelude can now be used in a qualified fashion by
  importing the `gleam` module.
- Empty lists can now be used in constants.
- Compiler performance has been improved when working with lists.
- Compiler performance has been improved when working with sequences of
  expressions.
- Assignments using `let` and `assert` are now expressions and no longer require
  a following expression in their containing block. They are now themselves
  expressions.
- Fixed a bug where tuple indexing could incorrectly claim a tuple is not of
  type tuple in some circumstances.
- Glean `new` command now checks if target folder exists, if so it returns
  an error.
- A compile time error is now raised if a module is defined with the name `gleam`.
- A compile time error is now raised if a module is defined with the a keyword
  in the name.
- New projects are generated using `gleam_stdlib` v0.15.0.
- New projects are generated at v0.1.0.

## v0.14.4 - 2021-03-27

- The Gleam compiler has been updated to compile with the new Rust v1.51.0.
- New project's `gleam.toml` has a comment that shows how to add a
  `repository` field.
- New projects no longer include a licence field in `src/$APP.app.src` by
  default.

## v0.14.3 - 2021-03-20

- Added an error hint when joining string using the `+` or `+.` operator.
- New projects are created with `setup-erlang` v1.1.2 and Erlang/OTP v23.2.
- Fixed a bug where the compiler would be unable to locate an imported module
  if a value from a nested module is used in a qualified fashion.

## v0.14.2 - 2021-03-02

- Project names can now contain numbers.

## v0.14.1 - 2021-02-27

- The error message for binary operators has been given more detail and
  hints.
- Fixed a bug where alternative patterns would incorrectly report unused
  variables.
- Fixed a bug where private types shadowed shadowed by values would
  incorrectly report unused variables.

## v0.14.0 - 2021-02-18

[Release Blog Post](https://gleam.run/news/gleam-v0.14-released/)

## v0.14.0-rc2 - 2021-02-18

- New projects are created with `gleam_stdlib` v0.14.0.

## v0.14.0-rc1 - 2021-02-14

- Gleam now generates Erlang typespecs.
- New projects no longer include a licence file by default.
- New projects can be created using the new `escript` template to generate a
  command line tool style program.
- A warning is emitted when a literal value is constructed but not used.
- Automatically generate a link to repository in docs if available.
- Code in HTML documentation is has highlighted syntax.
- Gleam now only supports `\r`, `\n`, `\t`, `\"`, and `\\` string escapes.
- A set of OCI container images are built automatically for each release.
- New compile time checks for invalid bit string literals and patterns have
  been added.
- The error messages for syntax errors in names have been improved.
- Fixed a bug where the repo URL would render incorrectly in HTML docs.
- Fixed a bug where piping a block can render invalid Erlang.
- New compile time warnings on unused types, functions and variables.
- The runtime error emitted by the `todo` keyword now carries additional
  information.
- The runtime error emitted by the `assert` keyword now carries additional
  information.
- Fixed a bug where bit string patterns would not correctly unify with the
  subject being pattern matches on.
- Documentation dark mode.
- Fixed a bug where some app.src properties were incorrectly named.
- `--warnings-as-errors` flag added to `gleam build` command.

## v0.13.2 - 2021-01-14

- `ring` dep upgraded to enable compilation on Apple M1 ARM processors.

## v0.13.1 - 2021-01-13

- Fix off-by-one error in message messages.

## v0.13.0 - 2021-01-13

[Release Blog Post](https://gleam.run/news/gleam-v0.13-released/)

- New Gleam projects use stdlib v0.13.0.

## v0.13.0-rc2 - 2021-01-12

- The `version` property in `gleam.toml` is now optional again.

## v0.13.0-rc1 - 2021-01-09

- Variable names now only have 1st letter capitalized when converted to erlang.
- Records defined in other modules can now be used in module constants.
- Documentation can link from functions, types & constants to their source
  code definitions on popular project hosting sites.
- Documentation hosted on HexDocs now has a version selector.
- Fixed a bug where the `app` project template rendered invalid code.
- Newly generated projects use stdlib v0.12.0.
- Named subexpressions in patterns now render correct Erlang.
- The anonymous function syntax now successfully parses with whitespace
  between `fn` and `(`.
- Fixed a bug where the formatter would incorrectly remove blocks around some
  binary operators.
- Constants can now be defined after they are used in functions
- The parser has been rewritten from scratch, dramatically improving error
  messages and compilation times.
- `1-1` and `a-1` are now parsed as `1 - 1` and `a - 1`
- Further information has been added to the error messages when a function
  returns the wrong type.
- Further information has been added to the error messages when case clauses
  return different types.
- Fixed a bug where imported record constructors without labels used as an
  anonymous function generates incorrect Erlang.

## v0.12.1 - 2020-11-15

- The compiler can now discriminate between record access and module access
  for shadowed names
- The `new` command will no longer permit projects to be made with names that
  clash with Erlang standard library modules.
- The formatter now correctly treats lines of only whitespace as empty.
- The styling of tables in rendered HTML documentation has been improved.
- Rendered HTML documentation has regained its max-width styling.

## v0.12.0 - 2020-10-31

[Release Blog Post](https://gleam.run/news/gleam-v0.12-and-gleam-otp-v0.1-released/)

## v0.12.0-rc4 - 2020-10-31

- The rendered module documentation sidebar can now scroll independently to
  the page.
- Application projects now have the correct `mod` value in the generated
  `.app.src`.
- Records without fields can now be used in module constants.
- New application projects are now created used Gleam's type safe OTP pulled
  from Hex.

## v0.12.0-rc3 - 2020-10-24

## v0.12.0-rc2 - 2020-10-24

## v0.12.0-rc1 - 2020-10-24

- The utf8, utf16, and utf32 type specifiers are now only available in bit
  string construction, matching must be done with the codepoint versions.
- Functions may now be called before they are defined in a module. This
  enabled mutually recursive functions!
- Discarded variable names may now include numbers.
- Fixed a bug where discarded variables might generate incorrect Erlang.
- Added support tuple access in clause guards.
- New projects are created with version 1.0.2 of the setup-gleam GitHub
  action.
- New application projects are now created used Gleam's type safe OTP.
- Comments are now correctly handled on platforms that use \r\n line endings,
  such as Windows.

## v0.11.2 - 2020-09-01

- Fixed a bug where an imported constructor would emit an unused constructor
  warning when only used in pattern matching.

## v0.11.1 - 2020-08-31

- The formatter style has been improved to render function type arguments on
  a single line when possible, even if the return type will not fit on a
  single line.
- The format for printed types in error messages has been improved.
- Fixed a bug where the formatter would strip a constructor pattern spread
  when no fields are given.
- Fixed a bug where assigning the result of a block to a variable would
  generate incorrect Erlang.
- The formatter style has been improved for function calls that take a single
  block as an argument.
- Reserved words are no longer incorrectly permitted as project names.

## v0.11.0 - 2020-08-28

[Release Blog Post](https://lpil.uk/blog/gleam-v0.11-released/)

## v0.11.0-rc3 - 2020-08-27

- Bit strings now support non-literal strings as segment values.
- Fixed a bug where Erlang variables could be generated with incorrect names
  when defining an anonymous function.

## v0.11.0-rc2 - 2020-08-24

- The formatter style has been improved to render some single argument calls
  in a more compact style.

## v0.11.0-rc1 - 2020-08-22

- Field access now works before the custom type is defined.
- The error message returned by the compiler when the user tries to use unknown
  labelled arguments now handles multiple labels at once, and does not suggest
  labels they have already supplied.
- The formatter style has been improved to use a trailing comma on imports
  broken over multiple lines.
- The formatter style has been improved to wrap lists and bit strings over as
  few lines as possible if the elements are Ints, Floats, or Strings.
- The formatter style has been improved to preserve comments on labelled
  call arguments.
- The formatter style has been improved to preserve empty lines in assignments.
- The performance of the formatter has been improved.
- Records can be updated using the spread syntax. A warning is emitted if no
  fields are updated when using this syntax.
- Fixed a bug where type parameters can leak between different type
  definitions in a module.
- Markdown tables, footnotes, strikethroughs, and tasklists are now supported
  in documentation.
- Fixed a bug where generic types may be incorrectly unified.
- Ints and floats can now be written with underscores for clarity.
- The warning for a `todo` now includes the required type of the
  not-yet-implented expression.
- Holes can be used in type annotations to specify part of a type, leaving the
  rest for inference.
- The incorrect arity error now prints any missing labelled arguments.
- Fixed a bug where Erlang variables could be generated with incorrect names
  when directly calling an anonymous function.
- A warning is emitted when a type is imported or created but not used.
- Fixed a bug where Erlang variables names could clash when rebinding
  variables while similarly named variables ending in a number are in scope.
- Fixed a bug in the pretty printer which prevented the formatter from
  rendering sub-expressions in a single line when later code would not fit on
  the same line.
- The formatter style has been improved to render some single argument calls
  in a more compact style.
- Gleam now supports hex, octal, and binary literals.
- Rebar3 hex packages now include `gleam.toml` and `gen`.
- Newly generated projects use stdlib v0.11.0.

## v0.10.1 - 2020-07-15

- Fixed a bug where the compiler failed to return an error when type checking
  a tuple with the wrong arity in a pattern.
- The error message for a duplicate module member now shows the location of
  both definitions.
- Fix compiler bug where labelled arguments were being reordered incorrectly.

## v0.10.0 - 2020-07-01

[Release Blog Post](https://lpil.uk/blog/gleam-v0.10-released/)

- Newly generated projects use stdlib v0.10.1.
- Fixed a bug where discards inside bit string patterns generated invalid
  code.

## v0.10.0-rc2 - 2020-06-30

- Fixed a bug where variables names would be incorrectly generated when using
  alternative patterns.

## v0.10.0-rc1 - 2020-06-29

- Single letter module names are now permitted.
- Added support for bit string syntax.
- Support for the deprecated list prepend syntax has been removed.
- Added module level constants that are inlined at compile time.
- Public module level constants generate documentation.
- The formatter style has been improved to wrap and sort imports.
- The formatter now permits comments at the end of module function bodies.
- The formatter now skips files that match patterns defined in ignore files
  such as .gitignore and .ignore.
- Error message diagnostic code previews for type errors when using the the
  pipe operator have been made more accurate.
- Added support for list literals in clause guards.
- Fixed bug when reassigning a variable inside a case clause with alternative
  patterns.
- Todos can now take an optional label.

## v0.9.1 - 2020-06-12

- Fixed a bug where binary operators may lose required `{ }`s when formatted.

## v0.9.0 - 2020-06-01

[Release Blog Post](https://lpil.uk/blog/gleam-v0.9-released/)

- Newly generated projects use stdlib v0.9.0.
- Additional information is printed to the console when generating HTML
  documentation from Gleam code.
- Fixed a bug where blocks on either side of a binary operator would be
  rendered without `{ }`.

## v0.9.0-rc1 - 2020-05-26

- The formatter style has been improved.
- Numbers are now permitted in module names.
- Emitted Erlang code correctly adds parentheses around binary subexpressions
  to preserve precedence.
- Record names and fields are now escaped in `.hrl` files if they conflict
  with Erlang reserved words
- Annotations are now supported on `let` and `assert` expressions
- Formatter now accepts comments for the fields of a custom type's constructors
- Added opaque custom types, which have constructors that cannot be accessed
  from outside their own modules.
- Additional (arbitrary) markdown documentation pages can now be added and
  built with `docs build`.
- Fix code generation when calling functions returned through either record
  or tuple access
- Add lookup for Gleam source code in Mix's `deps` directory.
- Newly generated Gleam projects use the GitHub action
  `gleam-lang/setup-erlang` v1.1.0.
- Added support for custom type record literals in guards.
- Type variables are now correctly preserved within nested scopes.

## v0.8.1 - 2020-05-19

- The formatter now correctly handles unicode comments.

## v0.8.0 - 2020-05-07

[Release Blog Post](https://lpil.uk/blog/gleam-v0.8-released/)

- The `docs build`, `docs publish`, and `docs remove` commands can be used to
  compile HTML documentation locally, publish them to HexDocs, and remove them
  from HexDocs respectively.
- Type error reporting has been improved when using the pipe operator.
- Newly generated projects use stdlib v0.8.0.
- The compiler can now emit warnings. Currently there are warnings for using
  the old '|' syntax in lists and for todos.
- Will give a clearer error when a function given as an argument to another
  function doesn't match the type of the parameter.
- Fixed bug where imported type constructors had the incorrect arity.
- Fixed bug where a doing an unqualified import of a type constructor and
  giving it an alias would use the wrong name if it contained any values.
- Fixed a bug trying to access an imported constructor which contained values.
- Fixed a compiler crash that occurred when trying to unify a tuple with something
  other than another tuple or a variable.
- Added support for tuple literals in guards.

## v0.8.0-rc1 - 2020-04-28

- Strings are now encoded as utf8 binaries in the generated Erlang.
- HTML documentation can now be generated from Gleam code by running `gleam build --doc`.
- Gleam code can be formatted using the `gleam format` command.
- The pipe operator `|>` will now attempt to insert the left hand side as the
  first argument to the right hand side if the right hand side is a call,
  removing the need for function capture boilerplate.
- A `record.label` syntax can now be used to access the fields of a custom
  type that have a single record variant.
- Anonymous functions can now have return type annotations.
- There is a `todo` keyword for type checking functions that have not yet been
  implemented.
- Tuples can be indexed into using the `var.1` syntax.
- `>`, `>=`, `<`, and `<=` operators are now supported in case clause guards
  and can be used to check the ordering of integers.
- `>.`, `>=.`, `<.`, and `<=.` operators are now supported in case clause
  guards and can be used to check the ordering of floats.
- The list prepend syntax is now `[x, ..y]`. The old `[x | y]` syntax is
  deprecated but will continue to work for now. The formatter will rewrite the
  old syntax to the new.
- Add new assert syntax for binding variables `assert Ok(x) = result`. In the
  future this will allow you to use a pattern that does not match all values.
- Added support for int and float literals in guards.
- Color codes are now only emitted in error output for interactive terminal
  sessions.
- Added a new `..` syntax for discarding the remaining fields of a record.
- Using the same variable name multiple times in the same pattern will now
  raise an error.
- Discard can now be omitted in list tails in patterns, ie `[x, ..]` is the
  same as `[x, .._]`. The former is the preferred version and is emitted by the
  formatter.

## v0.7.1 - 2020-03-03

- Projects generated with `gleam new` use `stdlib` version 0.7.0.

## v0.7.0 - 2020-03-01

[Release Blog Post](https://lpil.uk/blog/gleam-v0.7-released/)

## v0.7.0-rc1 - 2020-02-28

- Type aliases can be defined to give concise names to frequently used types.
- Case expression clauses may have guards which can be used to require
  equality between specified variables in order for the clause to match.
- Case expression clauses may have alternative patterns, enabling one clause
  to match for multiple different possible patterns.
- Types may now be used before they are defined within their defining module.
- Fixed a bug where import paths would not be correctly resolved on Windows.
- Added job to create precompiled binary for 64-bit Windows when releasing.
- `gleam new` now creates a project that uses `actions/checkout@v2.0.0` in its
  GitHub actions workflow.
- Labelled argument in functions may now be discarded by prefixing the name
  with an underscore, like unlabelled arguments.
- Sub-patterns can have names assigned to them within a pattern using the `as`
  keyword.
- The format of compiler error messages printed to the console has been
  improved by upgrading to a newer version of the codespan-reporting library.
- Type variables in the given and expected types will now be printed with the
  same name in type error messages if they are equivalent.
- A friendly error message is rendered when a case expression clause has the
  incorrect number of patterns for the subjects.
- A friendly error message is rendered when a .gleam file cannot be read.
- A friendly error message is rendered when the `gleam new` command fails to
  write the new project to the file system.
- A friendly error message is rendered when there is a cycle formed by module
  imports.
- Top level types are now printed in error messages for type parameter mismatches.
- The `gen` directory is now deleted before each compilation.
- `gleam new` now includes installation instructions for Hex packages in the
  generated README.
- `gleam new` now accepts a `--description` flag for including a description of
  the project in the README and `.app.src` file.
- Fixed a bug where variable names would be incorrectly generated in some
  situations when variable names are reused during and after a case
  expression.
- Performance of the Erlang code generator has been improved by removing some
  vector allocations.
- An error is emitted when multiple types with the same name are defined in or
  imported into a module.

## v0.6.0 - 2019-12-25 🎄

[Release Blog Post](https://lpil.uk/blog/gleam-v0.6-released/)

- Function capture syntax now supports labelled arguments.

## v0.6.0-rc1 - 2019-12-23

- Syntax for defining structs and enums have been unified into a singular
  custom type definition statement. Instances of these custom types are called
  records.
- Anonymous structs have been renamed tuples.
- Values and types can be given a new name when imported in the unqualified
  fashion using the `import mod.{value as name}` syntax.
- An error will be emitted if multiple values constructors are defined with
  the same name in a module.

## v0.5.1 - 2019-12-23

- Fixed a bug where invalid Erlang would be generated when using a local
  private function as a value.

## v0.5.0 - 2019-12-16

[Release Blog Post](https://lpil.uk/blog/gleam-v0.5-released/)

- Enum constructor arguments can now be labelled, allowing arguments to be
  given by name at the call site.
- An Erlang header file with a record definition is generated for each Gleam
  struct defined.
- `gleam new` creates a project at v1.0.0.
- Function calls are now properly escaped when the function name conflicts
  with an Erlang keyword.
- References to unqualified imported functions now generate correct Erlang
  code.
- Fixed a bug where variable rebinding would generate incorrect code in some
  case expressions.
- Fixed a bug where variable rebinding of function arguments would generate
  incorrect code.

## v0.5.0-rc1 - 2019-11-26

- Function arguments can be labelled, allowing arguments to be given by name
  at the call site.
- `case` expressions now accept multiple subjects, enabling pattern matching
  on multiple values simultaneously.
- Values and types can be imported from modules and references in an
  unqualified fashion.
- Named structs now have their name as the first element in the generated
  Erlang code. This enabled easier use from Erlang by defining records for
  them, as well as slightly clearer printf debugging.
- Anonymous structs have been introduced, serving as a quick and generic
  alternative to declared structs and as a format for interop with Erlang
  tuples.
- `gleam new` now accepts a `--template` flag to generate different styles of
  project. An OTP application template has been added alongside the existing
  OTP library template.
- `gleam new` now creates configuration for GitHub Actions, making Gleam
  projects ready for continuous integration out of the box.
- The syntax for defining enums, case expressions, and blocks has been changed
  to a syntax closer to that found in the C family of languages.
- The source code preview for functions that return a type incompatible with
  the functions annotations has been improved to be more precise.
- A helpful error message is rendered if an enum field contains a generic type
  that has not been declared.
- A bug has been fixed in which type mismatch errors originating from pattern
  matching would sometimes display the incorrect expected type.

## v0.4.2 - 2019-10-22

- Fixed a crash when an incorrect number of labelled struct arguments are
  given.
- Fixed a struct labelled argument being incorrect reported as already given.

## v0.4.1 - 2019-09-29

- Struct types with parameterised fields are now registered with the correct
  number of type parameters.

## v0.4.0 - 2019-09-19

[Release Blog Post](https://lpil.uk/blog/gleam-v0.4-released/)

- The struct data type has be introduced. Structs are pre-declared user
  defined data types with named fields and constant access time.
- The map and tuple data types has been removed, replaced by the struct data
  type.
- The generated code no longer contains export statements if no functions are
  exported from a module.
- Comparison operators have been specialised to operate only on Ints.
- The `>.` `>=.` `<.` and `<=.` comparison operators have been added for
  comparing Floats.
- It is now an error to export an enum which has a constructor that takes a
  private type as an argument.
- The error messages for defining multiple modules with the same name and for
  importing test modules into application code have been improved.
- Numbers are now permitted in type names and constructors.
- The `Nil` constructor will no longer erroneously be of type `Int`.

## v0.3.0 - 2019-08-08

[Release Blog Post](https://lpil.uk/blog/gleam-v0.3-released/)

- New project structure can be generated with the `gleam new` command.
- Functions can be annotated with their argument and return types. This may be
  used to restrict the function to a less general type than inferred by the
  compiler, or purely for documentation purposes.
- External function names and their target functions are now escaped in the
  generated code if they collide with Erlang keywords such as `catch` or `or`.
- Type error arising from the arguments of function calls have more accurate
  error diagnostics.
- Precompiled Gleam binaries are now available on the GitHub release page.
- Precompiled Docker images containing the Gleam binary are now available on
  DockerHub.
- The formatting of the Erlang code rendered by the compiler has been altered
  to improve legibility.
- A helpful error message is now rendered if the shorthand anonymous function
  syntax is used with too many underscores.
- A helpful error message is now rendered when attempting to import an unknown
  module.

## v0.2.0 - 2019-06-25

- Modules can now live within namespaces such as `my_app/user/profile`.
- The name of the variable created can be specified when importing a module
  using the `import my_mod as name` syntax.
- Function names and atoms are now escaped in the generated code if they
  collide with Erlang keywords such as `catch` or `or`.
- There is a shorthand syntax for prepending multiple elements to a list.
  `[1, 2, 3 | my_list]`

## v0.1.2 - 2019-05-12

- Types containing more than 26 type variables will no longer render with
  invalid type variable names.
- Types in error messages no longer have extra indentation that increases as
  the type gets larger.
- There is a new type `Nil` which is occupied by a single value (`Nil`). This
  type is used to represent the absence of a value and is commonly used with
  `Result` to model a value that is either present (`Ok(value)`) or absent
  (`Error(Nil)`).
- Zero arity enum constructors now generate the correct Erlang when used in
  modules other than the one they are defined in.

## v0.1.1 - 2019-04-28

- Error messages now display the path of the file containing the problem.
- Maps and modules with erroneous extra fields now have a custom error
  message.
- Rows with tails that are unbound type variables are now correctly unified in
  the type system. This fixes a bug in which maps and modules may sometimes
  fail to type check when there is no error.

## v0.1.0 - 2019-04-15

[Release Blog Post](https://lpil.uk/blog/hello-gleam/)

- Initial release!<|MERGE_RESOLUTION|>--- conflicted
+++ resolved
@@ -1,16 +1,14 @@
 # Changelog
 
-<<<<<<< HEAD
 ## Unreleased
 
 - Generated HTML documentation now includes all static assets, including web
   fonts, so that it can be accessed offline and in future once CDNs would 404.
 - Generated HTML documentation now supports TypeScript syntax highlighting.
-=======
+
 ## v0.25.3 - 2022-12-16
 
 - 4 digit integers are no longer automatically formatted with underscores.
->>>>>>> 82240584
 
 ## v0.25.2 - 2022-12-16
 
