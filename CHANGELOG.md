--- conflicted
+++ resolved
@@ -59,70 +59,9 @@
 
   ([Giacomo Cavalieri](https://github.com/giacomocavalieri))
 
-<<<<<<< HEAD
-- Code generators now reuse existing variables when possible for the record
-  update syntax, reducing the size of the generated code and number of
-  variables defined for both Erlang and JavaScript.
-
-  ```gleam
-  pub fn main() -> Nil {
-    let trainer = Trainer(name: "Ash", badges: 0)
-    battle(Wobble(..trainer, badges: 1))
-  }
-  ```
-
-  Previously this Gleam code would generate this Erlang code:
-
-  ```erlang
-  -spec main() -> nil.
-  main() ->
-      Trainer = {trainer, 0, <<"Ash"/utf8>>},
-      battle(
-          begin
-              _record = Trainer,
-              {trainer, 1, erlang:element(3, _record)}
-          end
-      ).
-  ```
-
-  Now this code will be generated instead:
-
-  ```erlang
-  -spec main() -> nil.
-  main() ->
-      Trainer = {trainer, 0, <<"Ash"/utf8>>},
-      battle({trainer, 1, erlang:element(3, Trainer)}).
-  ```
-
-  ([Louis Pilfold](https://github.com/lpil))
-
-- A warning is now emitted when the now deprecated `_ as x` pattern is used.
-  ([eutampieri](https://github.com/eutampieri))
-
-- The compiler now allows using bit array options to specify endianness when
-  constructing or pattern matching on UTF codepoints in bit arrays.
-  ([Surya Rose](https://github.com/GearsDatapacks))
-
-- Calculations are now allowed in the size options of bit array patterns. For
-  example, the following code is now valid:
-
-  ```gleam
-  let assert <<size, data:bytes-size(size / 8 - 1)>> = some_bit_array
-  ```
-
-  ([Surya Rose](https://github.com/GearsDatapacks))
-
-- On the Erlang target each generated module enables inlining from the Erlang
-  compiler.
-  ([Giacomo Cavalieri](https://github.com/giacomocavalieri))
-
-- The code generated for floating point division on the JavaScript target has
-  been improved to avoid performing needless checks.
-=======
 - The parsing of opaque private types is now fault tolerant: having a private
   opaque type in a module no longer stops the compiler from highlighting other
   errors.
->>>>>>> 2f2e836f
   ([Giacomo Cavalieri](https://github.com/giacomocavalieri))
 
 - The compiler now emits a single warning for multiple negations in a row, while
