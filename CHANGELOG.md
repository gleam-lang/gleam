--- conflicted
+++ resolved
@@ -2,18 +2,15 @@
 
 ## Unreleased
 
-<<<<<<< HEAD
+- Updated `actions/checkout` from `actions/checkout@v3.0.0` to `@v3.2.0` for
+  projects created via `gleam new`.
 - Fixed a bug where `gleam new` would set a rebar3 version to `25.1`
-  instead of the latest stable `3.20.0` and updated various library and
+  instead of the latest stable `3` and updated various library and
   runtime versions set via `gleam new` to `Gleeunit 0.7.2`, `Erlang/OTP 25.2`,
   and `Elixir 1.14.2`.
-- Updated `actions/checkout` from `actions/checkout@v3.0.0` to `@v3.2.0` for
-  projects created via `gleam new`.
-=======
 - The formatter now inserts underscores into larger `Int`s and the larger
   integer parts of `Float`s.
 - Added support for top level TypeScript file inclusion in builds.
->>>>>>> 6e6fb564
 
 ## v0.25.1 - 2022-12-11
 
