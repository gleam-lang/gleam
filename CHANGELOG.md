# Changelog

## Unreleased

- A WebAssembly version of the compile is now available for use in JavaScript
  and other WebAssembly environments.
- New projects include Hex badges and a link to Hexdocs.
- Enhance type mismatch errors in the presence of try.
- Enhance type mismatch error for an inconsistent try.
- Enhance type mismatch error for pipe expressions to show the whole pipeline
  and not only its first line.
- Fixed a bug where sometimes type variable could be reused result in incorrect
  non-deterministic type errors.
<<<<<<< HEAD
- Introduce a limited form of exhaustiveness checking for pattern matching
  of custom types, which only checks that all constructor tags are covered
  at the top level of patterns.
=======
- Built in support for the Mix build tool has been removed. The `mix_gleam`
  plugin is to be used instead.
>>>>>>> b47eb344

## v0.19.0 - 2022-01-12

Dedicated to the memory of Muhammad Shaheer, a good and caring man.

[Release Blog Post](https://gleam.run/news/gleam-v0.19-released/)

## v0.19.0-rc4 - 2022-01-10

- New projects are created with `gleam_stdlib` v0.19 and `gleeunit` v0.6.
- Fixed a bug where external functions could be specified with the wrong module
  name in generated Erlang when imported from a nested module in another
  package.
- Fixed a bug where warnings wouldn't get printed.

## v0.19.0-rc3 - 2022-01-07

- Fixed a bug where precompiled packages would fail to compile due to Erlang
  files being compiled twice concurrently.

## v0.19.0-rc2 - 2022-01-06

- Erlang modules are now compiled in a multi-core fashion.
- New projects are created with `erlef/setup-beam` v1.9.0 instead of
  `gleam-lang/setup-erlang` and `gleam-lang/setup-gleam`.
- Fixed a bug where tail call optimisation could generate incorrect code when
  the function has argument names that are JavaScript keywords.
- Fixed a bug where the build would continue when dependency packages failed to
  compile.
- Fixed a bug where `include` directories would not be accessible by the Erlang
  compiler during Gleam compilation.

## v0.19.0-rc1 - 2022-01-03

- The build tool now supports the JavaScript target. The target can be specified
  in either `gleam.toml` or using the `--target` flag.
- The `gleam check` command has been introduced for rapidly verifying the types
  of Gleam code without performing codegen.
- `true` and `false` can no longer be used as pattern matching variables, to
  avoid accidental uses of incorrect syntax that is popular in other languages.
  An error will hint about using Gleam's `True` and `False` values instead.
- You can now remove build artifacts using the new `gleam clean` command.
- The `compile-package` can now generate `package.app` files and compile source
  modules to `.beam` bytecode files.
- The flags that `compile-package` accepts have changed.
- Published Hex packages now include precompiled Erlang files.
- Erlang record headers are now written to the `include` directory within the
  package build directory.
- The format used by the formatter has been improved.
- Fixed a bug where tail recursion could sometimes generated incorrect
  JavaScript code.
- Performance of code generators has been slightly improved.
- Allow the record in a record expansion to be an expression that returns a
  record.
- Fixed a bug where external function module names would not be escaped
  correctly if they contained special characters and were assigned to a
  variable.
- A helpful error message is shown if Erlang is not installed.

## v0.18.2 - 2021-12-12

- Erlang applications are now automatically started when the VM is started by
  `gleam run` and `gleam test`.

## v0.18.1 - 2021-12-12

- Fixed a bug where pipe expressions in record updates and operator expressions
  could geneate incorrect Erlang code.
- The `priv` directory is now copied to the output directory for rebar3 packages
  prior to compilation. This is required for some packages to compile.
- Fixed a bug where deps that fail to compile would be skipped when compilation
  would next be attempted, resulting the project being in an invalid state.

## v0.18.0 - 2021-12-06

[Release Blog Post](https://gleam.run/news/gleam-v0.18-released/)

- New projects now include `gleeunit`.

## v0.18.0-rc3 - 2021-12-05

- URL format in gleam.toml is now validated.
- The `gleam deps list` command has been added.
- Fixed a bug where changing requirements in `gleam.toml` would not cause deps
  to be re-resolved.
- Fixed a bug where locked deps would cause incompatible package requirements to
  be discarded.
- Development dependencies are now included in the applications listed in the
  generated OTP `.app` file.
- `gleam.toml` now includes an `erlang.extra_applications` key to specify extra
  OTP applications that need to be started.

## v0.18.0-rc2 - 2021-11-26

- Fixed a bug where OTP .app files would be generated with invalid syntax.
- Removed extra whitespace from newly generated projects.

## v0.18.0-rc1 - 2021-11-25

- Gleam can now compile Gleam projects.
- Gleam can now run tests with the `gleam eunit` command.
- Gleam can now run programs with the `gleam run` command.
- Gleam can now run an Erlang shell with the `gleam shell` command.
- Gleam can now resolve package versions for a Gleam project's dependency tree.
- Gleam can now download Hex packages.
- Gleam can now build dependency packages that are managed using Gleam or
  rebar3.
- Gleam is now the default build tool for new projects.
- The template names for `gleam new` have been changed.
- Fixed a bug where the error message for a record update with an unknown field
  would point to all the fields rather than the unknown one.
- Improved styling for inline code in generated documentation.
- New projects use v0.18 of the stdlib.

## v0.17.0 - 2021-09-20


[Release Blog Post](https://gleam.run/news/gleam-v0.17-released/)

- Functions now get special handling when being printed from JavaScript.

## v0.17.0-rc2 - 2021-09-19

- Errors thrown when no case clause or assignment pattern matches the subject
  value now include more debugging information when targetting JavaScript.
- New projects are generated using `gleam_stdlib` v0.17.1.

## v0.17.0-rc1 - 2021-09-11

- Redesigned the Gleam prelude to be a module of core classes when compiling to
  JavaScript. This improves the resulting generated code and makes debugging and
  interop easier.
- Projects without rebar3 can be generated using the `gleam-lib` template.
- JavaScript modules are imported using a camel case variable name to avoid name
  collisions with variables.
- Pipelines now use assignments in the generated code in order to preserve the
  order of any side effects.
- Fixed a bug where the compiler would crash rather than raise an error if a
  project contained a single module and attempted to import another.
- Special variable naming has been made more consistent in rendered Erlang and
  JavaScript.
- Conditional compilation can now be used to have different code within a module
  when compiling to a specific target.
- Fixed a bug where `todo` caused values not to be returned in JavaScript.
- Fixed a bug where multiple discarded function arguments generated invalid
  JavaScript.
- Fixed a bug where using JavaScript reserved words as function argument names
  caused generated invalid JavaScript.
- Fixed a bug where a case expression of just a catch-all pattern generated
  invalid JavaScript.
- Fixed a bug where the formatter would incorrectly render extra newlines below
  try expressions.
- Fixed a bug where tail recursive functions with arguments with the same name
  as JavaScript reserved words generated the wrong JavaScript.
- Fixed a bug where list equality would be incorrectly reported in JavaScript.
- Multiple subjects are now supported for case expressions in JavaScript.
- Fixed a bug where matching using a Bool or Nil literal as the subject for a
  case expression would produce invalid code when compiling to JavaScript.
- Unsupported feature error messages now include file path and line numbers for
  debugging.
- Bit string literals with no segment options or just the `bit_string`, `utf8`
  or `utf8_codepoint` options can be constructed when compiling to JavaScript.
- The format of generated JavaScript has been improved.
- Fixed a bug where rendered JavaScript incorrectly incremented variables when
  reassigned in patterns.
- Added `eval` and `arguments` to JavaScript reserved words.
- Support for the deprecated `tuple(x, y, ...)` syntax has been removed in favor
  of the more concise (`#(x, y, ...)`). Use `gleam format` with the previous
  version of the compiler to auto-migrate.
- New OTP projects are generated using `gleam_otp` v0.1.6.
- Fixed a bug where the equality operators could return the incorrect value for
  records when compiling to JavaScript.
- Fixed a bug where `todo` could sometimes render invalid JavaScript when used
  as an expression in the generated code.
- An error is now emitted if the list spread syntax is used with no prepended
  elements `[..xs]`.
- Fixed a bug where type errors inside piped expressions would be incorrectly be
  reported as being an incorrect usage of the pipe operator.
- Gleam modules with no public exports no longer render private members in
  Erlang.
- Fixed a bug where discard variables used in assert assignments would generate
  invalid Erlang code.
- Fixed a bug where some expressions as case subjects would generate invalid
  JavaScript code.
- Fixed a bug where some assignments as the final expression in a function would
  not return the correct value in JavaScript.
- Gleam packages imported in JavaScript now have the path prefix
  `gleam-packages`. This can be served from your web server or aliased in your
  `package.json` for NodeJS projects.
- Fixed a bug where the type checker would fail to generalise some type
  variables, causing module metadata writing to fail.
- Fixed a bug where tail call optimisation when compiling to JavaScript could
  result in incorrect code.
- Fixed a bug where variable names could be rendered incorrectly in closures.
- An error is now emitted if alternative patterns fail to define all the
  variables defined by the first pattern.
- New projects are generated using `gleam_stdlib` v0.17.0.
- New projects are generated using `gleam_otp` v0.2.0.

## v0.16.1 - 2021-06-21

- Values which are being imported more than once in an unqualified fashion now
  cause an error to be reported.
- Argument docs for custom type constructors are now rendered in the HTML
  documentation.
- Patterns can be used with `try` expresssions when compiling to JavaScript.
- Types and record constructors can now be aliased with an uppercase name when
  imported. Aliasing them with a lowercase name is no longer permitted.
- Fixed a bug where nested import paths could be rendered incorrectly in
  JavaScript.

## v0.16.0 - 2021-06-17

[Release Blog Post](https://gleam.run/news/gleam-v0.16-released/)

## v0.16.0-rc4 - 2021-06-17

- Fixed a bug where if a JavaScript global function was imported as an external
  function with the same name the generated code would diverge.

## v0.16.0-rc3 - 2021-06-17

- New projects are generated using `gleam_stdlib` v0.16.0.

## v0.16.0-rc2 - 2021-06-08

- Gleam now supports alternative patterns in case expressions for the JavaScript target.
- The `gleam` prelude module can now be imported when compiling to JavaScript.
- Fixed a bug where the prelude module could not be imported when using the old
  build compiler API.
- Fixed a bug where if a JavaScript global function was imported as an external
  function with the same name the generated code would diverge.
- Type error messages coming from pipe usage have been improved.

## v0.16.0-rc1 - 2021-06-04

- Gleam can now compile to JavaScript! Specify the `--target javascript` flag to
  `gleam compile-package` to use it today.
- A compile time error is now raised when multiple module level constants with
  the same name are defined.
- Fixed a bug where declaring a type constructor using reserved erlang keyword
  in its fields results in invalid erlang code being generated.
- Fixed a bug where calling a function with discarded labelled arguments
  incorrectly results in a compile error.
- Fixed a bug where assert statements return the wrong value.
- The `gleam new` command requires a root folder param, project name is
  optional and if not provided the project name will be inferred from
  the folder name.
- Generated Erlang record header files now contain Erlang type information.
- New OTP application projects depend on `gleam_otp` v0.1.5.
- The output of the formatter has been improved.

## v0.15.1 - 2021-05-07

- Fixed a bug where blocks that contained try expressions could be formatted
  incorrectly.

## v0.15.0 - 2021-05-06

[Release Blog Post](https://gleam.run/news/gleam-v0.15-released/)

## v0.15.0-rc1 - 2021-05-05

- Syntax highlighting of Gleam code in generated HTML documentation has been
  improved.
- Fixed a bug where markdown tables in rendered HTML documentation would have
  the incorrect background colour on every other row.
- Tuples now have a new, concise syntax variant: `#(x, y, ...)`. Existing code
  can be auto-migrated to the new syntax by running `gleam format`.
- Fixed a bug where customt type constructors with Erlang keywords as names
  would generate invalid Erlang code.
- Gleam now supports `\e` string escapes.
- Values and types from the prelude can now be used in a qualified fashion by
  importing the `gleam` module.
- Empty lists can now be used in constants.
- Compiler performance has been improved when working with lists.
- Compiler performance has been improved when working with sequences of
  expressions.
- Assignments using `let` and `assert` are now expressions and no longer require
  a following expression in their containing block. They are now themselves
  expessions.
- Fixed a bug where tuple indexing could incorrectly claim a tuple is not of
  type tuple in some circumstances.
- Glean `new` command now checks if target folder exists, if so it returns
  an error.
- A compile time error is now raised if a module is defined with the name `gleam`.
- A compile time error is now raised if a module is defined with the a keyword
  in the name.
- New projects are generated using `gleam_stdlib` v0.15.0.
- New projects are generated at v0.1.0.

## v0.14.4 - 2021-03-27

- The Gleam compiler has been updated to compile with the new Rust v1.51.0.
- New project's `gleam.toml` has a comment that shows how to add a
  `repository` field.
- New projects no longer include a licence field in `src/$APP.app.src` by
  default.

## v0.14.3 - 2021-03-20

- Added an error hint when joining string using the `+` or `+.` operator.
- New projects are created with `setup-erlang` v1.1.2 and Erlang/OTP v23.2.
- Fixed a bug where the compiler would be unable to locate an imported module
  if a value from a nested module is used in a qualified fashion.

## v0.14.2 - 2021-03-02

- Project names can now contain numbers.

## v0.14.1 - 2021-02-27

- The error message for binary operators has been given more detail and
  hints.
- Fixed a bug where alternative patterns would incorrectly report unused
  variables.
- Fixed a bug where private types shadowed shadowed by values would
  incorrectly report unused variables.

## v0.14.0 - 2021-02-18

[Release Blog Post](https://gleam.run/news/gleam-v0.14-released/)

## v0.14.0-rc2 - 2021-02-18

- New projects are created with `gleam_stdlib` v0.14.0.

## v0.14.0-rc1 - 2021-02-14

- Gleam now generates Erlang typespecs.
- New projects no longer include a licence file by default.
- New projects can be created using the new `escript` template to generate a
  command line tool style program.
- A warning is emitted when a literal value is constructed but not used.
- Automatically generate a link to repository in docs if available.
- Code in HTML documentation is has highlighted syntax.
- Gleam now only supports `\r`, `\n`, `\t`, `\"`, and `\\` string escapes.
- A set of OCI container images are built automatically for each release.
- New compile time checks for invalid bit string literals and patterns have
  been added.
- The error messages for syntax errors in names have been improved.
- Fixed a bug where the repo URL would render incorrectly in HTML docs.
- Fixed a bug where piping a block can render invalid Erlang.
- New compile time warnings on unused types, functions and variables.
- The runtime error emitted by the `todo` keyword now carries additional
  information.
- The runtime error emitted by the `assert` keyword now carries additional
  information.
- Fixed a bug where bit string patterns would not correctly unify with the
  subject being pattern matches on.
- Documentation dark mode.
- Fixed a bug where some app.src properties were incorrectly named.
- `--warnings-as-errors` flag added to `gleam build` command.

## v0.13.2 - 2021-01-14

- `ring` dep upgraded to enable compilation on Apple M1 ARM processors.

## v0.13.1 - 2021-01-13

- Fix off-by-one error in message messages.

## v0.13.0 - 2021-01-13

[Release Blog Post](https://gleam.run/news/gleam-v0.13-released/)

- New Gleam projects use stdlib v0.13.0.

## v0.13.0-rc2 - 2021-01-12

- The `version` property in `gleam.toml` is now optional again.

## v0.13.0-rc1 - 2021-01-09

- Variable names now only have 1st letter capitalized when converted to erlang.
- Records defined in other modules can now be used in module constants.
- Documentation can link from functions, types & constants to their source
  code definitions on popular project hosting sites.
- Documentation hosted on HexDocs now has a version selector.
- Fixed a bug where the `app` project template rendered invalid code.
- Newly generated projects use stdlib v0.12.0.
- Named subexpressions in patterns now render correct Erlang.
- The anonymous function syntax now successfully parses with whitespace
  between `fn` and `(`.
- Fixed a bug where the formatter would incorrectly remove blocks around some
  binary operators.
- Constants can now be defined after they are used in functions
- The parser has been rewitten from scratch, dramatically improving error
  messages and compilation times.
- `1-1` and `a-1` are now parsed as `1 - 1` and `a - 1`
- Further information has been added to the error messages when a function
  returns the wrong type.
- Further information has been added to the error messages when case clauses
  return different types.
- Fixed a bug where imported record constructors without labels used as an
  anonymous function generates incorrect Erlang.

## v0.12.1 - 2020-11-15

- The compiler can now discriminate between record access and module access
  for shadowed names
- The `new` command will no longer permit projects to be made with names that
  clash with Erlang standard library modules.
- The formatter now correctly treats lines of only whitespace as empty.
- The styling of tables in rendered HTML documentation has been improved.
- Rendered HTML documentation has regained its max-width styling.

## v0.12.0 - 2020-10-31

[Release Blog Post](https://gleam.run/news/gleam-v0.12-and-gleam-otp-v0.1-released/)

## v0.12.0-rc4 - 2020-10-31

- The rendered module documentation sidebar can now scroll independently to
  the page.
- Application projects now have the correct `mod` value in the generated
  `.app.src`.
- Records without fields can now be used in module constants.
- New application projects are now created used Gleam's type safe OTP pulled
  from Hex.

## v0.12.0-rc3 - 2020-10-24

## v0.12.0-rc2 - 2020-10-24

## v0.12.0-rc1 - 2020-10-24

- The utf8, utf16, and utf32 type specifiers are now only available in bit
  string construction, matching must be done with the codepoint versions.
- Functions may now be called before they are defined in a module. This
  enabled mutually recursive functions!
- Discarded variable names may now include numbers.
- Fixed a bug where discarded variables might generate incorrect Erlang.
- Added support tuple access in clause guards.
- New projects are created with version 1.0.2 of the setup-gleam GitHub
  action.
- New application projects are now created used Gleam's type safe OTP.
- Comments are now correctly handled on platforms that use \r\n line endings,
  such as Windows.

## v0.11.2 - 2020-09-01

- Fixed a bug where an imported constructor would emit an unused constructor
  warning when only used in pattern matching.

## v0.11.1 - 2020-08-31

- The formatter style has been improved to render function type arguments on
  a single line when possible, even if the return type will not fit on a
  single line.
- The format for printed types in error messages has been improved.
- Fixed a bug where the formatter would strip a constructor pattern spread
  when no fields are given.
- Fixed a bug where assigning the result of a block to a variable would
  generate incorrect Erlang.
- The formatter style has been improved for function calls that take a single
  block as an argument.
- Reserved words are no longer incorrectly permitted as project names.

## v0.11.0 - 2020-08-28

[Release Blog Post](https://lpil.uk/blog/gleam-v0.11-released/)

## v0.11.0-rc3 - 2020-08-27

- Bit strings now support non-literal strings as segment values.
- Fixed a bug where Erlang variables could be generated with incorrect names
  when defining an anonymous function.

## v0.11.0-rc2 - 2020-08-24

- The formatter style has been improved to render some single argument calls
  in a more compact style.

## v0.11.0-rc1 - 2020-08-22

- Field access now works before the custom type is defined.
- The error message returned by the compiler when the user tries to use unknown
  labelled arguments now handles multiple labels at once, and does not suggest
  labels they have already supplied.
- The formatter style has been improved to use a trailing comma on imports
  broken over multiple lines.
- The formatter style has been improved to wrap lists and bit strings over as
  few lines as possible if the elements are Ints, Floats, or Strings.
- The formatter style has been improved to preserve comments on labelled
  call arguments.
- The formatter style has been improved to preserve empty lines in assignments.
- The performance of the formatter has been improved.
- Records can be updated using the spread syntax. A warning is emitted if no
  fields are updated when using this syntax.
- Fixed a bug where type parameters can leak between different type
  definitions in a module.
- Markdown tables, footnotes, strikethroughs, and tasklists are now supported
  in documentation.
- Fixed a bug where generic types may be incorrectly unified.
- Ints and floats can now be written with underscores for clarity.
- The warning for a `todo` now includes the required type of the
  not-yet-implented expression.
- Holes can be used in type annotations to specify part of a type, leaving the
  rest for inference.
- The incorrect arity error now prints any missing labelled arguments.
- Fixed a bug where Erlang variables could be generated with incorrect names
  when directly calling an anonymous function.
- A warning is emitted when a type is imported or created but not used.
- Fixed a bug where Erlang variables names could clash when rebinding
  variables while similarly named variables ending in a number are in scope.
- Fixed a bug in the pretty printer which prevented the formatter from
  rendering sub-expressions in a single line when later code would not fit on
  the same line.
- The formatter style has been improved to render some single argument calls
  in a more compact style.
- Gleam now supports hex, octal, and binary literals.
- Rebar3 hex packages now include `gleam.toml` and `gen`.
- Newly generated projects use stdlib v0.11.0.

## v0.10.1 - 2020-07-15

- Fixed a bug where the compiler failed to return an error when type checking
  a tuple with the wrong arity in a pattern.
- The error message for a duplicate module member now shows the location of
  both definitions.
- Fix compiler bug where labelled arguments were being reordered incorrectly.

# v0.10.0 - 2020-07-01

[Release Blog Post](https://lpil.uk/blog/gleam-v0.10-released/)

- Newly generated projects use stdlib v0.10.1.
- Fixed a bug where discards inside bit string patterns generated invalid
  code.

# v0.10.0-rc2 - 2020-06-30

- Fixed a bug where variables names would be incorrectly generated when using
  alternative patterns.

# v0.10.0-rc1 - 2020-06-29

- Single letter module names are now permitted.
- Added support for bit string syntax.
- Support for the deprecated list prepend syntax has been removed.
- Added module level constants that are inlined at compile time.
- Public module level constants generate documentation.
- The formatter style has been improved to wrap and sort imports.
- The formatter now permits comments at the end of module function bodies.
- The formatter now skips files that match patterns defined in ignore files
  such as .gitignore and .ignore.
- Error message diagnostic code previews for type errors when using the the
  pipe operator have been made more accurate.
- Added support for list literals in clause guards.
- Fixed bug when reassigning a variable inside a case clause with alternative
  patterns.
- Todos can now take an optional label.

## v0.9.1 - 2020-06-12

- Fixed a bug where binary operators may lose required `{ }`s when formatted.

## v0.9.0 - 2020-06-01

[Release Blog Post](https://lpil.uk/blog/gleam-v0.9-released/)

- Newly generated projects use stdlib v0.9.0.
- Additional information is printed to the console when generating HTML
  documentation from Gleam code.
- Fixed a bug where blocks on either side of a binary operator would be
  rendered without `{ }`.

## v0.9.0-rc1 - 2020-05-26

- The formatter style has been improved.
- Numbers are now permitted in module names.
- Emitted Erlang code correctly adds parentheses around binary subexpressions
  to preserve precedence.
- Record names and fields are now escaped in `.hrl` files if they conflict
  with Erlang reserved words
- Annotations are now supported on `let` and `assert` expressions
- Formatter now accepts comments for the fields of a custom type's constructors
- Added opaque custom types, which have constructors that cannot be accessed
  from outside their own modules.
- Additional (arbitrary) markdown documentation pages can now be added and
  built with `docs build`.
- Fix code generation when calling functions returned through either record
  or tuple access
- Add lookup for Gleam source code in Mix's `deps` directory.
- Newly generated Gleam projects use the GitHub action
  `gleam-lang/setup-erlang` v1.1.0.
- Added support for custom type record literals in guards.
- Type variables are now correctly preserved within nested scopes.

## v0.8.1 - 2020-05-19

- The formatter now correctly handles unicode comments.

## v0.8.0 - 2020-05-07

[Release Blog Post](https://lpil.uk/blog/gleam-v0.8-released/)

- The `docs build`, `docs publish`, and `docs remove` commands can be used to
  compile HTML documentation locally, publish them to HexDocs, and remove them
  from HexDocs respectively.
- Type error reporting has been improved when using the pipe operator.
- Newly generated projects use stdlib v0.8.0.
- The compiler can now emit warnings. Currently there are warnings for using
  the old '|' syntax in lists and for todos.
- Will give a clearer error when a function given as an argument to another
  function doesn't match the type of the parameter.
- Fixed bug where imported type constructors had the incorrect arity.
- Fixed bug where a doing an unqualified import of a type constructor and
  giving it an alias would use the wrong name if it contained any values.
- Fixed a bug trying to access an imported constructor which contained values.
- Fixed a compiler crash that occured when trying to unify a tuple with something
  other than another tuple or a variable.
- Added support for tuple literals in guards.

## v0.8.0-rc1 - 2020-04-28

- Strings are now encoded as utf8 binaries in the generated Erlang.
- HTML documentation can now be generated from Gleam code by running `gleam build --doc`.
- Gleam code can be formatted using the `gleam format` command.
- The pipe operator `|>` will now attempt to insert the left hand side as the
  first argument to the right hand side if the right hand side is a call,
  removing the need for function capture boilerplate.
- A `record.label` syntax can now be used to access the fields of a custom
  type that have a single record variant.
- Anonymous functions can now have return type annotations.
- There is a `todo` keyword for type checking functions that have not yet been
  implemented.
- Tuples can be indexed into using the `var.1` syntax.
- `>`, `>=`, `<`, and `<=` operators are now supported in case clause guards
  and can be used to check the ordering of integers.
- `>.`, `>=.`, `<.`, and `<=.` operators are now supported in case clause
  guards and can be used to check the ordering of floats.
- The list prepend syntax is now `[x, ..y]`. The old `[x | y]` syntax is
  deprecated but will continue to work for now. The formatter will rewrite the
  old syntax to the new.
- Add new assert syntax for binding variables `assert Ok(x) = result`. In the
  future this will allow you to use a pattern that does not match all values.
- Added support for int and float literals in guards.
- Color codes are now only emitted in error output for interactive terminal
  sessions.
- Added a new `..` syntax for discarding the remaining fields of a record.
- Using the same variable name multiple times in the same pattern will now
  raise an error.
- Discard can now be omitted in list tails in patterns, ie `[x, ..]` is the
  same as `[x, .._]`. The former is the prefered version and is emitted by the
  formatter.

## v0.7.1 - 2020-03-03

- Projects generated with `gleam new` use `stdlib` version 0.7.0.

## v0.7.0 - 2020-03-01

[Release Blog Post](https://lpil.uk/blog/gleam-v0.7-released/)

## v0.7.0-rc1 - 2020-02-28

- Type aliases can be defined to give concise names to frequently used types.
- Case expression clauses may have guards which can be used to require
  equality between specified variables in order for the clause to match.
- Case expression clauses may have alternative patterns, enabling one clause
  to match for multiple different possible patterns.
- Types may now be used before they are defined within their defining module.
- Fixed a bug where import paths would not be correctly resolved on Windows.
- Added job to create precompiled binary for 64-bit Windows when releasing.
- `gleam new` now creates a project that uses `actions/checkout@v2.0.0` in its
  GitHub actions workflow.
- Labelled argument in functions may now be discarded by prefixing the name
  with an underscore, like unlabelled arguments.
- Sub-patterns can have names assigned to them within a pattern using the `as`
  keyword.
- The format of compiler error messages printed to the console has been
  improved by upgrading to a newer version of the codespan-reporting library.
- Type variables in the given and expected types will now be printed with the
  same name in type error messages if they are equivilent.
- A friendly error message is rendered when a case expression clause has the
  incorrect number of patterns for the subjects.
- A friendly error message is rendered when a .gleam file cannot be read.
- A friendly error message is rendered when the `gleam new` command fails to
  write the new project to the file system.
- A friendly error message is rendered when there is a cycle formed by module
  imports.
- Top level types are now printed in error messages for type parameter mismatches.
- The `gen` directory is now deleted before each compilation.
- `gleam new` now includes installation instructions for Hex packages in the
  generated README.
- `gleam new` now accepts a `--description` flag for including a description of
  the project in the README and `.app.src` file.
- Fixed a bug where variable names would be incorrectly generated in some
  situations when variable names are reused during and after a case
  expression.
- Performance of the Erlang code generator has been improved by removing some
  vector allocations.
- An error is emitted when multiple types with the same name are defined in or
  imported into a module.

## v0.6.0 - 2019-12-25 🎄

[Release Blog Post](https://lpil.uk/blog/gleam-v0.6-released/)

- Function capture syntax now supports labelled arguments.

## v0.6.0-rc1 - 2019-12-23

- Syntax for defining structs and enums have been unified into a singular
  custom type definition statement. Instances of these custom types are called
  records.
- Anonymous structs have been renamed tuples.
- Values and types can be given a new name when imported in the unqualified
  fashion using the `import mod.{value as name}` syntax.
- An error will be emitted if multiple values constructors are defined with
  the same name in a module.

## v0.5.1 - 2019-12-23

- Fixed a bug where invalid Erlang would be generated when using a local
  private function as a value.

## v0.5.0 - 2019-12-16

[Release Blog Post](https://lpil.uk/blog/gleam-v0.5-released/)

- Enum constructor arguments can now be labelled, allowing arguments to be
  given by name at the call site.
- An Erlang header file with a record definition is generated for each Gleam
  struct defined.
- `gleam new` creates a project at v1.0.0.
- Function calls are now properly escaped when the function name conflicts
  with an Erlang keyword.
- References to unqualified imported functions now generate correct Erlang
  code.
- Fixed a bug where variable rebinding would generate incorrect code in some
  case expressions.
- Fixed a bug where variable rebinding of function arguments would generate
  incorrect code.

## v0.5.0-rc1 - 2019-11-26

- Function arguments can be labelled, allowing arguments to be given by name
  at the call site.
- `case` expressions now accept multiple subjects, enabling pattern matching
  on multiple values simultaneously.
- Values and types can be imported from modules and references in an
  unqualified fashion.
- Named structs now have their name as the first element in the generated
  Erlang code. This enabled easier use from Erlang by defining records for
  them, as well as slightly clearer printf debugging.
- Anonymous structs have been introduced, serving as a quick and generic
  alternative to declared structs and as a format for interop with Erlang
  tuples.
- `gleam new` now accepts a `--template` flag to generate different styles of
  project. An OTP application template has been added alongside the existing
  OTP library template.
- `gleam new` now creates configuration for GitHub Actions, making Gleam
  projects ready for continuous integration out of the box.
- The syntax for defining enums, case expressions, and blocks has been changed
  to a syntax closer to that found in the C family of languages.
- The source code preview for functions that return a type incompatible with
  the functions annotations has been improved to be more precise.
- A helpful error message is rendered if an enum field contains a generic type
  that has not been declared.
- A bug has been fixed in which type mismatch errors originating from pattern
  matching would sometimes display the incorrect expected type.

## v0.4.2 - 2019-10-22

- Fixed a crash when an incorrect number of labelled struct arguments are
  given.
- Fixed a struct labelled argument being incorrect reported as already given.

## v0.4.1 - 2019-09-29

- Struct types with parameterised fields are now registered with the correct
  number of type parameters.

## v0.4.0 - 2019-09-19

[Release Blog Post](https://lpil.uk/blog/gleam-v0.4-released/)

- The struct data type has be introduced. Structs are pre-declared user
  defined data types with named fields and constant access time.
- The map and tuple data types has been removed, replaced by the struct data
  type.
- The generated code no longer contains export statements if no functions are
  exported from a module.
- Comparison operators have been specialised to operate only on Ints.
- The `>.` `>=.` `<.` and `<=.` comparison operators have been added for
  comparing Floats.
- It is now an error to export an enum which has a constructor that takes a
  private type as an argument.
- The error messages for defining multiple modules with the same name and for
  importing test modules into application code have been improved.
- Numbers are now permitted in type names and constructors.
- The `Nil` constructor will no longer erroneously be of type `Int`.

## v0.3.0 - 2019-08-08

[Release Blog Post](https://lpil.uk/blog/gleam-v0.3-released/)

- New project structure can be generated with the `gleam new` command.
- Functions can be annotated with their argument and return types. This may be
  used to restrict the function to a less general type than inferred by the
  compiler, or purely for documentation purposes.
- External function names and their target functions are now escaped in the
  generated code if they collide with Erlang keywords such as `catch` or `or`.
- Type error arising from the arguments of function calls have more accurate
  error diagnostics.
- Precompiled Gleam binaries are now available on the GitHub release page.
- Precompiled Docker images containing the Gleam binary are now available on
  DockerHub.
- The formatting of the Erlang code rendered by the compiler has been altered
  to improve legibility.
- A helpful error message is now rendered if the shorthand anonymous function
  syntax is used with too many underscores.
- A helpful error message is now rendered when attempting to import an unknown
  module.

## v0.2.0 - 2019-06-25

- Modules can now live within namespaces such as `my_app/user/profile`.
- The name of the variable created can be specified when importing a module
  using the `import my_mod as name` syntax.
- Function names and atoms are now escaped in the generated code if they
  collide with Erlang keywords such as `catch` or `or`.
- There is a shorthand syntax for prepending multiple elements to a list.
  `[1, 2, 3 | my_list]`

## v0.1.2 - 2019-05-12

- Types containing more than 26 type variables will no longer render with
  invalid type variable names.
- Types in error messages no longer have extra indentation that increases as
  the type gets larger.
- There is a new type `Nil` which is occupied by a single value (`Nil`). This
  type is used to represent the absence of a value and is commonly used with
  `Result` to model a value that is either present (`Ok(value)`) or absent
  (`Error(Nil)`).
- Zero arity enum constructors now generate the correct Erlang when used in
  modules other than the one they are defined in.

## v0.1.1 - 2019-04-28

- Error messages now display the path of the file containing the problem.
- Maps and modules with erroneous extra fields now have a custom error
  message.
- Rows with tails that are unbound type variables are now correctly unified in
  the type system. This fixes a bug in which maps and modules may sometimes
  fail to type check when there is no error.

## v0.1.0 - 2019-04-15

[Release Blog Post](https://lpil.uk/blog/hello-gleam/)

- Initial release!<|MERGE_RESOLUTION|>--- conflicted
+++ resolved
@@ -11,14 +11,11 @@
   and not only its first line.
 - Fixed a bug where sometimes type variable could be reused result in incorrect
   non-deterministic type errors.
-<<<<<<< HEAD
+- Built in support for the Mix build tool has been removed. The `mix_gleam`
+  plugin is to be used instead.
 - Introduce a limited form of exhaustiveness checking for pattern matching
   of custom types, which only checks that all constructor tags are covered
   at the top level of patterns.
-=======
-- Built in support for the Mix build tool has been removed. The `mix_gleam`
-  plugin is to be used instead.
->>>>>>> b47eb344
 
 ## v0.19.0 - 2022-01-12
 
