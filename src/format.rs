pub(crate) mod command;
#[cfg(test)]
mod tests;

use crate::{
    ast::*,
    parser::{Comment, ModuleComments},
    pretty::*,
    typ::{self, Type},
};
use itertools::Itertools;
use std::sync::Arc;

const INDENT: isize = 2;

pub fn pretty(src: &str) -> Result<String, crate::parser::LalrpopError> {
    let (stripped_src, comments) = crate::parser::strip_extra(src.as_ref());
    let ast = crate::grammar::ModuleParser::new()
        .parse(&stripped_src)
        .map_err(|e| e.map_token(|crate::grammar::Token(a, b)| (a, b.to_string())))?;
    let mut formatter = Formatter::with_comments(&comments);
    Ok(pretty_module(&ast, &mut formatter))
}

#[derive(Debug, Clone)]
pub struct Formatter<'a> {
    comments: &'a [Comment<'a>],
    doc_comments: &'a [Comment<'a>],
    module_comments: &'a [&'a str],
    empty_lines: &'a [usize],
}

impl<'a> Formatter<'a> {
    pub fn new() -> Self {
        Self {
            comments: &[],
            doc_comments: &[],
            module_comments: &[],
            empty_lines: &[],
        }
    }

    pub fn with_comments(comments: &'a ModuleComments) -> Self {
        Self {
            comments: comments.comments.as_slice(),
            doc_comments: comments.doc_comments.as_slice(),
            empty_lines: comments.empty_lines.as_slice(),
            module_comments: comments.module_comments.as_slice(),
        }
    }

    // Pop comments that occur before a byte-index in the source
    fn pop_comments(&mut self, limit: usize) -> impl Iterator<Item = &'a str> {
        let (popped, rest) = crate::parser::take_before(self.comments, limit);
        self.comments = rest;
        popped
    }

    // Pop doc comments that occur before a byte-index in the source
    fn pop_doc_comments(&mut self, limit: usize) -> impl Iterator<Item = &'a str> {
        let (popped, rest) = crate::parser::take_before(self.doc_comments, limit);
        self.doc_comments = rest;
        popped
    }

    fn pop_empty_lines(&mut self, limit: usize) -> bool {
        let mut end = 0;
        for (i, postition) in self.empty_lines.iter().enumerate() {
            if *postition > limit {
                break;
            }
            end = i + 1;
        }

        self.empty_lines = &self.empty_lines[end..];
        end != 0
    }

    fn module(&mut self, module: &'a UntypedModule) -> Document<'a> {
        let mut has_imports = false;
        let mut has_declarations = false;
        let mut imports = Vec::new();
        let mut declarations = Vec::with_capacity(module.statements.len());

        for statement in module.statements.iter() {
            let start = statement.location().start;
            match statement {
                Statement::Import { .. } => {
                    has_imports = true;
                    let comments = self.pop_comments(start);
                    let statement = self.statement(statement);
                    imports.push(commented(statement, comments))
                }

                _other => {
                    has_declarations = true;
                    let comments = self.pop_comments(start);
                    let declaration = self.documented_statement(statement);
                    declarations.push(commented(declaration, comments))
                }
            }
        }

        let imports = concat(imports.into_iter().intersperse(line()));
        let declarations = concat(declarations.into_iter().intersperse(lines(2)));

        let sep = if has_imports && has_declarations {
            lines(2)
        } else {
            nil()
        };

        let doc_comments = concat(
            self.doc_comments
                .into_iter()
                .map(|comment| line().append("///").append(comment.content)),
        );
        let comments = concat(
            self.comments
                .into_iter()
                .map(|comment| line().append("//").append(comment.content)),
        );

        let module_comments = if !self.module_comments.is_empty() {
            let comments = self
                .module_comments
                .iter()
                .map(|s| "////".to_doc().append(*s).append(line()));
            concat(comments).append(line())
        } else {
            nil()
        };

        module_comments
            .append(imports)
            .append(sep)
            .append(declarations)
            .append(doc_comments)
            .append(comments)
            .append(line())
    }

    fn statement(&mut self, statement: &'a UntypedStatement) -> Document<'a> {
        match statement {
            Statement::Fn {
                name,
                args,
                body,
                public,
                return_annotation,
                end_location,
                ..
            } => self.fn_(public, name, args, return_annotation, body, *end_location),

            Statement::TypeAlias {
                alias,
                args,
                resolved_type,
                public,
                ..
            } => self.type_alias(*public, alias, args, resolved_type),

            Statement::CustomType {
                name,
                parameters,
                public,
                constructors,
                location,
                opaque,
                ..
            } => self.custom_type(
                *public,
                *opaque,
                name,
                parameters.as_slice(),
                constructors,
                location,
            ),

            Statement::ExternalFn {
                public,
                args,
                name,
                retrn,
                module,
                fun,
                ..
            } => self
                .external_fn_signature(*public, name, args, retrn)
                .append(" =")
                .append(line())
                .append(format!("  \"{}\" ", module))
                .append(format!("\"{}\"", fun)),

            Statement::ExternalType {
                public, name, args, ..
            } => self.external_type(*public, name, args),

            Statement::Import {
                module,
                as_name,
                unqualified,
                ..
            } => nil()
                .append("import ")
                .append(module.join("/"))
                .append(if unqualified.is_empty() {
                    nil()
                } else {
                    let unqualified = unqualified
                        .iter()
                        .sorted_by(|a, b| a.name.cmp(&b.name))
                        .map(|e| e.to_doc())
                        .intersperse(delim(",").flex_break());
                    let unqualified = break_("", "")
                        .append(concat(unqualified))
                        .nest(INDENT)
                        .append(break_(",", ""))
                        .group();
                    ".{".to_doc().append(unqualified).append("}")
                })
                .append(if let Some(name) = as_name {
                    format!(" as {}", name).to_doc()
                } else {
                    nil()
                }),

            Statement::ModuleConstant {
                public,
                name,
                annotation,
                value,
                ..
            } => {
                let head = pub_(*public).append("const ").append(name.as_str());
                let head = match annotation {
                    None => head,
                    Some(t) => head.append(": ").append(self.type_ast(t)),
                };
                head.append(" = ").append(self.const_expr(value))
            }
        }
    }

    fn const_expr<'b, A, B>(&mut self, value: &'b Constant<A, B>) -> Document<'b> {
        match value {
            Constant::Int { value, .. } | Constant::Float { value, .. } => value.as_str().to_doc(),

            Constant::String { value, .. } => value.as_str().to_doc().surround("\"", "\""),

            Constant::List { elements, .. } => {
                let comma = if elements.iter().all(|e| e.is_simple()) {
                    || delim(",").flex_break()
                } else {
                    || delim(",")
                };
                let elements = elements
                    .iter()
                    .map(|e| self.const_expr(e))
                    .intersperse(comma());
                list(concat(elements), None)
            }

            Constant::Tuple { elements, .. } => "tuple"
                .to_doc()
                .append(wrap_args(elements.iter().map(|e| self.const_expr(e)))),

            Constant::BitString { segments, .. } => bit_string(
                segments
                    .iter()
                    .map(|s| bit_string_segment(s, |e| self.const_expr(e))),
                segments.iter().all(|s| s.value.is_simple()),
            ),

            Constant::Record {
                name,
                args,
                module: None,
                ..
            } if args.is_empty() => name.as_str().to_doc(),

            Constant::Record {
                name,
                args,
                module: Some(m),
                ..
            } if args.is_empty() => m.as_str().to_doc().append(".").append(name.as_str()),

            Constant::Record {
                name,
                args,
                module: None,
                ..
            } => name
                .as_str()
                .to_doc()
                .append(wrap_args(args.iter().map(|a| self.constant_call_arg(a)))),

            Constant::Record {
                name,
                args,
                module: Some(m),
                ..
            } => m
                .as_str()
                .to_doc()
                .append(".")
                .append(name.as_str())
                .append(wrap_args(args.iter().map(|a| self.constant_call_arg(a)))),
        }
    }

    pub fn docs_const_expr(
        &mut self,
        public: bool,
        name: &'a str,
        value: &'a TypedConstant,
    ) -> Document<'a> {
        let mut printer = typ::pretty::Printer::new();

        pub_(public)
            .append("const ")
            .append(name)
            .append(": ")
            .append(printer.print(value.typ().as_ref()))
            .append(" = ")
            .append(self.const_expr(value))
    }

    fn documented_statement(&mut self, s: &'a UntypedStatement) -> Document<'a> {
        let comments = self.doc_comments(s.location().start);
        comments.append(self.statement(s)).group()
    }

    fn doc_comments(&mut self, limit: usize) -> Document<'a> {
        let mut comments = self.pop_doc_comments(limit).peekable();
        match comments.peek() {
            None => nil(),
            Some(_) => concat(
                comments
                    .map(|c| "///".to_doc().append(c))
                    .intersperse(line()),
            )
            .append(force_break())
            .append(line()),
        }
    }

    fn type_ast_constructor(
        &mut self,
        module: &'a Option<String>,
        name: &'a str,
        args: &'a [TypeAst],
    ) -> Document<'a> {
        let head = match module {
            None => name.to_doc(),
            Some(qualifier) => qualifier.as_str().to_doc().append(".").append(name),
        };

        if args.is_empty() {
            head
        } else {
            head.append(self.type_arguments(args))
        }
    }

    fn type_ast(&mut self, t: &'a TypeAst) -> Document<'a> {
        match t {
            TypeAst::Constructor {
                name, args, module, ..
            } => self.type_ast_constructor(module, name, args),

            TypeAst::Fn { args, retrn, .. } => "fn"
                .to_doc()
                .append(self.type_arguments(args))
                .append(" -> ")
                .append(self.type_ast(retrn)),

            TypeAst::Var { name, .. } => name.as_str().to_doc(),

            TypeAst::Tuple { elems, .. } => "tuple".to_doc().append(self.type_arguments(elems)),
        }
        .group()
    }

    fn type_arguments(&mut self, args: &'a [TypeAst]) -> Document<'a> {
        wrap_args(args.iter().map(|t| self.type_ast(t)))
    }

    pub fn type_alias(
        &mut self,
        public: bool,
        name: &'a str,
        args: &'a [String],
        typ: &'a TypeAst,
    ) -> Document<'a> {
        pub_(public)
            .append("type ")
            .append(name)
            .append(if args.is_empty() {
                nil()
            } else {
                wrap_args(args.iter().map(|e| e.as_str().to_doc()))
            })
            .append(" =")
            .append(line().append(self.type_ast(typ)).group().nest(INDENT))
    }

    fn fn_args<A>(&mut self, args: &'a [Arg<A>]) -> Document<'a> {
        wrap_args(args.iter().map(|e| self.fn_arg(e)))
    }

    fn fn_arg<A>(&mut self, arg: &'a Arg<A>) -> Document<'a> {
        let comments = self.pop_comments(arg.location.start);
        let doc = match &arg.annotation {
            None => arg.names.to_doc(),
            Some(a) => arg.names.to_doc().append(": ").append(self.type_ast(a)),
        }
        .group();
        commented(doc, comments)
    }

    fn fn_(
        &mut self,
        public: &bool,
        name: &'a str,
        args: &'a Vec<UntypedArg>,
        return_annotation: &'a Option<TypeAst>,
        body: &'a UntypedExpr,
        end_location: usize,
    ) -> Document<'a> {
        // Fn name and args
        let head = pub_(*public)
            .append("fn ")
            .append(name)
            .append(self.fn_args(args));

        // Add return annotation
        let head = match return_annotation {
            Some(anno) => head.append(" -> ").append(self.type_ast(anno)),
            None => head,
        };

        // Format body
        let body = self.expr(body);

        // Add any trailing comments
        let body = match printed_comments(self.pop_comments(end_location)) {
            Some(comments) => body.append(line()).append(comments),
            None => body,
        };

        // Stick it all together
        head.append(" {")
            .append(line().append(body).nest(INDENT).group())
            .append(line())
            .append("}")
    }

    pub fn external_fn_signature(
        &mut self,
        public: bool,
        name: &'a str,
        args: &'a [ExternalFnArg],
        retrn: &'a TypeAst,
    ) -> Document<'a> {
        pub_(public)
            .to_doc()
            .append("external fn ")
            .group()
            .append(name)
            .append(self.external_fn_args(args))
            .append(" -> ".to_doc())
            .append(self.type_ast(retrn))
    }

    fn expr_fn(
        &mut self,
        args: &'a [UntypedArg],
        return_annotation: Option<&'a TypeAst>,
        body: &'a UntypedExpr,
    ) -> Document<'a> {
        let args = self.fn_args(args);
        let body = match body {
            UntypedExpr::Case { .. } => force_break().append(self.expr(body)),
            _ => self.expr(body),
        };

        let header = "fn".to_doc().append(args);

        let header = match return_annotation {
            None => header,
            Some(t) => header.append(" -> ").append(self.type_ast(&t)),
        };

        header
            .append(
                break_(" {", " { ")
                    .append(body)
                    .nest(INDENT)
                    .append(delim(""))
                    .append("}"),
            )
            .group()
    }

    fn seq(&mut self, first: &'a UntypedExpr, then: &'a UntypedExpr) -> Document<'a> {
        force_break()
            .append({
                let doc = self.expr(first).group();
                self.pop_empty_lines(first.location().end);
                doc
            })
            .append(if self.pop_empty_lines(then.start_byte_index()) {
                lines(2)
            } else {
                line()
            })
            .append(self.expr(then))
    }

    fn let_(
        &mut self,
        pattern: &'a UntypedPattern,
        value: &'a UntypedExpr,
        then: &'a UntypedExpr,
        kind: BindingKind,
        annotation: &'a Option<TypeAst>,
    ) -> Document<'a> {
        self.pop_empty_lines(pattern.location().end);

        let keyword = match kind {
            BindingKind::Let => "let ",
            BindingKind::Try => "try ",
            BindingKind::Assert => "assert ",
        };

        let line = if self.pop_empty_lines(then.start_byte_index()) {
            lines(2)
        } else {
            line()
        };
        force_break()
            .append(keyword)
            .append(self.pattern(pattern))
            .append(
                annotation
                    .as_ref()
                    .map(|a| ": ".to_doc().append(self.type_ast(a))),
            )
            .append(" = ")
            .append(self.hanging_expr(value))
            .append(line)
            .append(self.expr(then))
    }

    fn expr(&mut self, expr: &'a UntypedExpr) -> Document<'a> {
        let comments = self.pop_comments(expr.start_byte_index());

        let document = match expr {
            UntypedExpr::Todo { label: None, .. } => "todo".to_doc(),

            UntypedExpr::Todo { label: Some(l), .. } => ["todo", "(\"", l, "\")"].join("").to_doc(),

            UntypedExpr::Pipe {
                left,
                right,
                location,
                ..
            } => self.pipe(left, right, location.start),

            UntypedExpr::Int { value, .. } => value.as_str().to_doc(),

            UntypedExpr::Float { value, .. } => value.as_str().to_doc(),

            UntypedExpr::String { value, .. } => value.as_str().to_doc().surround("\"", "\""),

            UntypedExpr::Seq { first, then, .. } => self.seq(first, then),

            UntypedExpr::Var { name, .. } if name == CAPTURE_VARIABLE => "_".to_doc(),

            UntypedExpr::Var { name, .. } => name.as_str().to_doc(),

            UntypedExpr::TupleIndex { tuple, index, .. } => self.tuple_index(tuple, *index),

            UntypedExpr::Fn {
                is_capture: true,
                body,
                ..
            } => self.fn_capture(body.as_ref()),

            UntypedExpr::Fn {
                return_annotation,
                args,
                body,
                ..
            } => self.expr_fn(args.as_slice(), return_annotation.as_ref(), body.as_ref()),

            UntypedExpr::ListNil { .. } => "[]".to_doc(),

            UntypedExpr::ListCons { head, tail, .. } => self.list_cons(head, tail),

            UntypedExpr::Call { fun, args, .. } => self
                .expr(fun)
                .append(wrap_args(args.iter().map(|a| self.call_arg(a)))),

            UntypedExpr::BinOp {
                name, left, right, ..
            } => self.bin_op(name, left, right),

            UntypedExpr::Let {
                value,
                pattern,
                annotation,
                then,
                kind,
                ..
            } => self.let_(pattern, value, then, *kind, annotation),

            UntypedExpr::Case {
                subjects, clauses, ..
            } => self.case(subjects, clauses),

            UntypedExpr::FieldAccess {
                label, container, ..
            } => self.expr(container).append(".").append(label.as_str()),

            UntypedExpr::Tuple { elems, .. } => "tuple"
                .to_doc()
                .append(wrap_args(elems.iter().map(|e| self.wrap_expr(e)))),

            UntypedExpr::BitString { segments, .. } => bit_string(
                segments
                    .iter()
                    .map(|s| bit_string_segment(s, |e| self.expr(e))),
                segments.iter().all(|s| s.value.is_simple_constant()),
            ),
            UntypedExpr::RecordUpdate {
                constructor,
                spread,
                args,
                ..
            } => self.record_update(constructor, spread, args),
        };
        commented(document, comments)
    }

    pub fn case(
        &mut self,
        subjects: &'a [UntypedExpr],
        clauses: &'a [UntypedClause],
    ) -> Document<'a> {
        let subjects_doc = concat(
            subjects
                .into_iter()
                .map(|s| self.expr(s))
                .intersperse(", ".to_doc()),
        );

        let clauses_doc = concat(
            clauses
                .into_iter()
                .enumerate()
                .map(|(i, c)| self.clause(c, i)),
        );

        "case "
            .to_doc()
            .append(subjects_doc)
            .append(" {")
            .append(
                line()
                    .append(force_break())
                    .append(clauses_doc)
                    .nest(INDENT),
            )
            .append(line())
            .append("}")
    }

    pub fn record_update(
        &mut self,
        constructor: &'a UntypedExpr,
        spread: &RecordUpdateSpread,
        args: &'a [UntypedRecordUpdateArg],
    ) -> Document<'a> {
        use std::iter::once;
        let constructor_doc = self.expr(constructor);
        let spread_doc = "..".to_doc().append(spread.clone().name.to_doc());
        let arg_docs = args.into_iter().map(|a| self.record_update_arg(a));
        let all_arg_docs = once(spread_doc).chain(arg_docs);
        constructor_doc.append(wrap_args(all_arg_docs))
    }

    pub fn bin_op(
        &mut self,
        name: &'a BinOp,
        left: &'a UntypedExpr,
        right: &'a UntypedExpr,
    ) -> Document<'a> {
        let precedence = name.precedence();
        let left_precedence = left.binop_precedence();
        let right_precedence = right.binop_precedence();
        let left = self.expr(left);
        let right = self.expr(right);
        self.operator_side(left, precedence, left_precedence)
            .append(name)
            .append(self.operator_side(right, precedence, right_precedence))
    }

    pub fn operator_side<'b>(&mut self, doc: Document<'b>, op: u8, side: u8) -> Document<'b> {
        if op > side {
            delim("{")
                .append(doc)
                .nest(INDENT)
                .append(break_("", " "))
                .append("}")
                .group()
        } else {
            doc
        }
    }

    fn pipe(
        &mut self,
        left: &'a UntypedExpr,
        right: &'a UntypedExpr,
        location_start: usize,
    ) -> Document<'a> {
        let left_precedence = left.binop_precedence();
        let right_precedence = right.binop_precedence();
        let left = self.wrap_expr(left);

        // Get comments before right but after left
        let comments = self.pop_comments(location_start);

        let right = match right {
            UntypedExpr::Fn {
                is_capture: true,
                body,
                ..
            } => self.pipe_capture_right_hand_side(body),

            _ => self.wrap_expr(right),
        };

        // Wrap sides if required
        let left = self.operator_side(left, 5, left_precedence);
        let right = self.operator_side(right, 4, right_precedence);

        force_break()
            .append(left)
            .append(line())
            .append(commented("|> ".to_doc().append(right), comments))
    }

    fn pipe_capture_right_hand_side(&mut self, fun: &'a UntypedExpr) -> Document<'a> {
        let (fun, args) = match fun {
            UntypedExpr::Call { fun, args, .. } => (fun, args),
            _ => crate::error::fatal_compiler_bug(
                "Function capture found not to have a function call body when formatting",
            ),
        };

        let hole_in_first_position = match args.get(0) {
            Some(CallArg {
                value: UntypedExpr::Var { name, .. },
                ..
            }) => name == CAPTURE_VARIABLE,
            _ => false,
        };

        if hole_in_first_position && args.len() == 1 {
            // x |> fun(_)
            self.expr(fun)
        } else if hole_in_first_position {
            // x |> fun(_, 2, 3)
            self.expr(fun)
                .append(wrap_args(args.iter().skip(1).map(|a| self.call_arg(a))))
        } else {
            // x |> fun(1, _, 3)
            self.expr(fun)
                .append(wrap_args(args.iter().map(|a| self.call_arg(a))))
        }
    }

    fn fn_capture(&mut self, call: &'a UntypedExpr) -> Document<'a> {
        match call {
            UntypedExpr::Call { fun, args, .. } => self
                .expr(fun)
                .append(wrap_args(args.iter().map(|a| self.call_arg(a)))),

            // The body of a capture being not a fn shouldn't be possible...
            _ => crate::error::fatal_compiler_bug(
                "Function capture body found not to be a call in the formatter",
            ),
        }
    }

    pub fn record_constructor(&mut self, constructor: &'a RecordConstructor) -> Document<'a> {
        let comments = self.pop_comments(constructor.location.start);
        let doc_comments = self.doc_comments(constructor.location.start);

        let doc = if constructor.args.is_empty() {
            constructor.name.as_str().to_doc()
        } else {
            constructor
                .name
                .as_str()
                .to_doc()
                .append(wrap_args(constructor.args.iter().map(
                    |(label, typ, arg_location)| {
                        let arg_comments = self.pop_comments(arg_location.start);
                        let arg = match label {
                            Some(l) => l.as_str().to_doc().append(": ").append(self.type_ast(typ)),
                            None => self.type_ast(typ),
                        };

                        commented(
                            self.doc_comments(arg_location.start).append(arg).group(),
                            arg_comments,
                        )
                    },
                )))
        };

        commented(doc_comments.append(doc).group(), comments)
    }

    pub fn custom_type(
        &mut self,
        public: bool,
        opaque: bool,
        name: &'a str,
        args: &'a [String],
        constructors: &'a [RecordConstructor],
        location: &SrcSpan,
    ) -> Document<'a> {
        self.pop_empty_lines(location.start);
        pub_(public)
            .to_doc()
            .append(if opaque { "opaque type " } else { "type " })
            .append(if args.is_empty() {
                name.to_doc()
            } else {
                name.to_doc()
                    .append(wrap_args(args.iter().map(|e| e.as_str().to_doc())))
            })
            .append(" {")
            .append(concat(constructors.into_iter().map(|c| {
                if self.pop_empty_lines(c.location.start) {
                    lines(2)
                } else {
                    line()
                }
                .append(self.record_constructor(c))
                .nest(INDENT)
                .group()
            })))
            .append(line())
            .append("}")
    }

    pub fn docs_opaque_custom_type<'b>(
        &mut self,
        public: bool,
        name: &'b str,
        args: &'b [String],
        location: &SrcSpan,
    ) -> Document<'b> {
        self.pop_empty_lines(location.start);
        pub_(public)
            .to_doc()
            .append("opaque type ")
            .append(if args.is_empty() {
                name.to_doc()
            } else {
                name.to_doc()
                    .append(wrap_args(args.iter().map(|e| e.as_str().to_doc())))
            })
    }

    pub fn docs_fn_signature<'b>(
        &mut self,
        public: bool,
        name: &'b str,
        args: &'b [TypedArg],
        return_type: Arc<Type>,
    ) -> Document<'b> {
        let mut printer = typ::pretty::Printer::new();

        pub_(public)
            .append("fn ")
            .append(name)
            .append(self.docs_fn_args(args, &mut printer))
            .append(" -> ".to_doc())
            .append(printer.print(return_type.as_ref()))
    }

    // Like fn_args but will always print the types, even if they were implicit in the original source
    pub fn docs_fn_args<'b>(
        &mut self,
        args: &'b [TypedArg],
        printer: &mut typ::pretty::Printer,
    ) -> Document<'b> {
        wrap_args(args.iter().map(|arg| {
            arg.names
                .to_doc()
                .append(": ".to_doc().append(printer.print(&arg.typ)))
                .group()
        }))
    }

    fn external_fn_arg(&mut self, arg: &'a ExternalFnArg) -> Document<'a> {
        let comments = self.pop_comments(arg.location.start);
        let doc = label(&arg.label).append(self.type_ast(&arg.typ));
        commented(doc.group(), comments)
    }

    fn external_fn_args(&mut self, args: &'a [ExternalFnArg]) -> Document<'a> {
        wrap_args(args.iter().map(|e| self.external_fn_arg(e)))
    }

    fn wrap_expr(&mut self, expr: &'a UntypedExpr) -> Document<'a> {
        match expr {
            UntypedExpr::Seq { .. } | UntypedExpr::Let { .. } => "{"
                .to_doc()
                .append(force_break())
                .append(line().append(self.expr(expr)).nest(INDENT))
                .append(line())
                .append("}"),

            _ => self.expr(expr),
        }
    }

    fn call_arg(&mut self, arg: &'a CallArg<UntypedExpr>) -> Document<'a> {
        match &arg.label {
            Some(s) => s.as_str().to_doc().append(": "),
            None => nil(),
        }
        .append(self.wrap_expr(&arg.value))
    }

    fn record_update_arg(&mut self, arg: &'a UntypedRecordUpdateArg) -> Document<'a> {
        arg.label
            .clone()
            .to_doc()
            .append(": ")
            .append(self.wrap_expr(&arg.value))
    }

    fn tuple_index(&mut self, tuple: &'a UntypedExpr, index: u64) -> Document<'a> {
        match tuple {
            UntypedExpr::TupleIndex { .. } => self.expr(tuple).surround("{", "}"),
            _ => self.expr(tuple),
        }
        .append(".")
        .append(index)
    }

    fn hanging_expr(&mut self, expr: &'a UntypedExpr) -> Document<'a> {
        match expr {
            UntypedExpr::Seq { .. } | UntypedExpr::Let { .. } => "{"
                .to_doc()
                .append(line().append(self.expr(expr)).nest(INDENT).group())
                .append(line())
                .append(force_break())
                .append("}"),

            UntypedExpr::Call { .. }
            | UntypedExpr::Fn { .. }
            | UntypedExpr::Case { .. }
            | UntypedExpr::Tuple { .. }
            | UntypedExpr::BitString { .. }
            | UntypedExpr::RecordUpdate { .. } => self.expr(expr),

            _ => self.expr(expr).nest(INDENT),
        }
    }

    fn clause(&mut self, clause: &'a UntypedClause, index: usize) -> Document<'a> {
        let space_before = self.pop_empty_lines(clause.location.start);
        let after_position = clause.location.end;
        let clause_doc = concat(
            std::iter::once(&clause.pattern)
                .chain(clause.alternative_patterns.iter())
                .map(|p| concat(p.iter().map(|p| self.pattern(p)).intersperse(", ".to_doc())))
                .intersperse(" | ".to_doc()),
        );
        let clause_doc = match &clause.guard {
            None => clause_doc,
            Some(guard) => clause_doc.append(" if ").append(self.clause_guard(guard)),
        };

        // Remove any unused empty lines within the clause
        self.pop_empty_lines(after_position);

        if index == 0 {
            clause_doc
        } else if space_before {
            lines(2).append(clause_doc)
        } else {
            lines(1).append(clause_doc)
        }
        .append(" -> ")
        .append(self.hanging_expr(&clause.then))
    }

    pub fn external_type(
        &mut self,
        public: bool,
        name: &'a str,
        args: &'a [String],
    ) -> Document<'a> {
        pub_(public)
            .append("external type ")
            .append(name)
            .append(if args.is_empty() {
                nil()
            } else {
                wrap_args(args.iter().map(|e| e.as_str().to_doc()))
            })
    }

    fn list_cons(&mut self, head: &'a UntypedExpr, tail: &'a UntypedExpr) -> Document<'a> {
        let (elems, tail) = list_cons(head, tail, categorise_list_expr);
        let comma = if tail.is_none() && elems.iter().all(|e| e.is_simple_constant()) {
            || delim(",").flex_break()
        } else {
            || delim(",")
        };
        let elems = concat(elems.iter().map(|e| self.wrap_expr(e)).intersperse(comma()));
        let tail = tail.map(|e| self.expr(e));
        list(elems, tail)
    }

    fn pattern(&mut self, pattern: &'a UntypedPattern) -> Document<'a> {
        let comments = self.pop_comments(pattern.location().start);
        let doc = match pattern {
            Pattern::Int { value, .. } => value.as_str().to_doc(),

            Pattern::Float { value, .. } => value.as_str().to_doc(),

            Pattern::String { value, .. } => value.as_str().to_doc().surround("\"", "\""),

            Pattern::Var { name, .. } => name.as_str().to_doc(),

            Pattern::VarCall { name, .. } => name.as_str().to_doc(),

            Pattern::Let { name, pattern, .. } => {
                self.pattern(&pattern).append(" as ").append(name.as_str())
            }

            Pattern::Discard { name, .. } => name.as_str().to_doc(),

            Pattern::Nil { .. } => "[]".to_doc(),

            Pattern::Cons { head, tail, .. } => {
                let (elems, tail) =
                    list_cons(head.as_ref(), tail.as_ref(), categorise_list_pattern);
                let elems = concat(
                    elems
                        .iter()
                        .map(|e| self.pattern(e))
                        .intersperse(delim(",")),
                );
                let tail = tail.map(|e| self.pattern(e));
                list(elems, tail)
            }

            Pattern::Constructor {
                name,
                args,
                module: None,
                ..
            } if args.is_empty() => name.as_str().to_doc(),

            Pattern::Constructor {
                name,
                args,
                module: Some(m),
                ..
            } if args.is_empty() => m.as_str().to_doc().append(".").append(name.as_str()),

            Pattern::Constructor {
                name,
                args,
                module: None,
                with_spread: false,
                ..
            } => name
                .as_str()
                .to_doc()
                .append(wrap_args(args.iter().map(|a| self.pattern_call_arg(a)))),

            Pattern::Constructor {
                name,
                args,
                module: None,
                with_spread: true,
                ..
            } => name.as_str().to_doc().append(wrap_args_with_spread(
                args.iter().map(|a| self.pattern_call_arg(a)),
            )),

            Pattern::Constructor {
                name,
                args,
                module: Some(m),
                with_spread: false,
                ..
            } => m
                .as_str()
                .to_doc()
                .append(".")
                .append(name.as_str())
                .append(wrap_args(args.iter().map(|a| self.pattern_call_arg(a)))),

            Pattern::Constructor {
                name,
                args,
                module: Some(m),
                with_spread: true,
                ..
            } => m
                .as_str()
                .to_doc()
                .append(".")
                .append(name.as_str())
                .append(wrap_args_with_spread(
                    args.iter().map(|a| self.pattern_call_arg(a)),
                )),

            Pattern::Tuple { elems, .. } => "tuple"
                .to_doc()
                .append(wrap_args(elems.iter().map(|e| self.pattern(e)))),

            Pattern::BitString { segments, .. } => bit_string(
                segments
                    .iter()
                    .map(|s| bit_string_segment(s, |e| self.pattern(e))),
                false,
            ),
        };
        commented(doc, comments)
    }

    fn pattern_call_arg(&mut self, arg: &'a CallArg<UntypedPattern>) -> Document<'a> {
        match &arg.label {
            Some(s) => s.as_str().to_doc().append(": "),
            None => nil(),
        }
        .append(self.pattern(&arg.value))
    }

    fn clause_guard<'b>(&mut self, clause_guard: &'b UntypedClauseGuard) -> Document<'b> {
        match clause_guard {
            ClauseGuard::And { left, right, .. } => self
                .clause_guard(left.as_ref())
                .append(" && ")
                .append(self.clause_guard(right.as_ref())),

            ClauseGuard::Or { left, right, .. } => self
                .clause_guard(left.as_ref())
                .append(" || ")
                .append(self.clause_guard(right.as_ref())),

            ClauseGuard::Equals { left, right, .. } => self
                .clause_guard(left.as_ref())
                .append(" == ")
                .append(self.clause_guard(right.as_ref())),

            ClauseGuard::NotEquals { left, right, .. } => self
                .clause_guard(left.as_ref())
                .append(" != ")
                .append(self.clause_guard(right.as_ref())),

            ClauseGuard::GtInt { left, right, .. } => self
                .clause_guard(left.as_ref())
                .append(" > ")
                .append(self.clause_guard(right.as_ref())),

            ClauseGuard::GtEqInt { left, right, .. } => self
                .clause_guard(left.as_ref())
                .append(" >= ")
                .append(self.clause_guard(right.as_ref())),

            ClauseGuard::LtInt { left, right, .. } => self
                .clause_guard(left.as_ref())
                .append(" < ")
                .append(self.clause_guard(right.as_ref())),

            ClauseGuard::LtEqInt { left, right, .. } => self
                .clause_guard(left.as_ref())
                .append(" <= ")
                .append(self.clause_guard(right.as_ref())),

            ClauseGuard::GtFloat { left, right, .. } => self
                .clause_guard(left.as_ref())
                .append(" >. ")
                .append(self.clause_guard(right.as_ref())),

            ClauseGuard::GtEqFloat { left, right, .. } => self
                .clause_guard(left.as_ref())
                .append(" >=. ")
                .append(self.clause_guard(right.as_ref())),

            ClauseGuard::LtFloat { left, right, .. } => self
                .clause_guard(left.as_ref())
                .append(" <. ")
                .append(self.clause_guard(right.as_ref())),

            ClauseGuard::LtEqFloat { left, right, .. } => self
                .clause_guard(left.as_ref())
                .append(" <=. ")
                .append(self.clause_guard(right.as_ref())),

            ClauseGuard::Var { name, .. } => name.as_str().to_doc(),

            ClauseGuard::Constant(constant) => self.const_expr(constant),
        }
    }

    fn constant_call_arg<'b, A, B>(&mut self, arg: &'b CallArg<Constant<A, B>>) -> Document<'b> {
        match &arg.label {
            None => self.const_expr(&arg.value),
            Some(s) => s
                .as_str()
                .to_doc()
                .append(": ")
                .append(self.const_expr(&arg.value)),
        }
    }
}

pub fn pretty_module<'a>(m: &'a UntypedModule, formatter: &mut Formatter<'a>) -> String {
    format(80, formatter.module(m))
}

impl<'a> Documentable<'a> for &'a ArgNames {
    fn to_doc(self) -> Document<'a> {
        match self {
            ArgNames::Discard { name } => name.as_str().to_doc(),
            ArgNames::LabelledDiscard { label, name } => format!("{} {}", label, name).to_doc(),
            ArgNames::Named { name } => name.as_str().to_doc(),
            ArgNames::NamedLabelled { name, label } => format!("{} {}", label, name).to_doc(),
        }
    }
}

fn pub_<'a>(public: bool) -> Document<'a> {
    if public {
        "pub ".to_doc()
    } else {
        nil()
    }
}

impl<'a> Documentable<'a> for &'a UnqualifiedImport {
    fn to_doc(self) -> Document<'a> {
        self.name.as_str().to_doc().append(match &self.as_name {
            None => nil(),
            Some(s) => " as ".to_doc().append(s.as_str()),
        })
    }
}

fn label<'a>(label: &'a Option<String>) -> Document<'a> {
    match label {
        Some(s) => s.as_str().to_doc().append(": "),
        None => nil(),
    }
}

impl<'a, 'b> Documentable<'b> for &'a BinOp {
    fn to_doc(self) -> Document<'b> {
        match self {
            BinOp::And => " && ",
            BinOp::Or => " || ",
            BinOp::LtInt => " < ",
            BinOp::LtEqInt => " <= ",
            BinOp::LtFloat => " <. ",
            BinOp::LtEqFloat => " <=. ",
            BinOp::Eq => " == ",
            BinOp::NotEq => " != ",
            BinOp::GtEqInt => " >= ",
            BinOp::GtInt => " > ",
            BinOp::GtEqFloat => " >=. ",
            BinOp::GtFloat => " >. ",
            BinOp::AddInt => " + ",
            BinOp::AddFloat => " +. ",
            BinOp::SubInt => " - ",
            BinOp::SubFloat => " -. ",
            BinOp::MultInt => " * ",
            BinOp::MultFloat => " *. ",
            BinOp::DivInt => " / ",
            BinOp::DivFloat => " /. ",
            BinOp::ModuloInt => " % ",
        }
        .to_doc()
    }
}

fn categorise_list_expr(expr: &UntypedExpr) -> ListType<&UntypedExpr, &UntypedExpr> {
    match expr {
        UntypedExpr::ListNil { .. } => ListType::Nil,

        UntypedExpr::ListCons { head, tail, .. } => ListType::Cons { head, tail },

        other => ListType::NotList(other),
    }
}

fn categorise_list_pattern(expr: &UntypedPattern) -> ListType<&UntypedPattern, &UntypedPattern> {
    match expr {
        UntypedPattern::Nil { .. } => ListType::Nil,

        UntypedPattern::Cons { head, tail, .. } => ListType::Cons { head, tail },

        other => ListType::NotList(other),
    }
}

pub fn wrap_args<'a, I>(args: I) -> Document<'a>
where
    I: Iterator<Item = Document<'a>>,
{
    let mut args = args.peekable();
    if let None = args.peek() {
        return "()".to_doc();
    }
    break_("(", "(")
        .append(concat(args.intersperse(delim(","))))
        .nest(INDENT)
        .append(break_(",", ""))
        .append(")")
        .group()
}

pub fn wrap_args_with_spread<'a, I>(args: I) -> Document<'a>
where
    I: Iterator<Item = Document<'a>>,
{
    let mut args = args.peekable();
    if let None = args.peek() {
        return "()".to_doc();
    }

    break_("(", "(")
        .append(concat(args.intersperse(delim(","))))
        .append(break_(",", ", "))
        .append("..")
        .nest(INDENT)
        .append(break_(",", ""))
        .append(")")
        .group()
}

fn list_cons<Categorise, Elem>(
    head: Elem,
    tail: Elem,
    categorise_element: Categorise,
) -> (Vec<Elem>, Option<Elem>)
where
    Categorise: Fn(Elem) -> ListType<Elem, Elem>,
{
    let mut elems = vec![head];
    let tail = collect_cons(tail, &mut elems, categorise_element);
    (elems, tail)
}

<<<<<<< HEAD
fn bit_string<'a>(segments: impl Iterator<Item = Document<'a>>) -> Document<'a> {
=======
fn bit_string<'a>(segments: impl Iterator<Item = Document>, is_simple: bool) -> Document {
    let comma = if is_simple {
        delim(",").flex_break()
    } else {
        delim(",")
    };
>>>>>>> d4e11ea6
    break_("<<", "<<")
        .append(concat(segments.intersperse(comma)))
        .nest(INDENT)
        .append(break_(",", ""))
        .append(">>")
        .group()
}

fn list<'a>(elems: Document<'a>, tail: Option<Document<'a>>) -> Document<'a> {
    let doc = break_("[", "[").append(elems);

    match tail {
        None => doc.nest(INDENT).append(break_(",", "")),

        // Don't print tail if it is a discard
        Some(Document::Text(t)) if t == "_" => doc
            .append(break_(",", ", "))
            .append("..")
            .nest(INDENT)
            .append(break_("", "")),

        Some(final_tail) => doc
            .append(break_(",", ", "))
            .append("..")
            .append(final_tail)
            .nest(INDENT)
            .append(break_("", "")),
    }
    .append("]")
    .group()
}

fn collect_cons<F, E, T>(e: T, elems: &mut Vec<E>, f: F) -> Option<T>
where
    F: Fn(T) -> ListType<E, T>,
{
    match f(e) {
        ListType::Nil => None,

        ListType::Cons { head, tail } => {
            elems.push(head);
            collect_cons(tail, elems, f)
        }

        ListType::NotList(other) => Some(other),
    }
}

enum ListType<E, T> {
    Nil,
    Cons { head: E, tail: T },
    NotList(T),
}

fn printed_comments<'a>(comments: impl Iterator<Item = &'a str>) -> Option<Document<'a>> {
    let mut comments = comments.peekable();
    match comments.peek() {
        None => None,
        Some(_) => Some(concat(
            comments
                .map(|c| "//".to_doc().append(c))
                .intersperse(line()),
        )),
    }
}

fn commented<'a>(doc: Document<'a>, comments: impl Iterator<Item = &'a str>) -> Document<'a> {
    match printed_comments(comments) {
        Some(comments) => comments.append(force_break()).append(line()).append(doc),
        _ => doc,
    }
}

fn bit_string_segment<'a, Value, Type, ToDoc>(
    segment: &'a BitStringSegment<Value, Type>,
    mut to_doc: ToDoc,
) -> Document<'a>
where
    ToDoc: FnMut(&'a Value) -> Document<'a>,
{
    match segment {
        BitStringSegment { value, options, .. } if options.is_empty() => to_doc(&value),

        BitStringSegment { value, options, .. } => to_doc(&value).append(":").append(concat(
            options
                .iter()
                .map(|o| segment_option(o, |e| to_doc(e)))
                .intersperse("-".to_doc()),
        )),
    }
}

fn segment_option<'a, ToDoc, Value>(
    option: &'a BitStringSegmentOption<Value>,
    mut to_doc: ToDoc,
) -> Document<'a>
where
    Value: 'a,
    ToDoc: FnMut(&'a Value) -> Document<'a>,
{
    match option {
        BitStringSegmentOption::Invalid { label, .. } => label.as_str().to_doc(),

        BitStringSegmentOption::Binary { .. } => "binary".to_doc(),
        BitStringSegmentOption::Integer { .. } => "int".to_doc(),
        BitStringSegmentOption::Float { .. } => "float".to_doc(),
        BitStringSegmentOption::BitString { .. } => "bit_string".to_doc(),
        BitStringSegmentOption::UTF8 { .. } => "utf8".to_doc(),
        BitStringSegmentOption::UTF16 { .. } => "utf16".to_doc(),
        BitStringSegmentOption::UTF32 { .. } => "utf32".to_doc(),
        BitStringSegmentOption::UTF8Codepoint { .. } => "utf8_codepoint".to_doc(),
        BitStringSegmentOption::UTF16Codepoint { .. } => "utf16_codepoint".to_doc(),
        BitStringSegmentOption::UTF32Codepoint { .. } => "utf32_codepoint".to_doc(),
        BitStringSegmentOption::Signed { .. } => "signed".to_doc(),
        BitStringSegmentOption::Unsigned { .. } => "unsigned".to_doc(),
        BitStringSegmentOption::Big { .. } => "big".to_doc(),
        BitStringSegmentOption::Little { .. } => "little".to_doc(),
        BitStringSegmentOption::Native { .. } => "native".to_doc(),

        BitStringSegmentOption::Size {
            value,
            short_form: false,
            ..
        } => "size"
            .to_doc()
            .append("(")
            .append(to_doc(value.as_ref()))
            .append(")"),

        BitStringSegmentOption::Size {
            value,
            short_form: true,
            ..
        } => to_doc(value.as_ref()),

        BitStringSegmentOption::Unit {
            value,
            short_form: false,
            ..
        } => "unit"
            .to_doc()
            .append("(")
            .append(to_doc(value.as_ref()))
            .append(")"),

        BitStringSegmentOption::Unit {
            value,
            short_form: true,
            ..
        } => to_doc(value.as_ref()),
    }
}<|MERGE_RESOLUTION|>--- conflicted
+++ resolved
@@ -1370,16 +1370,12 @@
     (elems, tail)
 }
 
-<<<<<<< HEAD
-fn bit_string<'a>(segments: impl Iterator<Item = Document<'a>>) -> Document<'a> {
-=======
-fn bit_string<'a>(segments: impl Iterator<Item = Document>, is_simple: bool) -> Document {
+fn bit_string<'a>(segments: impl Iterator<Item = Document<'a>>, is_simple: bool) -> Document<'a> {
     let comma = if is_simple {
         delim(",").flex_break()
     } else {
         delim(",")
     };
->>>>>>> d4e11ea6
     break_("<<", "<<")
         .append(concat(segments.intersperse(comma)))
         .nest(INDENT)
