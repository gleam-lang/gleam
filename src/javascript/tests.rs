mod booleans;
mod numbers;
mod strings;

#[macro_export]
macro_rules! assert_js {
    ($src:expr, $erl:expr $(,)?) => {{
        use crate::javascript::*;
        let (mut ast, _) = crate::parse::parse_module($src).expect("syntax error");
        ast.name = vec!["the_app".to_string()];
        let mut modules = std::collections::HashMap::new();
        let mut uid = 0;
        // DUPE: preludeinsertion
        // TODO: Currently we do this here and also in the tests. It would be better
        // to have one place where we create all this required state for use in each
        // place.
        let _ = modules.insert(
            "gleam".to_string(),
            (
                crate::build::Origin::Src,
                crate::type_::build_prelude(&mut uid),
            ),
        );
        let ast = crate::type_::infer_module(&mut 0, ast, &modules, &mut vec![])
            .expect("should successfully infer");
        let mut output = String::new();
        let line_numbers = LineNumbers::new($src);
        module(&ast, &line_numbers, &mut output).unwrap();
        assert_eq!(($src, output), ($src, $erl.to_string()));
    }};
}

#[test]
fn sequences() {
    assert_js!(
        r#"
fn go() {
  "one"
  "two"
  "three"
}
"#,
        r#""use strict";

function go() {
  "one";
  "two";
  return "three";
}
"#
    );
}

#[test]
fn tuple() {
    assert_js!(
        r#"
fn go() {
  #("1", "2", "3")
}
"#,
        r#""use strict";

function go() {
  return ["1", "2", "3"];
}
"#
    );

    assert_js!(
        r#"
fn go() {
  #(
    "1111111111111111111111111111111",
    #("1111111111111111111111111111111", "2", "3"),
    "3",
  )
}
"#,
        r#""use strict";

function go() {
  return [
    "1111111111111111111111111111111",
    ["1111111111111111111111111111111", "2", "3"],
    "3",
  ];
}
"#
    );
}

#[test]
fn tuple_access() {
    assert_js!(
        r#"
fn go() {
  #(1, 2).0
}
"#,
        r#""use strict";

function go() {
  return [1, 2][0];
}
"#
    )
}

#[test]
fn tuple_with_block_element() {
    assert_js!(
        r#"
fn go() {
  #(
    "1", 
    {
      "2"
      "3"
    },
  )
}
"#,
        r#""use strict";

function go() {
  return [
    "1",
    (() => {
      "2";
      return "3";
    })(),
  ];
}
"#
    );

    assert_js!(
        r#"
fn go() {
  #(
    "1111111111111111111111111111111",
    #("1111111111111111111111111111111", "2", "3"),
    "3",
  )
}
"#,
        r#""use strict";

function go() {
  return [
    "1111111111111111111111111111111",
    ["1111111111111111111111111111111", "2", "3"],
    "3",
  ];
}
"#
    );
}

#[test]
fn constant_tuples() {
    assert_js!(
        r#"
const a = "Hello"
const b = 1;
const c = 2.0;
const e = #("bob", "dug")
        "#,
        r#""use strict";

const a = "Hello";

const b = 1;

const c = 2.0;

const e = ["bob", "dug"];
"#
    );

    assert_js!(
        r#"
const e = #(
  "loooooooooooooong", "loooooooooooong", "loooooooooooooong",
  "loooooooooooooong", "loooooooooooong", "loooooooooooooong",
)
        "#,
        r#""use strict";

const e = [
  "loooooooooooooong",
  "loooooooooooong",
  "loooooooooooooong",
  "loooooooooooooong",
  "loooooooooooong",
  "loooooooooooooong",
];
"#
    );
}

#[test]
<<<<<<< HEAD
fn external_functions() {
    assert_js!(
        r#"
pub external type Thing
external fn foo() -> Thing = "document" "foo"
pub external fn bar(Int, String) -> Thing = "document" "bar"
external fn baz(x: Int, y: String) -> Thing = "document" "baz"
 
"#,
        r#""use strict";

function foo() {
  return document.foo()
}

export function bar(arg0, arg1) {
  return document.bar(arg0, arg1)
}

function baz(x, y) {
  return document.baz(x, y)
=======
fn equality() {
    assert_js!(
        r#"
fn go() {
  1 == 2
  1 != 2
}
"#,
        r#""use strict";

function go() {
  $deepEqual(1, 2);
  return !$deepEqual(1, 2);
}

function $deepEqual(x, y) {
  if ($isObject(x) && $isObject(y)) {
    const kx = Object.keys(x);
    const ky = Object.keys(x);

    if (kx.length != ky.length) {
      return false;
    }

    for (const k of kx) {
      const a = x[k];
      const b = y[k];
      if !$deepEqual(a, b) {
        return false
      }
    }

    return true;

  } else {
    return x === y;
  }
}

function $isObject(object) {
  return object != null && typeof object === 'object';
>>>>>>> 9f574bce
}
"#
    );
}<|MERGE_RESOLUTION|>--- conflicted
+++ resolved
@@ -201,7 +201,6 @@
 }
 
 #[test]
-<<<<<<< HEAD
 fn external_functions() {
     assert_js!(
         r#"
@@ -223,7 +222,12 @@
 
 function baz(x, y) {
   return document.baz(x, y)
-=======
+}
+"#
+    );
+}
+
+#[test]
 fn equality() {
     assert_js!(
         r#"
@@ -265,7 +269,6 @@
 
 function $isObject(object) {
   return object != null && typeof object === 'object';
->>>>>>> 9f574bce
 }
 "#
     );
