use super::*;
use crate::{
    ast::*,
    pretty::*,
    type_::{FieldMap, ModuleValueConstructor, ValueConstructor, ValueConstructorVariant},
};

static RECORD_KEY: &str = "type";

#[derive(Debug)]
pub struct Generator<'module> {
    module_name: &'module [String],
    function_name: &'module str,
    tail_position: bool,
    // We register whether float division is used within an expression so that
    // the module generator can output a suitable function if it is needed.
    float_division_used: &'module mut bool,
    object_equality_used: &'module mut bool,
}

impl<'module> Generator<'module> {
    pub fn new(
        module_name: &'module [String],
        function_name: &'module str,
        float_division_used: &'module mut bool,
        object_equality_used: &'module mut bool,
    ) -> Self {
        Self {
            module_name,
            function_name,
            tail_position: true,
            float_division_used,
            object_equality_used,
        }
    }

    pub fn expression<'a>(&mut self, expression: &'a TypedExpr) -> Output<'a> {
        let document = match expression {
            TypedExpr::String { value, .. } => Ok(string(value)),

            TypedExpr::Int { value, .. } => Ok(int(value)),
            TypedExpr::Float { value, .. } => Ok(float(value)),

            TypedExpr::List { .. } => unsupported("List"),

            TypedExpr::Tuple { elems, .. } => self.tuple(elems),
            TypedExpr::TupleIndex { tuple, index, .. } => self.tuple_index(tuple, *index),

            TypedExpr::Case { .. } => unsupported("Case"),

            TypedExpr::Call { fun, args, .. } => self.call(fun, args),
            TypedExpr::Fn { args, body, .. } => self.fun(args, body),

            TypedExpr::RecordAccess { record, label, .. } => self.record_access(record, label),
            TypedExpr::RecordUpdate { spread, args, .. } => self.record_update(spread, args),

            TypedExpr::Var {
                name, constructor, ..
            } => self.variable(name, constructor),
            TypedExpr::Seq { first, then, .. } => self.sequence(first, then),
            TypedExpr::Assignment { .. } => unsupported("Assigning variables"),

            TypedExpr::BinOp {
                name, left, right, ..
            } => self.bin_op(name, left, right),

            TypedExpr::Todo {
                label, location, ..
            } => Ok(self.todo(label, location)),

            TypedExpr::BitString { .. } => unsupported("Bitstring"),

            TypedExpr::Pipe { .. } => unsupported("Pipe"),

            TypedExpr::ModuleSelect {
                module_name,
                label,
                constructor,
                ..
            } => self.module_select(module_name, label, constructor),
        }?;
        Ok(match expression {
            TypedExpr::Seq { .. } | TypedExpr::Assignment { .. } => document,
            _ => match self.tail_position {
                true => docvec!["return ", document, ";"],
                _ => document,
            },
        })
    }

    fn not_in_tail_position<'a, CompileFn>(&mut self, compile: CompileFn) -> Output<'a>
    where
        CompileFn: Fn(&mut Self) -> Output<'a>,
    {
        let tail = self.tail_position;
        self.tail_position = false;
        let result = compile(self);
        self.tail_position = tail;
        result
    }

    /// Wrap an expression in an immediately involked function expression if
    /// required due to being a JS statement
    fn wrap_expression<'a>(&mut self, expression: &'a TypedExpr) -> Output<'a> {
        match expression {
            TypedExpr::Seq { .. } | TypedExpr::Assignment { .. } => {
                self.immediately_involked_function_expression(expression)
            }
            _ => self.expression(expression),
        }
    }

    /// Wrap an expression in an immediately involked function expression
    fn immediately_involked_function_expression<'a>(
        &mut self,
        expression: &'a TypedExpr,
    ) -> Output<'a> {
        let tail = self.tail_position;
        self.tail_position = true;
        let result = self.expression(expression);
        self.tail_position = tail;
        Ok(docvec!(
            docvec!("(() => {", break_("", " "), result?)
                .nest(INDENT)
                .group(),
            break_("", " "),
            "})()",
        ))
    }

    fn variable<'a>(&mut self, name: &'a str, constructor: &'a ValueConstructor) -> Output<'a> {
        match &constructor.variant {
            ValueConstructorVariant::Record { name, .. }
                if constructor.type_.is_bool() && name == "True" =>
            {
                Ok("true".to_doc())
            }
            ValueConstructorVariant::Record { name, .. }
                if constructor.type_.is_bool() && name == "False" =>
            {
                Ok("false".to_doc())
            }
            ValueConstructorVariant::Record { .. } if constructor.type_.is_nil() => {
                Ok("undefined".to_doc())
            }
            ValueConstructorVariant::Record { name, arity: 0, .. } => {
                let record_type = name.to_doc().surround("\"", "\"");
                let record_head = (RECORD_KEY.to_doc(), Some(record_type));
                Ok(wrap_object(std::iter::once(record_head)))
            }
            ValueConstructorVariant::Record {
                name,
                arity,
                field_map,
                ..
            } => {
                let vars = (0..*arity)
                    .into_iter()
                    .map(|i| Document::String(format!("var{}", i)));

                let body = docvec![
                    "return ",
                    construct_record(name, *arity, field_map, vars.clone().into_iter()),
                    ";"
                ];

                Ok(docvec!(
                    docvec!(wrap_args(vars), " => {", break_("", " "), body,)
                        .nest(INDENT)
                        .append(break_("", " "))
                        .group(),
                    "}",
                ))
            }
            ValueConstructorVariant::LocalVariable => Ok(name.to_doc()),
            ValueConstructorVariant::ModuleFn { .. } => Ok(name.to_doc()),
            _ => unsupported("Referencing variables"),
        }
    }

    fn sequence<'a>(&mut self, first: &'a TypedExpr, then: &'a TypedExpr) -> Output<'a> {
        let first = self.not_in_tail_position(|gen| gen.expression(first))?;
        let then = self.expression(then)?;
        Ok(docvec![force_break(), first, ";", line(), then])
    }

    fn tuple<'a>(&mut self, elements: &'a [TypedExpr]) -> Output<'a> {
        self.not_in_tail_position(|gen| {
            array(elements.iter().map(|element| gen.wrap_expression(element)))
        })
    }

    fn call<'a>(&mut self, fun: &'a TypedExpr, arguments: &'a [CallArg<TypedExpr>]) -> Output<'a> {
        match fun {
            // Short circuit creation of a record so the rendered JS creates the record inline.
            TypedExpr::Var {
                constructor:
                    ValueConstructor {
                        variant:
                            ValueConstructorVariant::Record {
                                name,
                                arity,
                                field_map,
                                ..
                            },
                        ..
                    },
                ..
            } => {
                let tail = self.tail_position;
                self.tail_position = false;
                let arguments = arguments
                    .iter()
                    .map(|element| self.wrap_expression(&element.value))
                    .collect::<Result<Vec<_>, _>>()?;
                self.tail_position = tail;

                Ok(construct_record(
                    name,
                    *arity,
                    field_map,
                    arguments.into_iter(),
                ))
            }
            _ => {
                let fun = self.not_in_tail_position(|gen| gen.expression(fun))?;
                let arguments = self.not_in_tail_position(|gen| {
                    call_arguments(
                        arguments
                            .iter()
                            .map(|element| gen.wrap_expression(&element.value)),
                    )
                })?;
                Ok(docvec![fun, arguments])
            }
        }
    }

    fn fun<'a>(&mut self, arguments: &'a [TypedArg], body: &'a TypedExpr) -> Output<'a> {
        let tail = self.tail_position;
        self.tail_position = true;
        let result = self.expression(body);
        self.tail_position = tail;
        Ok(docvec!(
            docvec!(fun_args(arguments), " => {", break_("", " "), result?,)
                .nest(INDENT)
                .append(break_("", " "))
                .group(),
            "}",
        ))
    }

    fn record_access<'a>(&mut self, record: &'a TypedExpr, label: &'a str) -> Output<'a> {
        self.not_in_tail_position(|gen| {
            let record = gen.wrap_expression(record)?;
            Ok(docvec![record, ".", label])
        })
    }

    fn record_update<'a>(
        &mut self,
        spread: &'a TypedExpr,
        updates: &'a [TypedRecordUpdateArg],
    ) -> Output<'a> {
        self.not_in_tail_position(|gen| {
            let spread = gen.wrap_expression(spread)?;
            let updates: Vec<(Document<'a>, Option<Document<'a>>)> = updates
                .iter()
                .map(|TypedRecordUpdateArg { label, value, .. }| {
                    Ok((label.to_doc(), Some(gen.wrap_expression(value)?)))
                })
                .collect::<Result<Vec<_>, _>>()?;
            let assign_args = vec!["{}".to_doc(), spread, wrap_object(updates.into_iter())];
            Ok(docvec!["Object.assign", wrap_args(assign_args.into_iter())])
        })
    }

    fn tuple_index<'a>(&mut self, tuple: &'a TypedExpr, index: u64) -> Output<'a> {
        self.not_in_tail_position(|gen| {
            let tuple = gen.wrap_expression(tuple)?;
            Ok(docvec![tuple, Document::String(format!("[{}]", index))])
        })
    }

    // TODO: handle precedence rules
    fn bin_op<'a>(
        &mut self,
        name: &'a BinOp,
        left: &'a TypedExpr,
        right: &'a TypedExpr,
    ) -> Output<'a> {
        let left = self.not_in_tail_position(|gen| gen.expression(left))?;
        let right = self.not_in_tail_position(|gen| gen.expression(right))?;
        match name {
            BinOp::And => self.print_bin_op(left, right, "&&"),
            BinOp::Or => self.print_bin_op(left, right, "||"),
            BinOp::LtInt | BinOp::LtFloat => self.print_bin_op(left, right, "<"),
            BinOp::LtEqInt | BinOp::LtEqFloat => self.print_bin_op(left, right, "<="),
            BinOp::Eq => {
                use std::iter::once;
                *self.object_equality_used = true;
                Ok(docvec!(
                    "$deepEqual",
                    wrap_args(once(left).chain(once(right)))
                ))
            }
            BinOp::NotEq => {
                use std::iter::once;
                *self.object_equality_used = true;
                Ok(docvec!(
                    "!$deepEqual",
                    wrap_args(once(left).chain(once(right)))
                ))
            }
            BinOp::GtInt | BinOp::GtFloat => self.print_bin_op(left, right, ">"),
            BinOp::GtEqInt | BinOp::GtEqFloat => self.print_bin_op(left, right, ">="),
            BinOp::AddInt | BinOp::AddFloat => self.print_bin_op(left, right, "+"),
            BinOp::SubInt | BinOp::SubFloat => self.print_bin_op(left, right, "-"),
            BinOp::MultInt | BinOp::MultFloat => self.print_bin_op(left, right, "*"),
            BinOp::DivInt => Ok(self.print_bin_op(left, right, "/")?.append(" | 0")),
            BinOp::ModuloInt => self.print_bin_op(left, right, "%"),
            BinOp::DivFloat => {
                use std::iter::once;
                *self.float_division_used = true;
                Ok(docvec!("$divide", wrap_args(once(left).chain(once(right)))))
            }
        }
    }

    fn print_bin_op<'a>(
        &mut self,
        left: Document<'a>,
        right: Document<'a>,
        op: &'a str,
    ) -> Output<'a> {
        Ok(left
            .append(" ")
            .append(op.to_doc())
            .append(" ")
            .append(right))
    }

<<<<<<< HEAD
    fn todo<'a>(&mut self, message: &'a Option<String>, location: &'a SrcSpan) -> Document<'a> {
        self.tail_position = false;
        let gleam_error = "todo";
        let message = message
            .as_ref()
            .map(|s| s.as_str())
            .unwrap_or_else(|| "This has not yet been implemented");
        let module_name = Document::String(self.module_name.join("_"));
        let line = location.start;

        println!("{:?}", self);
        docvec![
            "throw Object.assign",
            wrap_args(
                vec![
                    docvec!["new Error", wrap_args(std::iter::once(string(message)))],
                    wrap_object(
                        vec![
                            ("gleam_error".to_doc(), Some(string(gleam_error))),
                            ("module".to_doc(), Some(module_name.surround("\"", "\""))),
                            (
                                "function".to_doc(),
                                Some(
                                    Document::String(self.function_name.to_string())
                                        .surround("\"", "\"")
                                )
                            ),
                            ("line".to_doc(), Some(Document::String(format!("{}", line)))),
                        ]
                        .into_iter()
                    )
                ]
                .into_iter()
            )
        ]
=======
    fn module_select<'a>(
        &mut self,
        module_name: &'a Vec<String>,
        label: &'a String,
        constructor: &'a ModuleValueConstructor,
    ) -> Output<'a> {
        match constructor {
            ModuleValueConstructor::Fn | ModuleValueConstructor::Constant { .. } => {
                Ok(docvec![Document::String(module_name.join("_")), ".", label,])
            }
            _ => unsupported("Module function call"),
        }
>>>>>>> ee18b8da
    }
}

fn int(value: &str) -> Document<'_> {
    value.to_doc()
}

fn float(value: &str) -> Document<'_> {
    value.to_doc()
}
pub fn constant_expression<'a>(expression: &'a TypedConstant) -> Output<'a> {
    match expression {
        Constant::Int { value, .. } => Ok(int(value)),
        Constant::Float { value, .. } => Ok(float(value)),
        Constant::String { value, .. } => Ok(string(&value.as_str())),
        Constant::Tuple { elements, .. } => array(elements.iter().map(|e| constant_expression(&e))),
        Constant::List { .. } => unsupported("List as constant"),
        Constant::Record { typ, name, .. } if typ.is_bool() && name == "True" => {
            Ok("true".to_doc())
        }
        Constant::Record { typ, name, .. } if typ.is_bool() && name == "False" => {
            Ok("false".to_doc())
        }
        Constant::Record { typ, .. } if typ.is_nil() => Ok("undefined".to_doc()),
        Constant::Record { tag, args, .. } => {
            let field_values: Result<Vec<_>, _> = args
                .iter()
                .map(|arg| constant_expression(&arg.value))
                .collect();
            Ok(construct_record(
                tag,
                args.len(),
                &None,
                field_values?.into_iter(),
            ))
        }
        Constant::BitString { .. } => unsupported("BitString as constant"),
    }
}

fn string(value: &str) -> Document<'_> {
    value.to_doc().surround("\"", "\"")
}

fn array<'a, Elements: Iterator<Item = Output<'a>>>(elements: Elements) -> Output<'a> {
    let elements = Itertools::intersperse(elements, Ok(break_(",", ", ")))
        .collect::<Result<Vec<_>, _>>()?
        .to_doc();
    Ok(docvec![
        "[",
        docvec![break_("", ""), elements].nest(INDENT),
        break_(",", ""),
        "]"
    ]
    .group())
}

fn call_arguments<'a, Elements: Iterator<Item = Output<'a>>>(elements: Elements) -> Output<'a> {
    let elements = Itertools::intersperse(elements, Ok(break_(",", ", ")))
        .collect::<Result<Vec<_>, _>>()?
        .to_doc();
    Ok(docvec![
        "(",
        docvec![break_("", ""), elements].nest(INDENT),
        break_(",", ""),
        ")"
    ]
    .group())
}

fn construct_record<'a>(
    name: &'a str,
    arity: usize,
    field_map: &'a Option<FieldMap>,
    values: impl Iterator<Item = Document<'a>>,
) -> Document<'a> {
    let field_names: Vec<Document<'_>> = match field_map {
        Some(FieldMap { fields, .. }) => fields
            .iter()
            .sorted_by_key(|(_, &v)| v)
            .map(|x| x.0.as_str().to_doc())
            .collect(),
        None => (0..arity)
            .into_iter()
            .map(|i| Document::String(format!("{}", i)))
            .collect(),
    };

    let record_head = (
        RECORD_KEY.to_doc(),
        Some(name.to_doc().surround("\"", "\"")),
    );

    let record_values = field_names
        .into_iter()
        .zip(values)
        .map(|(name, value)| (name, Some(value)));

    wrap_object(std::iter::once(record_head).chain(record_values))
}<|MERGE_RESOLUTION|>--- conflicted
+++ resolved
@@ -340,7 +340,6 @@
             .append(right))
     }
 
-<<<<<<< HEAD
     fn todo<'a>(&mut self, message: &'a Option<String>, location: &'a SrcSpan) -> Document<'a> {
         self.tail_position = false;
         let gleam_error = "todo";
@@ -376,7 +375,7 @@
                 .into_iter()
             )
         ]
-=======
+    }
     fn module_select<'a>(
         &mut self,
         module_name: &'a Vec<String>,
@@ -389,7 +388,6 @@
             }
             _ => unsupported("Module function call"),
         }
->>>>>>> ee18b8da
     }
 }
 
