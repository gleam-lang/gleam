--- conflicted
+++ resolved
@@ -31,13 +31,11 @@
 use std::collections::{HashMap, HashSet};
 use std::sync::Arc;
 
-<<<<<<< HEAD
 use error::*;
 use fields::FieldMap;
 use hydrator::Hydrator;
-=======
+
 use butcher::Butcher;
->>>>>>> e094702c
 
 pub trait HasType {
     fn typ(&self) -> Arc<Type>;
@@ -188,125 +186,7 @@
     pub typ: Arc<Type>,
 }
 
-#[derive(Debug, Clone, PartialEq)]
-<<<<<<< HEAD
-=======
-pub struct FieldMap {
-    arity: usize,
-    fields: HashMap<String, usize>,
-}
-
-pub struct DuplicateField {}
-
-impl FieldMap {
-    pub fn new(arity: usize) -> Self {
-        Self {
-            arity,
-            fields: HashMap::new(),
-        }
-    }
-
-    pub fn insert(&mut self, label: String, index: usize) -> Result<(), DuplicateField> {
-        match self.fields.insert(label, index) {
-            Some(_) => Err(DuplicateField {}),
-            None => Ok(()),
-        }
-    }
-
-    pub fn into_option(self) -> Option<Self> {
-        if self.fields.is_empty() {
-            None
-        } else {
-            Some(self)
-        }
-    }
-
-    /// Reorder an argument list so that labelled fields supplied out-of-order are in the correct
-    /// order.
-    ///
-    fn reorder<A>(&self, args: &mut Vec<CallArg<A>>, location: &SrcSpan) -> Result<(), Error> {
-        let mut labelled_arguments_given = false;
-        let mut seen_labels = std::collections::HashSet::new();
-        let mut unknown_labels = Vec::new();
-
-        if self.arity != args.len() {
-            return Err(Error::IncorrectArity {
-                location: location.clone(),
-                expected: self.arity,
-                given: args.len(),
-            });
-        }
-
-        for i in 0..args.len() {
-            match &args[i].label {
-                Some(_) => {
-                    labelled_arguments_given = true;
-                }
-
-                None => {
-                    if labelled_arguments_given {
-                        return Err(Error::PositionalArgumentAfterLabelled {
-                            location: args[i].location.clone(),
-                        });
-                    }
-                }
-            }
-        }
-
-        let mut i = 0;
-        while i < args.len() {
-            let (label, location) = match &args[i].label {
-                // A labelled argument, we may need to reposition it in the array vector
-                Some(l) => (l, &args[i].location),
-
-                // Not a labelled argument
-                None => {
-                    i = i + 1;
-                    continue;
-                }
-            };
-
-            let position = match self.fields.get(label) {
-                None => {
-                    unknown_labels.push((label.clone(), location.clone()));
-                    i = i + 1;
-                    continue;
-                }
-
-                Some(p) => *p,
-            };
-
-            // If the argument is already in the right place
-            if position == i {
-                seen_labels.insert(label.clone());
-                i = i + 1;
-            } else {
-                if seen_labels.contains(label) {
-                    return Err(Error::DuplicateArgument {
-                        location: location.clone(),
-                        label: label.to_string(),
-                    });
-                }
-                seen_labels.insert(label.clone());
-
-                args.swap(position, i);
-            }
-        }
-
-        if unknown_labels.len() > 0 {
-            Err(Error::UnknownLabels {
-                valid: self.fields.keys().map(|t| t.to_string()).collect(),
-                unknown: unknown_labels,
-                supplied: seen_labels.into_iter().collect(),
-            })
-        } else {
-            Ok(())
-        }
-    }
-}
-
 #[derive(Butcher, Debug, Clone, PartialEq)]
->>>>>>> e094702c
 pub enum ValueConstructorVariant {
     /// A locally defined variable or function parameter
     LocalVariable,
@@ -422,11 +302,14 @@
     pub typ: Arc<Type>,
 }
 
-#[derive(Debug, Clone, PartialEq)]
+#[derive(Butcher, Debug, Clone, PartialEq)]
 pub struct ValueConstructor {
+    #[butcher(copy)]
     pub public: bool,
     pub origin: SrcSpan,
+    #[butcher(rebutcher)]
     pub variant: ValueConstructorVariant,
+    #[butcher(copy)]
     pub typ: Arc<Type>,
 }
 
@@ -605,7 +488,6 @@
             let statement: TypedStatement = Statement::Fn {
                 doc,
                 location,
-<<<<<<< HEAD
                 name,
                 public,
                 args,
@@ -614,2182 +496,6 @@
                 return_type: body.typ(),
                 body,
             };
-=======
-                module,
-                name,
-                args,
-            } => {
-                // Hydrate the type argument AST into types
-                let mut argument_types = Vec::with_capacity(args.len());
-                for t in args {
-                    let typ = self.type_from_ast(t, new)?;
-                    argument_types.push((t.location(), typ));
-                }
-
-                // Look up the constructor
-                let TypeConstructor {
-                    parameters,
-                    typ: return_type,
-                    ..
-                } = self
-                    .get_type_constructor(module, name)
-                    .map_err(|e| convert_get_type_constructor_error(e, &location))?
-                    .clone();
-
-                // Ensure that the correct number of arguments have been given to the constructor
-                if args.len() != parameters.len() {
-                    return Err(Error::IncorrectTypeArity {
-                        location: location.clone(),
-                        name: name.to_string(),
-                        expected: parameters.len(),
-                        given: args.len(),
-                    });
-                }
-
-                // Instantiate the constructor type for this specific usage
-                let mut annotated_type_vars = hashmap![];
-                let mut parameter_types = Vec::with_capacity(parameters.len());
-                for typ in parameters {
-                    parameter_types.push(self.instantiate(typ, 0, &mut annotated_type_vars));
-                }
-                let return_type = self.instantiate(return_type, 0, &mut annotated_type_vars);
-
-                // Unify argument types with instantiated parameter types so that the correct types
-                // are inserted into the return type
-                for (parameter, (location, argument)) in
-                    parameter_types.iter().zip(argument_types.iter())
-                {
-                    self.unify(parameter.clone(), argument.clone())
-                        .map_err(|e| convert_unify_error(e, &location))?;
-                }
-
-                Ok(return_type)
-            }
-
-            TypeAst::Tuple { elems, .. } => Ok(tuple(
-                elems
-                    .iter()
-                    .map(|t| self.type_from_ast(t, new))
-                    .collect::<Result<_, _>>()?,
-            )),
-
-            TypeAst::Fn { args, retrn, .. } => {
-                let args = args
-                    .iter()
-                    .map(|t| self.type_from_ast(t, new))
-                    .collect::<Result<_, _>>()?;
-                let retrn = self.type_from_ast(retrn, new)?;
-                Ok(fn_(args, retrn))
-            }
-
-            TypeAst::Var { name, location, .. } => match self.annotated_type_vars.get(name) {
-                Some((_, var)) => Ok(var.clone()),
-
-                None => match new {
-                    NewTypeAction::MakeGeneric => {
-                        let var = self.new_generic_var();
-                        self.annotated_type_vars
-                            .insert(name.to_string(), (self.previous_uid(), var.clone()));
-                        Ok(var)
-                    }
-                    NewTypeAction::Disallow => Err(Error::UnknownType {
-                        name: name.to_string(),
-                        location: location.clone(),
-                        types: self.module_types.keys().map(|t| t.to_string()).collect(),
-                    }),
-                },
-            },
-        }
-    }
-
-    pub fn insert_accessors(&mut self, type_name: &str, accessors: AccessorsMap) {
-        self.accessors.insert(type_name.to_string(), accessors);
-    }
-
-    /// Crawl the AST, annotating each node with the inferred type or
-    /// returning an error.
-    ///
-    pub fn infer(&mut self, expr: UntypedExpr) -> Result<TypedExpr, Error> {
-        match expr {
-            UntypedExpr::ListNil { location, .. } => self.infer_nil(location),
-
-            UntypedExpr::Todo {
-                location, label, ..
-            } => self.infer_todo(location, label),
-
-            UntypedExpr::Var { location, name, .. } => self.infer_var(name, location),
-
-            UntypedExpr::Int {
-                location, value, ..
-            } => self.infer_int(value, location),
-
-            UntypedExpr::Seq { first, then, .. } => self.infer_seq(*first, *then),
-
-            UntypedExpr::Tuple {
-                location, elems, ..
-            } => self.infer_tuple(elems, location),
-
-            UntypedExpr::Float {
-                location, value, ..
-            } => self.infer_float(value, location),
-
-            UntypedExpr::String {
-                location, value, ..
-            } => self.infer_string(value, location),
-
-            UntypedExpr::Pipe {
-                left,
-                right,
-                location,
-            } => self.infer_pipe(*left, *right, location),
-
-            UntypedExpr::Fn {
-                location,
-                is_capture,
-                args,
-                body,
-                return_annotation,
-                ..
-            } => self.infer_fn(args, *body, is_capture, return_annotation, location),
-
-            UntypedExpr::Let {
-                location,
-                pattern,
-                value,
-                then,
-                kind,
-                annotation,
-                ..
-            } => self.infer_let(pattern, *value, *then, kind, &annotation, location),
-
-            UntypedExpr::Case {
-                location,
-                subjects,
-                clauses,
-                ..
-            } => self.infer_case(subjects, clauses, location),
-
-            UntypedExpr::ListCons {
-                location,
-                head,
-                tail,
-                ..
-            } => self.infer_cons(*head, *tail, location),
-
-            UntypedExpr::Call {
-                location,
-                fun,
-                args,
-                ..
-            } => self.infer_call(*fun, args, location),
-
-            UntypedExpr::BinOp {
-                location,
-                name,
-                left,
-                right,
-                ..
-            } => self.infer_binop(name, *left, *right, location),
-
-            UntypedExpr::FieldAccess {
-                location,
-                label,
-                container,
-                ..
-            } => self.infer_field_access(*container, label, location),
-
-            UntypedExpr::TupleIndex {
-                location,
-                index,
-                tuple,
-                ..
-            } => self.infer_tuple_index(*tuple, index, location),
-
-            UntypedExpr::BitString { location, segments } => {
-                self.infer_bit_string(segments, location)
-            }
-        }
-    }
-
-    fn infer_pipe(
-        &mut self,
-        left: UntypedExpr,
-        right: UntypedExpr,
-        location: SrcSpan,
-    ) -> Result<TypedExpr, Error> {
-        match right {
-            // left |> right(..args)
-            UntypedExpr::Call { fun, args, .. } => {
-                let fun = self.infer(*fun)?;
-                match fun.typ().fn_arity() {
-                    // Rewrite as right(left, ..args)
-                    Some(arity) if arity == args.len() + 1 => {
-                        self.infer_insert_pipe(fun, args, left)
-                    }
-
-                    // Rewrite as right(..args)(left)
-                    _ => self.infer_apply_to_call_pipe(fun, args, left, location),
-                }
-            }
-
-            // right(left)
-            right => self.infer_apply_pipe(left, right, location),
-        }
-    }
-
-    /// Attempt to infer a |> b(..c) as b(..c)(a)
-    fn infer_apply_to_call_pipe(
-        &mut self,
-        fun: TypedExpr,
-        args: Vec<CallArg<UntypedExpr>>,
-        left: UntypedExpr,
-        location: SrcSpan,
-    ) -> Result<TypedExpr, Error> {
-        let (fun, args, typ) = self.do_infer_call_with_known_fun(fun, args, &location)?;
-        let fun = TypedExpr::Call {
-            location: location.clone(),
-            typ,
-            args,
-            fun: Box::new(fun),
-        };
-        let args = vec![CallArg {
-            label: None,
-            location: left.location().clone(),
-            value: left,
-        }];
-        let (fun, args, typ) = self.do_infer_call_with_known_fun(fun, args, &location)?;
-        Ok(TypedExpr::Call {
-            location,
-            typ,
-            args,
-            fun: Box::new(fun),
-        })
-    }
-
-    /// Attempt to infer a |> b(c) as b(a, c)
-    fn infer_insert_pipe(
-        &mut self,
-        fun: TypedExpr,
-        args: Vec<CallArg<UntypedExpr>>,
-        left: UntypedExpr,
-    ) -> Result<TypedExpr, Error> {
-        let location = left.location().clone();
-        let mut new_args = Vec::with_capacity(args.len() + 1);
-        new_args.push(CallArg {
-            label: None,
-            location: left.location().clone(),
-            value: left,
-        });
-        for arg in args {
-            new_args.push(arg.clone());
-        }
-
-        let (fun, args, typ) = self.do_infer_call_with_known_fun(fun, new_args, &location)?;
-        Ok(TypedExpr::Call {
-            location,
-            typ,
-            args,
-            fun: Box::new(fun),
-        })
-    }
-
-    /// Attempt to infer a |> b as b(a)
-    fn infer_apply_pipe(
-        &mut self,
-        left: UntypedExpr,
-        right: UntypedExpr,
-        location: SrcSpan,
-    ) -> Result<TypedExpr, Error> {
-        let left = Box::new(self.infer(left)?);
-        let right = Box::new(self.infer(right)?);
-        let typ = self.new_unbound_var(self.level);
-        let fn_typ = Arc::new(Type::Fn {
-            args: vec![left.typ()],
-            retrn: typ.clone(),
-        });
-        self.unify(right.typ(), fn_typ)
-            .map_err(|e| convert_unify_error(e, &location))?;
-
-        Ok(TypedExpr::Pipe {
-            location,
-            typ,
-            right,
-            left,
-        })
-    }
-
-    fn infer_nil(&mut self, location: SrcSpan) -> Result<TypedExpr, Error> {
-        Ok(TypedExpr::ListNil {
-            location,
-            typ: list(self.new_unbound_var(self.level)),
-        })
-    }
-
-    fn infer_todo(&mut self, location: SrcSpan, label: Option<String>) -> Result<TypedExpr, Error> {
-        self.warnings.push(Warning::Todo {
-            location: location.clone(),
-        });
-
-        Ok(TypedExpr::Todo {
-            location,
-            label,
-            typ: self.new_unbound_var(self.level),
-        })
-    }
-
-    fn infer_string(&mut self, value: String, location: SrcSpan) -> Result<TypedExpr, Error> {
-        Ok(TypedExpr::String {
-            location,
-            value,
-            typ: string(),
-        })
-    }
-
-    fn infer_int(&mut self, value: String, location: SrcSpan) -> Result<TypedExpr, Error> {
-        Ok(TypedExpr::Int {
-            location,
-            value,
-            typ: int(),
-        })
-    }
-
-    fn infer_float(&mut self, value: String, location: SrcSpan) -> Result<TypedExpr, Error> {
-        Ok(TypedExpr::Float {
-            location,
-            value,
-            typ: float(),
-        })
-    }
-
-    fn infer_seq(&mut self, first: UntypedExpr, then: UntypedExpr) -> Result<TypedExpr, Error> {
-        let first = self.infer(first)?;
-        let then = self.infer(then)?;
-
-        match first.typ().as_ref() {
-            typ if typ.is_result() => {
-                self.warnings.push(Warning::ImplicitlyDiscardedResult {
-                    location: first.location().clone(),
-                });
-            }
-
-            _ => {}
-        }
-
-        Ok(TypedExpr::Seq {
-            typ: then.typ(),
-            first: Box::new(first),
-            then: Box::new(then),
-        })
-    }
-
-    fn infer_fn(
-        &mut self,
-        args: Vec<UntypedArg>,
-        body: UntypedExpr,
-        is_capture: bool,
-        return_annotation: Option<TypeAst>,
-        location: SrcSpan,
-    ) -> Result<TypedExpr, Error> {
-        let (args, body) = self.do_infer_fn(args, body, &return_annotation)?;
-        let args_types = args.iter().map(|a| a.typ.clone()).collect();
-        let typ = fn_(args_types, body.typ());
-        Ok(TypedExpr::Fn {
-            location,
-            typ,
-            is_capture,
-            args,
-            body: Box::new(body),
-            return_annotation,
-        })
-    }
-
-    fn do_infer_fn(
-        &mut self,
-        args: Vec<UntypedArg>,
-        body: UntypedExpr,
-        return_annotation: &Option<TypeAst>,
-    ) -> Result<(Vec<TypedArg>, TypedExpr), Error> {
-        // Construct an initial type for each argument of the function- either an unbound type variable
-        // or a type provided by an annotation.
-        let args: Vec<_> = args
-            .into_iter()
-            .map(|arg| self.infer_arg(arg))
-            .collect::<Result<_, _>>()?;
-
-        for (id, _type) in self.annotated_type_vars.values() {
-            self.annotated_generic_types.insert(*id);
-        }
-
-        let body = self.in_new_scope(|body_typer| {
-            for (arg, t) in args.iter().zip(args.iter().map(|arg| arg.typ.clone())) {
-                match &arg.names {
-                    ArgNames::Named { name } | ArgNames::NamedLabelled { name, .. } => body_typer
-                        .insert_variable(
-                            name.to_string(),
-                            ValueConstructorVariant::LocalVariable,
-                            t,
-                        ),
-                    ArgNames::Discard { .. } | ArgNames::LabelledDiscard { .. } => (),
-                };
-            }
-
-            body_typer.infer(body)
-        })?;
-
-        // Check that any return type annotation is accurate.
-        if let Some(ann) = return_annotation {
-            let ret_typ = self.type_from_ast(ann, NewTypeAction::MakeGeneric)?;
-            self.unify(ret_typ, body.typ())
-                .map_err(|e| convert_unify_error(e, body.location()))?;
-        }
-
-        Ok((args, body))
-    }
-
-    fn infer_arg(&mut self, arg: UntypedArg) -> Result<TypedArg, Error> {
-        let Arg {
-            names,
-            annotation,
-            location,
-            ..
-        } = arg;
-        let typ = annotation
-            .clone()
-            .map(|t| self.type_from_ast(&t, NewTypeAction::MakeGeneric))
-            .unwrap_or_else(|| Ok(self.new_unbound_var(self.level)))?;
-        Ok(Arg {
-            names,
-            location,
-            annotation,
-            typ,
-        })
-    }
-
-    fn infer_call(
-        &mut self,
-        fun: UntypedExpr,
-        args: Vec<CallArg<UntypedExpr>>,
-        location: SrcSpan,
-    ) -> Result<TypedExpr, Error> {
-        let (fun, args, typ) = self.do_infer_call(fun, args, &location)?;
-        Ok(TypedExpr::Call {
-            location,
-            typ,
-            args,
-            fun: Box::new(fun),
-        })
-    }
-
-    fn infer_cons(
-        &mut self,
-        head: UntypedExpr,
-        tail: UntypedExpr,
-        location: SrcSpan,
-    ) -> Result<TypedExpr, Error> {
-        let head = self.infer(head)?;
-        let tail = self.infer(tail)?;
-        self.unify(tail.typ(), list(head.typ()))
-            .map_err(|e| convert_unify_error(e, &location))?;
-
-        Ok(TypedExpr::ListCons {
-            location,
-            typ: tail.typ(),
-            head: Box::new(head),
-            tail: Box::new(tail),
-        })
-    }
-
-    fn infer_tuple(
-        &mut self,
-        elems: Vec<UntypedExpr>,
-        location: SrcSpan,
-    ) -> Result<TypedExpr, Error> {
-        let elems = elems
-            .into_iter()
-            .map(|e| self.infer(e))
-            .collect::<Result<Vec<_>, _>>()?;
-        let typ = tuple(elems.iter().map(|e| e.typ()).collect());
-        Ok(TypedExpr::Tuple {
-            location,
-            elems,
-            typ,
-        })
-    }
-    fn infer_var(&mut self, name: String, location: SrcSpan) -> Result<TypedExpr, Error> {
-        let constructor = self.infer_value_constructor(&name, &location)?;
-        Ok(TypedExpr::Var {
-            constructor,
-            location,
-            name,
-        })
-    }
-
-    fn infer_field_access(
-        &mut self,
-        container: UntypedExpr,
-        label: String,
-        access_location: SrcSpan,
-    ) -> Result<TypedExpr, Error> {
-        match container {
-            UntypedExpr::Var { name, location, .. } if !self.local_values.contains_key(&name) => {
-                self.infer_module_access(name.as_ref(), label, &location, access_location)
-            }
-
-            _ => self.infer_record_access(container, label, access_location),
-        }
-    }
-
-    fn infer_tuple_index(
-        &mut self,
-        tuple: UntypedExpr,
-        index: u64,
-        location: SrcSpan,
-    ) -> Result<TypedExpr, Error> {
-        let tuple = self.infer(tuple)?;
-
-        match tuple.typ().as_ref() {
-            Type::Tuple { elems } => {
-                let typ = elems
-                    .get(index as usize)
-                    .ok_or_else(|| Error::OutOfBoundsTupleIndex {
-                        location: location.clone(),
-                        index,
-                        size: elems.len(),
-                    })?
-                    .clone();
-                Ok(TypedExpr::TupleIndex {
-                    location,
-                    index,
-                    tuple: Box::new(tuple),
-                    typ,
-                })
-            }
-
-            typ if typ.is_unbound() => Err(Error::NotATupleUnbound {
-                location: tuple.location().clone(),
-            }),
-
-            _ => Err(Error::NotATuple {
-                location: tuple.location().clone(),
-                given: tuple.typ(),
-            }),
-        }
-    }
-
-    fn infer_bit_string(
-        &mut self,
-        segments: Vec<UntypedExprBitStringSegment>,
-        location: SrcSpan,
-    ) -> Result<TypedExpr, Error> {
-        let segments = segments
-            .into_iter()
-            .map(|s| {
-                self.infer_bit_segment(*s.value, s.options, s.location, |env, expr| env.infer(expr))
-            })
-            .collect::<Result<Vec<_>, _>>()?;
-
-        Ok(TypedExpr::BitString {
-            location,
-            segments,
-            typ: bit_string(),
-        })
-    }
-
-    fn infer_constant_bit_string(
-        &mut self,
-        segments: Vec<UntypedConstantBitStringSegment>,
-        location: SrcSpan,
-    ) -> Result<TypedConstant, Error> {
-        let segments = segments
-            .into_iter()
-            .map(|s| {
-                self.infer_bit_segment(*s.value, s.options, s.location, |env, expr| {
-                    env.infer_const(&None, expr)
-                })
-            })
-            .collect::<Result<Vec<_>, _>>()?;
-
-        Ok(Constant::BitString { location, segments })
-    }
-
-    fn infer_bit_segment<UntypedValue, TypedValue, InferFn>(
-        &mut self,
-        value: UntypedValue,
-        options: Vec<BitStringSegmentOption<UntypedValue>>,
-        location: SrcSpan,
-        mut infer: InferFn,
-    ) -> Result<BitStringSegment<TypedValue, Arc<Type>>, Error>
-    where
-        InferFn: FnMut(&mut Self, UntypedValue) -> Result<TypedValue, Error>,
-        TypedValue: HasType + HasLocation + Clone,
-    {
-        let value = infer(self, value)?;
-
-        let infer_option = |segment_option: BitStringSegmentOption<UntypedValue>| {
-            infer_bit_string_segment_option(segment_option, |value, typ| {
-                let typed_value = infer(self, value)?;
-                self.unify(typ, typed_value.typ())
-                    .map_err(|e| convert_unify_error(e, typed_value.location()))?;
-                Ok(typed_value)
-            })
-        };
-
-        let options = options
-            .into_iter()
-            .map(infer_option)
-            .collect::<Result<Vec<_>, _>>()?;
-
-        let type_specifier = BinaryTypeSpecifier::new(&options, false)
-            .map_err(|e| convert_binary_error(e, &location))?;
-        let typ = type_specifier.construction_typ().unwrap_or_else(|| int());
-
-        self.unify(typ.clone(), value.typ())
-            .map_err(|e| convert_unify_error(e, value.location()))?;
-
-        Ok(BitStringSegment {
-            location,
-            typ,
-            value: Box::new(value),
-            options,
-        })
-    }
-
-    fn infer_binop(
-        &mut self,
-        name: BinOp,
-        left: UntypedExpr,
-        right: UntypedExpr,
-        location: SrcSpan,
-    ) -> Result<TypedExpr, Error> {
-        let (input_type, output_type) = match name {
-            BinOp::Eq | BinOp::NotEq => {
-                let left = self.infer(left)?;
-                let right = self.infer(right)?;
-                self.unify(left.typ(), right.typ())
-                    .map_err(|e| convert_unify_error(e, right.location()))?;
-
-                return Ok(TypedExpr::BinOp {
-                    location,
-                    name,
-                    typ: bool(),
-                    left: Box::new(left),
-                    right: Box::new(right),
-                });
-            }
-            BinOp::And => (bool(), bool()),
-            BinOp::Or => (bool(), bool()),
-            BinOp::LtInt => (int(), bool()),
-            BinOp::LtEqInt => (int(), bool()),
-            BinOp::LtFloat => (float(), bool()),
-            BinOp::LtEqFloat => (float(), bool()),
-            BinOp::GtEqInt => (int(), bool()),
-            BinOp::GtInt => (int(), bool()),
-            BinOp::GtEqFloat => (float(), bool()),
-            BinOp::GtFloat => (float(), bool()),
-            BinOp::AddInt => (int(), int()),
-            BinOp::AddFloat => (float(), float()),
-            BinOp::SubInt => (int(), int()),
-            BinOp::SubFloat => (float(), float()),
-            BinOp::MultInt => (int(), int()),
-            BinOp::MultFloat => (float(), float()),
-            BinOp::DivInt => (int(), int()),
-            BinOp::DivFloat => (float(), float()),
-            BinOp::ModuloInt => (int(), int()),
-        };
-
-        let left = self.infer(left)?;
-        self.unify(input_type.clone(), left.typ())
-            .map_err(|e| convert_unify_error(e, left.location()))?;
-        let right = self.infer(right)?;
-        self.unify(input_type, right.typ())
-            .map_err(|e| convert_unify_error(e, right.location()))?;
-
-        Ok(TypedExpr::BinOp {
-            location,
-            name,
-            typ: output_type,
-            left: Box::new(left),
-            right: Box::new(right),
-        })
-    }
-
-    fn infer_let(
-        &mut self,
-        pattern: UntypedPattern,
-        value: UntypedExpr,
-        then: UntypedExpr,
-        kind: BindingKind,
-        annotation: &Option<TypeAst>,
-        location: SrcSpan,
-    ) -> Result<TypedExpr, Error> {
-        let value = self.in_new_scope(|value_typer| value_typer.infer(value))?;
-
-        let try_value_type = self.new_unbound_var(self.level);
-        let try_error_type = self.new_unbound_var(self.level);
-
-        let value_typ = match kind {
-            // Ensure that the value is a result if this is a `try` binding
-            BindingKind::Try => {
-                let v = try_value_type.clone();
-                let e = try_error_type.clone();
-                self.unify(result(v, e), value.typ())
-                    .map_err(|e| convert_unify_error(e, value.location()))?;
-                try_value_type.clone()
-            }
-            _ => value.typ(),
-        };
-
-        let value_typ = generalise(value_typ, self.level + 1);
-
-        // Ensure the pattern matches the type of the value
-        let pattern = PatternTyper::new(self, self.level).unify(pattern, value_typ.clone())?;
-
-        // Check the type of the following code
-        let then = self.infer(then)?;
-        let typ = then.typ();
-
-        // Ensure that a Result with the right error type is returned for `try`
-        if kind == BindingKind::Try {
-            let value = self.new_unbound_var(self.level);
-            self.unify(result(value, try_error_type), typ.clone())
-                .map_err(|e| convert_unify_error(e, then.try_binding_location()))?;
-        }
-
-        // Check that any type annotation is accurate.
-        if let Some(ann) = annotation {
-            let ann_typ = self
-                .type_from_ast(ann, NewTypeAction::MakeGeneric)
-                .map(|t| self.instantiate(t, self.level, &mut hashmap![]))?;
-            self.unify(ann_typ, value_typ)
-                .map_err(|e| convert_unify_error(e, value.location()))?;
-        }
-
-        Ok(TypedExpr::Let {
-            location,
-            typ,
-            kind,
-            pattern,
-            value: Box::new(value),
-            then: Box::new(then),
-        })
-    }
-
-    fn infer_case(
-        &mut self,
-        subjects: Vec<UntypedExpr>,
-        clauses: Vec<UntypedClause>,
-        location: SrcSpan,
-    ) -> Result<TypedExpr, Error> {
-        let subjects_count = subjects.len();
-        let mut typed_subjects = Vec::with_capacity(subjects_count);
-        let mut subject_types = Vec::with_capacity(subjects_count);
-        let mut typed_clauses = Vec::with_capacity(clauses.len());
-
-        let return_type = self.new_unbound_var(self.level);
-
-        for subject in subjects.into_iter() {
-            let (subject, subject_type) = self.in_new_scope(|subject_typer| {
-                let subject = subject_typer.infer(subject)?;
-                let subject_type = generalise(subject.typ(), subject_typer.level);
-
-                Ok((subject, subject_type))
-            })?;
-
-            typed_subjects.push(subject);
-            subject_types.push(subject_type);
-        }
-
-        for clause in clauses.into_iter() {
-            let typed_clause = self.infer_clause(clause, &subject_types)?;
-            self.unify(return_type.clone(), typed_clause.then.typ())
-                .map_err(|e| convert_unify_error(e, typed_clause.then.location()))?;
-            typed_clauses.push(typed_clause);
-        }
-        Ok(TypedExpr::Case {
-            location,
-            typ: return_type,
-            subjects: typed_subjects,
-            clauses: typed_clauses,
-        })
-    }
-
-    fn infer_clause(
-        &mut self,
-        clause: UntypedClause,
-        subjects: &[Arc<Type>],
-    ) -> Result<TypedClause, Error> {
-        let Clause {
-            pattern,
-            alternative_patterns,
-            guard,
-            then,
-            location,
-        } = clause;
-
-        let (guard, then, typed_pattern, typed_alternatives) =
-            self.in_new_scope(|clause_typer| {
-                // Check the types
-                let (typed_pattern, typed_alternatives) = clause_typer.infer_clause_pattern(
-                    pattern,
-                    alternative_patterns,
-                    subjects,
-                    &location,
-                )?;
-                let guard = clause_typer.infer_optional_clause_guard(guard)?;
-                let then = clause_typer.infer(then)?;
-
-                Ok((guard, then, typed_pattern, typed_alternatives))
-            })?;
-
-        Ok(Clause {
-            location,
-            pattern: typed_pattern,
-            alternative_patterns: typed_alternatives,
-            guard,
-            then,
-        })
-    }
-
-    fn infer_clause_pattern(
-        &mut self,
-        pattern: UntypedMultiPattern,
-        alternatives: Vec<UntypedMultiPattern>,
-        subjects: &[Arc<Type>],
-        location: &SrcSpan,
-    ) -> Result<(TypedMultiPattern, Vec<TypedMultiPattern>), Error> {
-        let mut pattern_typer = PatternTyper::new(self, self.level);
-        let typed_pattern = pattern_typer.infer_multi_pattern(pattern, subjects, &location)?;
-
-        // Each case clause has one or more patterns that may match the
-        // subject in order for the clause to be selected, so we must type
-        // check every pattern.
-        let mut typed_alternatives = Vec::with_capacity(alternatives.len());
-        for m in alternatives {
-            typed_alternatives
-                .push(pattern_typer.infer_alternative_multi_pattern(m, subjects, &location)?);
-        }
-
-        Ok((typed_pattern, typed_alternatives))
-    }
-
-    fn infer_optional_clause_guard(
-        &mut self,
-        guard: Option<UntypedClauseGuard>,
-    ) -> Result<Option<TypedClauseGuard>, Error> {
-        match guard {
-            // If there is no guard we do nothing
-            None => Ok(None),
-
-            // If there is a guard we assert that it is of type Bool
-            Some(guard) => {
-                let guard = self.infer_clause_guard(guard)?;
-                self.unify(bool(), guard.typ())
-                    .map_err(|e| convert_unify_error(e, guard.location()))?;
-                Ok(Some(guard))
-            }
-        }
-    }
-
-    fn infer_clause_guard(&mut self, guard: UntypedClauseGuard) -> Result<TypedClauseGuard, Error> {
-        match guard {
-            ClauseGuard::Var { location, name, .. } => {
-                let constructor = self.infer_value_constructor(&name, &location)?;
-
-                // We cannot support all values in guard expressions as the BEAM does not
-                match &constructor.variant {
-                    ValueConstructorVariant::LocalVariable => (),
-                    ValueConstructorVariant::ModuleFn { .. }
-                    | ValueConstructorVariant::Record { .. } => {
-                        return Err(Error::NonLocalClauseGuardVariable { location, name })
-                    }
-
-                    ValueConstructorVariant::ModuleConstant { literal } => {
-                        return Ok(ClauseGuard::Constant(literal.clone()))
-                    }
-                };
-
-                Ok(ClauseGuard::Var {
-                    location,
-                    name,
-                    typ: constructor.typ,
-                })
-            }
-
-            ClauseGuard::And {
-                location,
-                left,
-                right,
-                ..
-            } => {
-                let left = self.infer_clause_guard(*left)?;
-                self.unify(bool(), left.typ())
-                    .map_err(|e| convert_unify_error(e, left.location()))?;
-                let right = self.infer_clause_guard(*right)?;
-                self.unify(bool(), right.typ())
-                    .map_err(|e| convert_unify_error(e, right.location()))?;
-                Ok(ClauseGuard::And {
-                    location,
-                    left: Box::new(left),
-                    right: Box::new(right),
-                })
-            }
-
-            ClauseGuard::Or {
-                location,
-                left,
-                right,
-                ..
-            } => {
-                let left = self.infer_clause_guard(*left)?;
-                self.unify(bool(), left.typ())
-                    .map_err(|e| convert_unify_error(e, left.location()))?;
-                let right = self.infer_clause_guard(*right)?;
-                self.unify(bool(), right.typ())
-                    .map_err(|e| convert_unify_error(e, right.location()))?;
-                Ok(ClauseGuard::Or {
-                    location,
-                    left: Box::new(left),
-                    right: Box::new(right),
-                })
-            }
-
-            ClauseGuard::Equals {
-                location,
-                left,
-                right,
-                ..
-            } => {
-                let left = self.infer_clause_guard(*left)?;
-                let right = self.infer_clause_guard(*right)?;
-                self.unify(left.typ(), right.typ())
-                    .map_err(|e| convert_unify_error(e, &location))?;
-                Ok(ClauseGuard::Equals {
-                    location,
-                    left: Box::new(left),
-                    right: Box::new(right),
-                })
-            }
-
-            ClauseGuard::NotEquals {
-                location,
-                left,
-                right,
-                ..
-            } => {
-                let left = self.infer_clause_guard(*left)?;
-                let right = self.infer_clause_guard(*right)?;
-                self.unify(left.typ(), right.typ())
-                    .map_err(|e| convert_unify_error(e, &location))?;
-                Ok(ClauseGuard::NotEquals {
-                    location,
-                    left: Box::new(left),
-                    right: Box::new(right),
-                })
-            }
-
-            ClauseGuard::GtInt {
-                location,
-                left,
-                right,
-                ..
-            } => {
-                let left = self.infer_clause_guard(*left)?;
-                self.unify(int(), left.typ())
-                    .map_err(|e| convert_unify_error(e, left.location()))?;
-                let right = self.infer_clause_guard(*right)?;
-                self.unify(int(), right.typ())
-                    .map_err(|e| convert_unify_error(e, right.location()))?;
-                Ok(ClauseGuard::GtInt {
-                    location,
-                    left: Box::new(left),
-                    right: Box::new(right),
-                })
-            }
-
-            ClauseGuard::GtEqInt {
-                location,
-                left,
-                right,
-                ..
-            } => {
-                let left = self.infer_clause_guard(*left)?;
-                self.unify(int(), left.typ())
-                    .map_err(|e| convert_unify_error(e, left.location()))?;
-                let right = self.infer_clause_guard(*right)?;
-                self.unify(int(), right.typ())
-                    .map_err(|e| convert_unify_error(e, right.location()))?;
-                Ok(ClauseGuard::GtEqInt {
-                    location,
-                    left: Box::new(left),
-                    right: Box::new(right),
-                })
-            }
-
-            ClauseGuard::LtInt {
-                location,
-                left,
-                right,
-                ..
-            } => {
-                let left = self.infer_clause_guard(*left)?;
-                self.unify(int(), left.typ())
-                    .map_err(|e| convert_unify_error(e, left.location()))?;
-                let right = self.infer_clause_guard(*right)?;
-                self.unify(int(), right.typ())
-                    .map_err(|e| convert_unify_error(e, right.location()))?;
-                Ok(ClauseGuard::LtInt {
-                    location,
-                    left: Box::new(left),
-                    right: Box::new(right),
-                })
-            }
-
-            ClauseGuard::LtEqInt {
-                location,
-                left,
-                right,
-                ..
-            } => {
-                let left = self.infer_clause_guard(*left)?;
-                self.unify(int(), left.typ())
-                    .map_err(|e| convert_unify_error(e, left.location()))?;
-                let right = self.infer_clause_guard(*right)?;
-                self.unify(int(), right.typ())
-                    .map_err(|e| convert_unify_error(e, right.location()))?;
-                Ok(ClauseGuard::LtEqInt {
-                    location,
-                    left: Box::new(left),
-                    right: Box::new(right),
-                })
-            }
-
-            ClauseGuard::GtFloat {
-                location,
-                left,
-                right,
-                ..
-            } => {
-                let left = self.infer_clause_guard(*left)?;
-                self.unify(float(), left.typ())
-                    .map_err(|e| convert_unify_error(e, left.location()))?;
-                let right = self.infer_clause_guard(*right)?;
-                self.unify(float(), right.typ())
-                    .map_err(|e| convert_unify_error(e, right.location()))?;
-                Ok(ClauseGuard::GtFloat {
-                    location,
-                    left: Box::new(left),
-                    right: Box::new(right),
-                })
-            }
-
-            ClauseGuard::GtEqFloat {
-                location,
-                left,
-                right,
-                ..
-            } => {
-                let left = self.infer_clause_guard(*left)?;
-                self.unify(float(), left.typ())
-                    .map_err(|e| convert_unify_error(e, left.location()))?;
-                let right = self.infer_clause_guard(*right)?;
-                self.unify(float(), right.typ())
-                    .map_err(|e| convert_unify_error(e, right.location()))?;
-                Ok(ClauseGuard::GtEqFloat {
-                    location,
-                    left: Box::new(left),
-                    right: Box::new(right),
-                })
-            }
-
-            ClauseGuard::LtFloat {
-                location,
-                left,
-                right,
-                ..
-            } => {
-                let left = self.infer_clause_guard(*left)?;
-                self.unify(float(), left.typ())
-                    .map_err(|e| convert_unify_error(e, left.location()))?;
-                let right = self.infer_clause_guard(*right)?;
-                self.unify(float(), right.typ())
-                    .map_err(|e| convert_unify_error(e, right.location()))?;
-                Ok(ClauseGuard::LtFloat {
-                    location,
-                    left: Box::new(left),
-                    right: Box::new(right),
-                })
-            }
-
-            ClauseGuard::LtEqFloat {
-                location,
-                left,
-                right,
-                ..
-            } => {
-                let left = self.infer_clause_guard(*left)?;
-                self.unify(float(), left.typ())
-                    .map_err(|e| convert_unify_error(e, left.location()))?;
-                let right = self.infer_clause_guard(*right)?;
-                self.unify(float(), right.typ())
-                    .map_err(|e| convert_unify_error(e, right.location()))?;
-                Ok(ClauseGuard::LtEqFloat {
-                    location,
-                    left: Box::new(left),
-                    right: Box::new(right),
-                })
-            }
-
-            ClauseGuard::Constant(constant) => {
-                self.infer_const(&None, constant).map(ClauseGuard::Constant)
-            }
-        }
-    }
-
-    fn infer_module_access(
-        &mut self,
-        module_alias: &str,
-        label: String,
-        module_location: &SrcSpan,
-        select_location: SrcSpan,
-    ) -> Result<TypedExpr, Error> {
-        let (module_name, constructor) = {
-            let module_info =
-                self.imported_modules
-                    .get(&*module_alias)
-                    .ok_or_else(|| Error::UnknownModule {
-                        name: module_alias.to_string(),
-                        location: module_location.clone(),
-                        imported_modules: self
-                            .imported_modules
-                            .keys()
-                            .map(|t| t.to_string())
-                            .collect(),
-                    })?;
-
-            let constructor =
-                module_info
-                    .1
-                    .values
-                    .get(&label)
-                    .ok_or_else(|| Error::UnknownModuleValue {
-                        name: label.clone(),
-                        location: select_location.clone(),
-                        module_name: module_info.1.name.clone(),
-                        value_constructors: module_info
-                            .1
-                            .values
-                            .keys()
-                            .map(|t| t.to_string())
-                            .collect(),
-                    })?;
-
-            (module_info.1.name.clone(), constructor.clone())
-        };
-
-        Ok(TypedExpr::ModuleSelect {
-            label,
-            typ: self.instantiate(constructor.typ, self.level, &mut hashmap![]),
-            location: select_location,
-            module_name,
-            module_alias: module_alias.to_string(),
-            constructor: constructor.variant.to_module_value_constructor(),
-        })
-    }
-
-    fn infer_record_access(
-        &mut self,
-        record: UntypedExpr,
-        label: String,
-        location: SrcSpan,
-    ) -> Result<TypedExpr, Error> {
-        // Infer the type of the (presumed) record
-        let record = Box::new(self.infer(record)?);
-
-        // If we don't yet know the type of the record then we cannot use any accessors
-        if record.typ().is_unbound() {
-            return Err(Error::RecordAccessUnknownType {
-                location: record.location().clone(),
-            });
-        }
-
-        // Error constructor helper function
-        let unknown_field = |fields| Error::UnknownField {
-            typ: record.typ(),
-            location: location.clone(),
-            label: label.clone(),
-            fields,
-        };
-
-        // Check to see if it's a Type that can have accessible fields
-        let accessors = match collapse_links(record.typ()).as_ref() {
-            // A type in the current module which may have fields
-            Type::App { module, name, .. } if module.as_slice() == self.current_module => {
-                self.accessors.get(name)
-            }
-
-            // A type in another module which may have fields
-            Type::App { module, name, .. } => self
-                .importable_modules
-                .get(&module.join("/"))
-                .and_then(|module| module.1.accessors.get(name)),
-
-            _something_without_fields => return Err(unknown_field(vec![])),
-        }
-        .ok_or_else(|| unknown_field(vec![]))?;
-
-        // Find the accessor, if the type has one with the same label
-        let RecordAccessor {
-            index, label, typ, ..
-        } = accessors
-            .accessors
-            .get(&label)
-            .ok_or_else(|| {
-                unknown_field(accessors.accessors.keys().map(|t| t.to_string()).collect())
-            })?
-            .clone();
-
-        // Unify the record type with the accessor's stored copy of the record type.
-        // This ensure that the type parameters of the retrieved value have the correct
-        // types for this instance of the record.
-        let accessor_record_type = accessors.typ.clone();
-        let mut annotated_type_vars = hashmap![];
-        let accessor_record_type =
-            self.instantiate(accessor_record_type, 0, &mut annotated_type_vars);
-        let typ = self.instantiate(typ, 0, &mut annotated_type_vars);
-        self.unify(accessor_record_type, record.typ())
-            .map_err(|e| convert_unify_error(e, record.location()))?;
-
-        Ok(TypedExpr::RecordAccess {
-            record,
-            label,
-            index,
-            location,
-            typ,
-        })
-    }
-
-    fn infer_value_constructor(
-        &mut self,
-        name: &str,
-        location: &SrcSpan,
-    ) -> Result<ValueConstructor, Error> {
-        let ValueConstructor {
-            public,
-            variant,
-            origin,
-            typ,
-        } = self
-            .get_variable(name)
-            .or_else(|| self.get_module_const(name))
-            .cloned()
-            .ok_or_else(|| Error::UnknownVariable {
-                location: location.clone(),
-                name: name.to_string(),
-                variables: self.local_values.keys().map(|t| t.to_string()).collect(),
-            })?;
-        let typ = self.instantiate(typ, self.level, &mut hashmap![]);
-        Ok(ValueConstructor {
-            public,
-            variant,
-            origin,
-            typ,
-        })
-    }
-
-    fn do_infer_call(
-        &mut self,
-        fun: UntypedExpr,
-        args: Vec<CallArg<UntypedExpr>>,
-        location: &SrcSpan,
-    ) -> Result<(TypedExpr, Vec<TypedCallArg>, Arc<Type>), Error> {
-        let fun = self.infer(fun)?;
-        let (fun, args, typ) = self.do_infer_call_with_known_fun(fun, args, location)?;
-        Ok((fun, args, typ))
-    }
-
-    fn do_infer_call_with_known_fun(
-        &mut self,
-        fun: TypedExpr,
-        mut args: Vec<CallArg<UntypedExpr>>,
-        location: &SrcSpan,
-    ) -> Result<(TypedExpr, Vec<TypedCallArg>, Arc<Type>), Error> {
-        // Check to see if the function accepts labelled arguments
-        match self
-            .get_field_map(&fun)
-            .map_err(|e| convert_get_value_constructor_error(e, location))?
-        {
-            // The fun has a field map so labelled arguments may be present and need to be reordered.
-            Some(field_map) => field_map.reorder(&mut args, location)?,
-
-            // The fun has no field map and so we error if arguments have been labelled
-            None => assert_no_labelled_arguments(&args)?,
-        }
-
-        // Extract the type of the fun, ensuring it actually is a function
-        let (mut args_types, return_type) = match_fun_type(fun.typ(), args.len(), self)
-            .map_err(|e| convert_not_fun_error(e, fun.location(), location))?;
-
-        // Ensure that the given args have the correct types
-        let args = args_types
-            .iter_mut()
-            .zip(args)
-            .map(|(typ, arg): (&mut Arc<Type>, _)| {
-                let CallArg {
-                    label,
-                    value,
-                    location,
-                } = arg;
-                let value = self.infer(value)?;
-                self.unify(typ.clone(), value.typ())
-                    .map_err(|e| convert_unify_error(e, value.location()))?;
-                Ok(CallArg {
-                    label,
-                    value,
-                    location,
-                })
-            })
-            .collect::<Result<_, _>>()?;
-        Ok((fun, args, return_type))
-    }
-
-    // TODO: extract the type annotation checking into a infer_module_const
-    // function that uses this function internally
-    fn infer_const(
-        &mut self,
-        annotation: &Option<TypeAst>,
-        value: UntypedConstant,
-    ) -> Result<TypedConstant, Error> {
-        let inferred = match value {
-            Constant::Int {
-                location, value, ..
-            } => Ok(Constant::Int { location, value }),
-
-            Constant::Float {
-                location, value, ..
-            } => Ok(Constant::Float { location, value }),
-
-            Constant::String {
-                location, value, ..
-            } => Ok(Constant::String { location, value }),
-
-            Constant::Tuple {
-                elements, location, ..
-            } => self.infer_const_tuple(elements, location),
-
-            Constant::List {
-                elements, location, ..
-            } => self.infer_const_list(elements, location),
-
-            Constant::BitString { location, segments } => {
-                self.infer_constant_bit_string(segments, location)
-            }
-
-            Constant::Record {
-                module,
-                location,
-                name,
-                mut args,
-                ..
-            } => {
-                let constructor = self.infer_value_constructor(&name, &location)?;
-
-                let tag = match &constructor.variant {
-                    ValueConstructorVariant::Record { name, .. } => name.clone(),
-
-                    ValueConstructorVariant::ModuleFn { .. }
-                    | ValueConstructorVariant::LocalVariable => {
-                        return Err(Error::NonLocalClauseGuardVariable { location, name })
-                    }
-
-                    ValueConstructorVariant::ModuleConstant { literal } => {
-                        return Ok(literal.clone())
-                    }
-                };
-
-                // Pretty much all the other infer functions operate on UntypedExpr
-                // or TypedExpr rather than ClauseGuard. To make things easier we
-                // build the TypedExpr equivalent of the constructor and use that
-                let fun = TypedExpr::Var {
-                    constructor,
-                    location: location.clone(),
-                    name: name.clone(),
-                };
-
-                // This is basically the same code as do_infer_call_with_known_fun()
-                // except the args are typed with infer_clause_guard() here.
-                // This duplication is a bit awkward but it works!
-                // Potentially this could be improved later
-                match self
-                    .get_field_map(&fun)
-                    .map_err(|e| convert_get_value_constructor_error(e, &location))?
-                {
-                    // The fun has a field map so labelled arguments may be present and need to be reordered.
-                    Some(field_map) => field_map.reorder(&mut args, &location)?,
-
-                    // The fun has no field map and so we error if arguments have been labelled
-                    None => assert_no_labelled_arguments(&args)?,
-                }
-
-                let (mut args_types, return_type) = match_fun_type(fun.typ(), args.len(), self)
-                    .map_err(|e| convert_not_fun_error(e, fun.location(), &location))?;
-                let args = args_types
-                    .iter_mut()
-                    .zip(args)
-                    .map(|(typ, arg): (&mut Arc<Type>, _)| {
-                        let CallArg {
-                            label,
-                            value,
-                            location,
-                        } = arg;
-                        let value = self.infer_const(&None, value)?;
-                        self.unify(typ.clone(), value.typ())
-                            .map_err(|e| convert_unify_error(e, value.location()))?;
-                        Ok(CallArg {
-                            label,
-                            value,
-                            location,
-                        })
-                    })
-                    .collect::<Result<_, _>>()?;
-
-                Ok(Constant::Record {
-                    module,
-                    location,
-                    name,
-                    args,
-                    typ: return_type,
-                    tag,
-                })
-            }
-        }?;
-
-        // Check type annotation is accurate.
-        if let Some(ann) = annotation {
-            let const_ann = self.type_from_ast(&ann, NewTypeAction::Disallow)?;
-            self.unify(const_ann, inferred.typ())
-                .map_err(|e| convert_unify_error(e, inferred.location()))?;
-        };
-
-        Ok(inferred)
-    }
-
-    fn infer_const_tuple(
-        &mut self,
-        untyped_elements: Vec<UntypedConstant>,
-        location: SrcSpan,
-    ) -> Result<TypedConstant, Error> {
-        let mut elements = Vec::with_capacity(untyped_elements.len());
-
-        for element in untyped_elements.into_iter() {
-            let element = self.infer_const(&None, element)?;
-            elements.push(element);
-        }
-
-        Ok(Constant::Tuple { elements, location })
-    }
-
-    fn infer_const_list(
-        &mut self,
-        untyped_elements: Vec<UntypedConstant>,
-        location: SrcSpan,
-    ) -> Result<TypedConstant, Error> {
-        let typ = self.new_unbound_var(0);
-        let mut elements = Vec::with_capacity(untyped_elements.len());
-
-        for element in untyped_elements.into_iter() {
-            let element = self.infer_const(&None, element)?;
-            self.unify(typ.clone(), element.typ())
-                .map_err(|e| convert_unify_error(e, element.location()))?;
-            elements.push(element);
-        }
-
-        Ok(Constant::List {
-            elements,
-            location,
-            typ: list(typ),
-        })
-    }
-
-    /// Instantiate converts generic variables into unbound ones.
-    ///
-    fn instantiate(
-        &mut self,
-        t: Arc<Type>,
-        ctx_level: usize,
-        ids: &mut im::HashMap<usize, Arc<Type>>,
-    ) -> Arc<Type> {
-        match &*t {
-            Type::App {
-                public,
-                name,
-                module,
-                args,
-            } => {
-                let args = args
-                    .iter()
-                    .map(|t| self.instantiate(t.clone(), ctx_level, ids))
-                    .collect();
-                Arc::new(Type::App {
-                    public: *public,
-                    name: name.clone(),
-                    module: module.clone(),
-                    args,
-                })
-            }
-
-            Type::Var { typ } => {
-                match &*typ.borrow() {
-                    TypeVar::Link { typ } => return self.instantiate(typ.clone(), ctx_level, ids),
-
-                    TypeVar::Unbound { .. } => return Arc::new(Type::Var { typ: typ.clone() }),
-
-                    TypeVar::Generic { id } => match ids.get(id) {
-                        Some(t) => return t.clone(),
-                        None => {
-                            if !self.annotated_generic_types.contains(id) {
-                                let v = self.new_unbound_var(ctx_level);
-                                ids.insert(*id, v.clone());
-                                return v;
-                            }
-                        }
-                    },
-                }
-                Arc::new(Type::Var { typ: typ.clone() })
-            }
-
-            Type::Fn { args, retrn, .. } => fn_(
-                args.iter()
-                    .map(|t| self.instantiate(t.clone(), ctx_level, ids))
-                    .collect(),
-                self.instantiate(retrn.clone(), ctx_level, ids),
-            ),
-
-            Type::Tuple { elems } => tuple(
-                elems
-                    .iter()
-                    .map(|t| self.instantiate(t.clone(), ctx_level, ids))
-                    .collect(),
-            ),
-        }
-    }
-
-    fn make_annotated_type_vars(
-        &mut self,
-        args: &[String],
-        location: &SrcSpan,
-    ) -> Result<Vec<Arc<Type>>, Error> {
-        args.iter()
-            .map(|arg| TypeAst::Var {
-                location: location.clone(),
-                name: arg.to_string(),
-            })
-            .map(|ast| self.type_from_ast(&ast, NewTypeAction::MakeGeneric))
-            .collect::<Result<_, _>>()
-    }
-
-    fn custom_type_accessors(
-        &mut self,
-        constructors: &[RecordConstructor],
-    ) -> Result<Option<HashMap<String, RecordAccessor>>, Error> {
-        let args = match constructors {
-            [constructor] if !constructor.args.is_empty() => &constructor.args,
-            _ => return Ok(None),
-        };
-
-        let mut fields = HashMap::with_capacity(args.len());
-        for (index, (label, arg, ..)) in args.iter().enumerate() {
-            if let Some(label) = label {
-                let typ = self.type_from_ast(arg, NewTypeAction::Disallow)?;
-                fields.insert(
-                    label.to_string(),
-                    RecordAccessor {
-                        index: index as u64,
-                        label: label.to_string(),
-                        typ,
-                    },
-                );
-            }
-        }
-        Ok(Some(fields))
-    }
-
-    fn get_field_map(
-        &mut self,
-        constructor: &TypedExpr,
-    ) -> Result<Option<&FieldMap>, GetValueConstructorError> {
-        let (module, name) = match constructor {
-            TypedExpr::ModuleSelect {
-                module_alias,
-                label,
-                ..
-            } => (Some(module_alias), label),
-
-            TypedExpr::Var { name, .. } => (None, name),
-
-            _ => return Ok(None),
-        };
-
-        Ok(self.get_value_constructor(module, name)?.field_map())
-    }
-
-    fn unify(&mut self, t1: Arc<Type>, t2: Arc<Type>) -> Result<(), UnifyError> {
-        if t1 == t2 {
-            return Ok(());
-        }
-
-        // Collapse right hand side type links. Left hand side will be collapsed in the next block.
-        if let Type::Var { typ } = &*t2 {
-            if let TypeVar::Link { typ } = &*typ.borrow() {
-                return self.unify(t1, typ.clone());
-            }
-        }
-
-        if let Type::Var { typ } = &*t1 {
-            enum Action {
-                Unify(Arc<Type>),
-                CouldNotUnify,
-                Link,
-            }
-
-            let action = match &*typ.borrow() {
-                TypeVar::Link { typ } => Action::Unify(typ.clone()),
-
-                TypeVar::Unbound { id, level } => {
-                    update_levels(t2.clone(), *level, *id)?;
-                    Action::Link
-                }
-
-                TypeVar::Generic { id } => {
-                    if let Type::Var { typ } = &*t2 {
-                        if typ.borrow().is_unbound() {
-                            *typ.borrow_mut() = TypeVar::Generic { id: *id };
-                            return Ok(());
-                        }
-                    }
-                    Action::CouldNotUnify
-                }
-            };
-
-            return match action {
-                Action::Link => {
-                    *typ.borrow_mut() = TypeVar::Link { typ: t2 };
-                    Ok(())
-                }
-
-                Action::Unify(t) => self.unify(t, t2),
-
-                Action::CouldNotUnify => Err(UnifyError::CouldNotUnify {
-                    expected: t1.clone(),
-                    given: t2,
-                }),
-            };
-        }
-
-        if let Type::Var { .. } = *t2 {
-            return self.unify(t2, t1).map_err(flip_unify_error);
-        }
-
-        match (&*t1, &*t2) {
-            (
-                Type::App {
-                    module: m1,
-                    name: n1,
-                    args: args1,
-                    ..
-                },
-                Type::App {
-                    module: m2,
-                    name: n2,
-                    args: args2,
-                    ..
-                },
-            ) if m1 == m2 && n1 == n2 && args1.len() == args2.len() => {
-                for (a, b) in args1.iter().zip(args2) {
-                    unify_enclosed_type(t1.clone(), t2.clone(), self.unify(a.clone(), b.clone()))?;
-                }
-                Ok(())
-            }
-
-            (Type::Tuple { elems: elems1, .. }, Type::Tuple { elems: elems2, .. })
-                if elems1.len() == elems2.len() =>
-            {
-                for (a, b) in elems1.iter().zip(elems2) {
-                    unify_enclosed_type(t1.clone(), t2.clone(), self.unify(a.clone(), b.clone()))?;
-                }
-                Ok(())
-            }
-
-            (
-                Type::Fn {
-                    args: args1,
-                    retrn: retrn1,
-                    ..
-                },
-                Type::Fn {
-                    args: args2,
-                    retrn: retrn2,
-                    ..
-                },
-            ) if args1.len() == args2.len() => {
-                for (a, b) in args1.iter().zip(args2) {
-                    self.unify(a.clone(), b.clone())
-                        .map_err(|_| UnifyError::CouldNotUnify {
-                            expected: t1.clone(),
-                            given: t2.clone(),
-                        })?;
-                }
-                self.unify(retrn1.clone(), retrn2.clone())
-                    .map_err(|_| UnifyError::CouldNotUnify {
-                        expected: t1.clone(),
-                        given: t2.clone(),
-                    })
-            }
-
-            (_, _) => Err(UnifyError::CouldNotUnify {
-                expected: t1.clone(),
-                given: t2.clone(),
-            }),
-        }
-    }
-}
-
-#[derive(Debug, Clone, PartialEq)]
-pub enum TypeVar {
-    Unbound { id: usize, level: usize },
-    Link { typ: Arc<Type> },
-    Generic { id: usize },
-}
-
-impl TypeVar {
-    pub fn is_unbound(&self) -> bool {
-        match self {
-            TypeVar::Unbound { .. } => true,
-            _ => false,
-        }
-    }
-}
-
-#[derive(Debug, Clone, PartialEq)]
-pub struct TypeConstructor {
-    pub public: bool,
-    pub origin: SrcSpan,
-    pub module: Vec<String>,
-    pub parameters: Vec<Arc<Type>>,
-    pub typ: Arc<Type>,
-}
-
-#[derive(Butcher, Debug, Clone, PartialEq)]
-pub struct ValueConstructor {
-    #[butcher(copy)]
-    pub public: bool,
-    pub origin: SrcSpan,
-    #[butcher(rebutcher)]
-    pub variant: ValueConstructorVariant,
-    #[butcher(copy)]
-    pub typ: Arc<Type>,
-}
-
-#[derive(Debug, Clone, PartialEq)]
-pub struct TypeAliasConstructor {
-    pub public: bool,
-    pub module: Vec<String>,
-    pub typ: Type,
-    pub arity: usize,
-}
-
-impl ValueConstructor {
-    fn field_map(&self) -> Option<&FieldMap> {
-        match self.variant {
-            ValueConstructorVariant::ModuleFn { ref field_map, .. }
-            | ValueConstructorVariant::Record { ref field_map, .. } => field_map.as_ref(),
-            _ => None,
-        }
-    }
-}
-
-#[derive(Debug, Clone, Copy)]
-pub enum NewTypeAction {
-    Disallow,
-    MakeGeneric,
-}
-
-#[derive(Debug, PartialEq, Clone)]
-pub enum Error {
-    UnknownLabels {
-        unknown: Vec<(String, SrcSpan)>,
-        valid: Vec<String>,
-        supplied: Vec<String>,
-    },
-
-    UnknownVariable {
-        location: SrcSpan,
-        name: String,
-        variables: Vec<String>,
-    },
-
-    UnknownType {
-        location: SrcSpan,
-        name: String,
-        types: Vec<String>,
-    },
-
-    UnknownModule {
-        location: SrcSpan,
-        name: String,
-        imported_modules: Vec<String>,
-    },
-
-    UnknownModuleType {
-        location: SrcSpan,
-        name: String,
-        module_name: Vec<String>,
-        type_constructors: Vec<String>,
-    },
-
-    UnknownModuleValue {
-        location: SrcSpan,
-        name: String,
-        module_name: Vec<String>,
-        value_constructors: Vec<String>,
-    },
-
-    UnknownModuleField {
-        location: SrcSpan,
-        name: String,
-        module_name: Vec<String>,
-        value_constructors: Vec<String>,
-        type_constructors: Vec<String>,
-    },
-
-    NotFn {
-        location: SrcSpan,
-        typ: Arc<Type>,
-    },
-
-    UnknownField {
-        location: SrcSpan,
-        typ: Arc<Type>,
-        label: String,
-        fields: Vec<String>,
-    },
-
-    IncorrectArity {
-        location: SrcSpan,
-        expected: usize,
-        given: usize,
-    },
-
-    UnnecessarySpreadOperator {
-        location: SrcSpan,
-        arity: usize,
-    },
-
-    IncorrectTypeArity {
-        location: SrcSpan,
-        name: String,
-        expected: usize,
-        given: usize,
-    },
-
-    CouldNotUnify {
-        location: SrcSpan,
-        expected: Arc<Type>,
-        given: Arc<Type>,
-    },
-
-    RecursiveType {
-        location: SrcSpan,
-    },
-
-    DuplicateName {
-        location: SrcSpan,
-        previous_location: SrcSpan,
-        name: String,
-    },
-
-    DuplicateTypeName {
-        location: SrcSpan,
-        previous_location: SrcSpan,
-        name: String,
-    },
-
-    DuplicateArgument {
-        location: SrcSpan,
-        label: String,
-    },
-
-    DuplicateField {
-        location: SrcSpan,
-        label: String,
-    },
-
-    PrivateTypeLeak {
-        location: SrcSpan,
-        leaked: Type,
-    },
-
-    UnexpectedLabelledArg {
-        location: SrcSpan,
-        label: String,
-    },
-
-    PositionalArgumentAfterLabelled {
-        location: SrcSpan,
-    },
-
-    IncorrectNumClausePatterns {
-        location: SrcSpan,
-        expected: usize,
-        given: usize,
-    },
-
-    NonLocalClauseGuardVariable {
-        location: SrcSpan,
-        name: String,
-    },
-
-    ExtraVarInAlternativePattern {
-        location: SrcSpan,
-        name: String,
-    },
-
-    DuplicateVarInPattern {
-        location: SrcSpan,
-        name: String,
-    },
-
-    OutOfBoundsTupleIndex {
-        location: SrcSpan,
-        index: u64,
-        size: usize,
-    },
-
-    NotATuple {
-        location: SrcSpan,
-        given: Arc<Type>,
-    },
-
-    NotATupleUnbound {
-        location: SrcSpan,
-    },
-
-    RecordAccessUnknownType {
-        location: SrcSpan,
-    },
-
-    ConflictingBinaryTypeOptions {
-        previous_location: SrcSpan,
-        location: SrcSpan,
-        name: String,
-    },
-
-    ConflictingBinarySignednessOptions {
-        previous_location: SrcSpan,
-        location: SrcSpan,
-        name: String,
-    },
-
-    ConflictingBinaryEndiannessOptions {
-        previous_location: SrcSpan,
-        location: SrcSpan,
-        name: String,
-    },
-
-    ConflictingBinarySizeOptions {
-        previous_location: SrcSpan,
-        location: SrcSpan,
-    },
-
-    ConflictingBinaryUnitOptions {
-        previous_location: SrcSpan,
-        location: SrcSpan,
-    },
-
-    BinaryTypeDoesNotAllowUnit {
-        location: SrcSpan,
-        typ: String,
-    },
-
-    BinarySegmentMustHaveSize {
-        location: SrcSpan,
-    },
-
-    InvalidBinarySegmentOption {
-        location: SrcSpan,
-        label: String,
-    },
-}
-
-#[derive(Debug, PartialEq, Clone)]
-pub enum Warning {
-    Todo { location: SrcSpan },
-
-    ImplicitlyDiscardedResult { location: SrcSpan },
-}
-
-#[derive(Debug, PartialEq)]
-pub enum GetValueConstructorError {
-    UnknownVariable {
-        name: String,
-        variables: Vec<String>,
-    },
-
-    UnknownModule {
-        name: String,
-        imported_modules: Vec<String>,
-    },
-
-    UnknownModuleValue {
-        name: String,
-        module_name: Vec<String>,
-        value_constructors: Vec<String>,
-    },
-}
-
-fn convert_get_value_constructor_error(e: GetValueConstructorError, location: &SrcSpan) -> Error {
-    match e {
-        GetValueConstructorError::UnknownVariable { name, variables } => Error::UnknownVariable {
-            location: location.clone(),
-            name,
-            variables,
-        },
-
-        GetValueConstructorError::UnknownModule {
-            name,
-            imported_modules,
-        } => Error::UnknownModule {
-            location: location.clone(),
-            name,
-            imported_modules,
-        },
-
-        GetValueConstructorError::UnknownModuleValue {
-            name,
-            module_name,
-            value_constructors,
-        } => Error::UnknownModuleValue {
-            location: location.clone(),
-            name,
-            module_name,
-            value_constructors,
-        },
-    }
-}
-
-#[derive(Debug, PartialEq)]
-pub enum GetTypeConstructorError {
-    UnknownType {
-        name: String,
-        type_constructors: Vec<String>,
-    },
-
-    UnknownModule {
-        name: String,
-        imported_modules: Vec<String>,
-    },
-
-    UnknownModuleType {
-        name: String,
-        module_name: Vec<String>,
-        type_constructors: Vec<String>,
-    },
-}
-
-fn convert_get_type_constructor_error(e: GetTypeConstructorError, location: &SrcSpan) -> Error {
-    match e {
-        GetTypeConstructorError::UnknownType {
-            name,
-            type_constructors,
-        } => Error::UnknownType {
-            location: location.clone(),
-            name,
-            types: type_constructors,
-        },
-
-        GetTypeConstructorError::UnknownModule {
-            name,
-            imported_modules,
-        } => Error::UnknownModule {
-            location: location.clone(),
-            name,
-            imported_modules,
-        },
-
-        GetTypeConstructorError::UnknownModuleType {
-            name,
-            module_name,
-            type_constructors,
-        } => Error::UnknownModuleType {
-            location: location.clone(),
-            name,
-            module_name,
-            type_constructors,
-        },
-    }
-}
-
-/// Iterate over a module, registering any new types created by the module into the typer
-fn register_types(
-    statement: &UntypedStatement,
-    module: &[String],
-    typer: &mut Typer,
-) -> Result<(), Error> {
-    match statement {
-        Statement::ExternalType {
-            name,
-            public,
-            args,
-            location,
-            ..
-        } => {
-            let parameters = typer.make_annotated_type_vars(args, location)?;
-            let typ = Arc::new(Type::App {
-                public: *public,
-                module: module.to_owned(),
-                name: name.clone(),
-                args: parameters.clone(),
-            });
-
-            typer.insert_type_constructor(
-                name.clone(),
-                TypeConstructor {
-                    origin: location.clone(),
-                    module: module.to_owned(),
-                    public: *public,
-                    parameters,
-                    typ,
-                },
-            )?;
-        }
-
-        Statement::CustomType {
-            name,
-            public,
-            opaque,
-            args,
-            constructors,
-            location,
-            ..
-        } => {
-            let parameters = typer.make_annotated_type_vars(args, location)?;
-            let typ = Arc::new(Type::App {
-                public: *public,
-                module: module.to_owned(),
-                name: name.clone(),
-                args: parameters.clone(),
-            });
-
-            typer.insert_type_constructor(
-                name.clone(),
-                TypeConstructor {
-                    origin: location.clone(),
-                    module: module.to_owned(),
-                    public: *public,
-                    parameters,
-                    typ: typ.clone(),
-                },
-            )?;
->>>>>>> e094702c
 
             Ok(statement)
         }
