--- conflicted
+++ resolved
@@ -2,32 +2,20 @@
 #[cfg(test)]
 mod tests;
 
-<<<<<<< HEAD
-use crate::ast::{
-    self, Arg, ArgNames, BinOp, BinSegmentOption, BindingKind, CallArg, Clause, ClauseGuard,
-    ConstValue, Pattern, RecordConstructor, SrcSpan, Statement, TypeAst, TypedArg, TypedClause,
-    TypedClauseGuard, TypedConstValue, TypedExpr, TypedExprBinSegment, TypedExprBinSegmentOption,
-    TypedModule, TypedMultiPattern, TypedPattern, TypedPatternBinSegment,
-    TypedPatternBinSegmentOption, TypedStatement, UnqualifiedImport, UntypedArg, UntypedClause,
-    UntypedClauseGuard, UntypedConstValue, UntypedExpr, UntypedExprBinSegment,
-    UntypedExprBinSegmentOption, UntypedModule, UntypedMultiPattern, UntypedPattern,
-    UntypedPatternBinSegment, UntypedPatternBinSegmentOption, UntypedStatement,
-=======
 use crate::{
     ast::{
         self, Arg, ArgNames, BinOp, BinSegmentOption, BindingKind, CallArg, Clause, ClauseGuard,
-        Pattern, RecordConstructor, SrcSpan, Statement, TypeAst, TypedArg, TypedClause,
-        TypedClauseGuard, TypedExpr, TypedExprBinSegment, TypedExprBinSegmentOption, TypedModule,
-        TypedMultiPattern, TypedPattern, TypedPatternBinSegment, TypedPatternBinSegmentOption,
-        TypedStatement, UnqualifiedImport, UntypedArg, UntypedClause, UntypedClauseGuard,
-        UntypedExpr, UntypedExprBinSegment, UntypedExprBinSegmentOption, UntypedModule,
-        UntypedMultiPattern, UntypedPattern, UntypedPatternBinSegment,
-        UntypedPatternBinSegmentOption, UntypedStatement,
+        ConstValue, Pattern, RecordConstructor, SrcSpan, Statement, TypeAst, TypedArg, TypedClause,
+        TypedClauseGuard, TypedConstValue, TypedExpr, TypedExprBinSegment,
+        TypedExprBinSegmentOption, TypedModule, TypedMultiPattern, TypedPattern,
+        TypedPatternBinSegment, TypedPatternBinSegmentOption, TypedStatement, UnqualifiedImport,
+        UntypedArg, UntypedClause, UntypedClauseGuard, UntypedConstValue, UntypedExpr,
+        UntypedExprBinSegment, UntypedExprBinSegmentOption, UntypedModule, UntypedMultiPattern,
+        UntypedPattern, UntypedPatternBinSegment, UntypedPatternBinSegmentOption, UntypedStatement,
     },
     bit_string::{BinaryTypeSpecifier, Error as BinaryError},
     build::Origin,
     error::GleamExpect,
->>>>>>> 4123ceec
 };
 
 use std::cell::RefCell;
