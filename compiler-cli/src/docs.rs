use std::time::Instant;

use crate::{cli, hex::ApiKeyCommand, http::HttpClient};
use gleam_core::{
    build::{Codegen, Mode, Options, Package},
    config::{DocsPage, PackageConfig},
    error::Error,
    hex,
    io::HttpClient as _,
    Result,
};

pub fn remove(package: String, version: String) -> Result<()> {
    RemoveCommand::new(package, version).run()
}

struct RemoveCommand {
    package: String,
    version: String,
}

impl RemoveCommand {
    pub fn new(package: String, version: String) -> Self {
        Self { package, version }
    }
}

impl ApiKeyCommand for RemoveCommand {
    fn with_api_key(
        &mut self,
        handle: &tokio::runtime::Handle,
        hex_config: &hexpm::Config,
        api_key: &str,
    ) -> Result<()> {
        let http = HttpClient::new();

        // Remove docs from API
        let request = hexpm::remove_docs_request(&self.package, &self.version, api_key, hex_config)
            .map_err(Error::hex)?;
        let response = handle.block_on(http.send(request))?;
        hexpm::remove_docs_response(response).map_err(Error::hex)?;

        // Done!
        println!(
            "The docs for {} {} have been removed from HexDocs",
            self.package, self.version
        );
        Ok(())
    }
}

pub fn build() -> Result<()> {
    let paths = crate::project_paths_at_current_directory();
    let config = crate::config::root_config()?;

    // Reset the build directory so we know the state of the project
    crate::fs::delete_dir(&paths.build_directory_for_target(Mode::Prod, config.target))?;

<<<<<<< HEAD
    let out = paths::build_docs(&config.name);
    let mut built = crate::build::main(Options {
=======
    let out = paths.build_documentation_directory(&config.name);
    let mut compiled = crate::build::main(Options {
>>>>>>> a5812c48
        mode: Mode::Prod,
        target: None,
        codegen: Codegen::All,
        warnings_as_errors: false,
    })?;
    let outputs = build_documentation(&config, &mut built.root_package)?;

    // Write
    crate::fs::delete_dir(&out)?;
    crate::fs::write_outputs_under(&outputs, &out)?;

    println!(
        "\nThe documentation for {package} has been rendered to \n./{out}/index.html",
        package = config.name,
        out = out.to_string_lossy()
    );

    // We're done!
    Ok(())
}

pub(crate) fn build_documentation(
    config: &PackageConfig,
    compiled: &mut Package,
) -> Result<Vec<gleam_core::io::OutputFile>, Error> {
    compiled.attach_doc_and_module_comments();
    cli::print_generating_documentation();
    let paths = crate::project_paths_at_current_directory();
    let mut pages = vec![DocsPage {
        title: "README".into(),
        path: "index.html".into(),
        source: paths.readme(), // TODO: support non markdown READMEs. Or a default if there is none.
    }];
    pages.extend(config.documentation.pages.iter().cloned());
    let outputs =
        gleam_core::docs::generate_html(&paths, config, compiled.modules.as_slice(), &pages);
    Ok(outputs)
}

struct PublishCommand {
    config: PackageConfig,
    archive: Vec<u8>,
}

pub fn publish() -> Result<()> {
    PublishCommand::new()?.run()
}

impl PublishCommand {
    pub fn new() -> Result<Self> {
        let paths = crate::project_paths_at_current_directory();
        let config = crate::config::root_config()?;

        // Reset the build directory so we know the state of the project
        crate::fs::delete_dir(&paths.build_directory_for_target(Mode::Prod, config.target))?;

        let mut built = crate::build::main(Options {
            warnings_as_errors: false,
            codegen: Codegen::All,
            mode: Mode::Prod,
            target: None,
        })?;
        let outputs = build_documentation(&config, &mut built.root_package)?;
        let archive = crate::fs::create_tar_archive(outputs)?;
        Ok(Self { config, archive })
    }
}

impl ApiKeyCommand for PublishCommand {
    fn with_api_key(
        &mut self,
        handle: &tokio::runtime::Handle,
        hex_config: &hexpm::Config,
        api_key: &str,
    ) -> Result<()> {
        let start = Instant::now();
        cli::print_publishing_documentation();
        handle.block_on(hex::publish_documentation(
            &self.config.name,
            &self.config.version,
            std::mem::take(&mut self.archive),
            api_key,
            hex_config,
            &HttpClient::new(),
        ))?;
        cli::print_published(start.elapsed());
        Ok(())
    }
}<|MERGE_RESOLUTION|>--- conflicted
+++ resolved
@@ -56,13 +56,8 @@
     // Reset the build directory so we know the state of the project
     crate::fs::delete_dir(&paths.build_directory_for_target(Mode::Prod, config.target))?;
 
-<<<<<<< HEAD
-    let out = paths::build_docs(&config.name);
+    let out = paths.build_documentation_directory(&config.name);
     let mut built = crate::build::main(Options {
-=======
-    let out = paths.build_documentation_directory(&config.name);
-    let mut compiled = crate::build::main(Options {
->>>>>>> a5812c48
         mode: Mode::Prod,
         target: None,
         codegen: Codegen::All,
