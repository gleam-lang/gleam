--- conflicted
+++ resolved
@@ -2,12 +2,8 @@
 
 use gleam_core::{
     build::{Codegen, Options, Package, ProjectCompiler},
-<<<<<<< HEAD
-    type_, Result,
-=======
     paths::ProjectPaths,
-    Result,
->>>>>>> a5812c48
+    Result, type_,
 };
 use smol_str::SmolStr;
 
@@ -18,20 +14,15 @@
     fs::{self, ConsoleWarningEmitter},
 };
 
-<<<<<<< HEAD
 pub struct Built {
     pub root_package: Package,
     pub module_interfaces: im::HashMap<SmolStr, type_::Module>,
 }
 
 pub fn main(options: Options) -> Result<Built> {
-    let manifest = crate::dependencies::download(cli::Reporter::new(), None, UseManifest::Yes)?;
-=======
-pub fn main(options: Options) -> Result<Package> {
     let paths = crate::project_paths_at_current_directory();
     let manifest =
         crate::dependencies::download(&paths, cli::Reporter::new(), None, UseManifest::Yes)?;
->>>>>>> a5812c48
 
     let perform_codegen = options.codegen;
     let root_config = crate::config::root_config()?;
