--- conflicted
+++ resolved
@@ -26,7 +26,6 @@
     module: Option<String>,
     which: Which,
 ) -> Result<(), Error> {
-<<<<<<< HEAD
     // Validate the module to make sure it is a gleam module path
     match &module {
         Some(module_name) => {
@@ -43,9 +42,7 @@
         None => Ok(()),
     }?;
 
-=======
     let paths = crate::project_paths_at_current_directory();
->>>>>>> a5812c48
     let config = crate::config::root_config()?;
 
     // Determine which module to run
@@ -102,22 +99,18 @@
             _ => run_erlang(&paths, &config.name, &module, arguments),
         },
         Target::JavaScript => match runtime.unwrap_or(config.javascript.runtime) {
-<<<<<<< HEAD
             Runtime::Deno => {
-                run_javascript_deno(&config, &main_function.package, &module, arguments)
-            }
-            Runtime::NodeJs => run_javascript_node(&main_function.package, &module, arguments),
-=======
-            Runtime::Deno => run_javascript_deno(&paths, &config, &module, arguments),
-            Runtime::NodeJs => run_javascript_node(&paths, &config, &module, arguments),
->>>>>>> a5812c48
+                run_javascript_deno(&paths, &main_function.package, &config, &module, arguments)
+            }
+            Runtime::NodeJs => {
+                run_javascript_node(&paths, &main_function.package, &module, arguments)
+            }
         },
     }?;
 
     std::process::exit(status);
 }
 
-<<<<<<< HEAD
 fn is_gleam_module(module: &str) -> bool {
     use regex::Regex;
     lazy_static! {
@@ -132,15 +125,12 @@
     RE.is_match(module)
 }
 
-fn run_erlang(package: &str, module: &str, arguments: Vec<String>) -> Result<i32, Error> {
-=======
 fn run_erlang(
     paths: &ProjectPaths,
     package: &str,
     module: &str,
     arguments: Vec<String>,
 ) -> Result<i32, Error> {
->>>>>>> a5812c48
     let mut args = vec![];
 
     // Specify locations of Erlang applications
@@ -169,20 +159,14 @@
     ProjectIO::new().exec("erl", &args, &[], None, Stdio::Inherit)
 }
 
-<<<<<<< HEAD
-fn run_javascript_node(package: &str, module: &str, arguments: Vec<String>) -> Result<i32, Error> {
-    let mut args = vec![];
-    let entry = write_javascript_entrypoint(&package, module)?;
-=======
 fn run_javascript_node(
     paths: &ProjectPaths,
-    config: &PackageConfig,
+    package: &str,
     module: &str,
     arguments: Vec<String>,
 ) -> Result<i32, Error> {
     let mut args = vec![];
-    let entry = write_javascript_entrypoint(paths, &config.name, module)?;
->>>>>>> a5812c48
+    let entry = write_javascript_entrypoint(paths, &package, module)?;
 
     args.push(entry);
 
@@ -215,8 +199,8 @@
 
 fn run_javascript_deno(
     paths: &ProjectPaths,
+    package: &str,
     config: &PackageConfig,
-    package: &str,
     module: &str,
     arguments: Vec<String>,
 ) -> Result<i32, Error> {
@@ -269,11 +253,7 @@
         );
     }
 
-<<<<<<< HEAD
-    let entrypoint = write_javascript_entrypoint(&package, module)?;
-=======
-    let entrypoint = write_javascript_entrypoint(paths, &config.name, module)?;
->>>>>>> a5812c48
+    let entrypoint = write_javascript_entrypoint(paths, &package, module)?;
     args.push(entrypoint);
 
     for argument in arguments.into_iter() {
