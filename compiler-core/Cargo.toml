[package]
name = "gleam-core"
version = "0.25.3"
authors = ["Louis Pilfold <louis@lpil.uk>"]
edition = "2021"
license-file = "LICENCE"

[dependencies]
# Immutable data structures
im = "15.1.0"
# Error message and warning formatting
codespan-reporting = "0.11.1"
termcolor = "1.1.2"
# Logging
tracing = "0.1.29"
# Extra iter methods
itertools = "0.10.1"
# String case conversion
heck = "0.4.0"
# Parsing
regex = "1.5.4"
# Graph data structures
petgraph = "0.6.0"
# Initialize complex static values at runtime
lazy_static = "1.4.0"
# Levenshtein string distance for typo suggestions
strsim = "0.10.0"
# Data (de)serialisation
serde = { version = "1.0.130", features = ["derive"] }
serde_json = "*"
# Cap'n Proto binary format runtime
capnp = "0.14.3"
# Enum trait impl macros
strum = { version = "0.24.0", features = ["derive"] }
# Template rendering
askama = "0.10.5"
# Markdown parsing
pulldown-cmark = { version = "0.8.0", default-features = false }
# Non-empty vectors
vec1 = "1.8.0"
# Hex package manager client
hexpm = "2.0.0"
# XDG directory locations
dirs-next = "2.0.0"
# HTTP types
http = "0.2.5"
# Byte collections
bytes = "1.1.0"
# Macro to work around Rust's traits not working with async. Sigh.
async-trait = "0.1.51"
# Little helper to omit fields that cannot be debug printed
debug-ignore = "1.0.1"
# std::error::Error definition macro
thiserror = "1.0.30"
# Async combinators for futures
futures = "0.3.17"
# Creation of tar file archives
tar = "0.4.37"
# gzip compression
flate2 = "1.0.22"
# Helper for wrapping text onto lines based upon width
textwrap = { version = "=0.15.0", features = ["terminal_size"] }
# base encoding
base16 = "0.2.1"
# toml config file parsing
toml = "0.5.8"
# SPDX license parsing
spdx = "0.8.0"
<<<<<<< HEAD
# String manipulation, HTML tag stripping
voca_rs = "1.15.2"
=======
# Binary format de-serialization
bincode = "1.3.3"
>>>>>>> e8fa3285

[build-dependencies]
# Data (de)serialisation
serde_derive = "1.0.130"
# Cap'n Proto binary format codegen
capnpc = "0.14.4"

[dev-dependencies]
# Test assertion errors with diffs
pretty_assertions = "1.0.0"
# Snapshot testing to make test maintenance easier
insta = "1.8.0"
# Random value generation
rand = "0.8.5"<|MERGE_RESOLUTION|>--- conflicted
+++ resolved
@@ -66,13 +66,10 @@
 toml = "0.5.8"
 # SPDX license parsing
 spdx = "0.8.0"
-<<<<<<< HEAD
+# Binary format de-serialization
+bincode = "1.3.3"
 # String manipulation, HTML tag stripping
 voca_rs = "1.15.2"
-=======
-# Binary format de-serialization
-bincode = "1.3.3"
->>>>>>> e8fa3285
 
 [build-dependencies]
 # Data (de)serialisation
