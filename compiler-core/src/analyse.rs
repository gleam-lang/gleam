mod imports;
pub(crate) mod name;

#[cfg(test)]
mod tests;

use crate::{
    ast::{
        self, Arg, BitArrayOption, CustomType, Definition, DefinitionLocation, Function,
        GroupedStatements, Import, ModuleConstant, Publicity, RecordConstructor,
        RecordConstructorArg, SrcSpan, Statement, TypeAlias, TypeAst, TypeAstConstructor,
        TypeAstFn, TypeAstHole, TypeAstTuple, TypeAstVar, TypedDefinition, TypedExpr,
        TypedFunction, TypedModule, UntypedArg, UntypedFunction, UntypedModule, UntypedStatement,
    },
    build::{Origin, Outcome, Target},
    call_graph::{into_dependency_order, CallGraphNode},
    config::PackageConfig,
    dep_tree,
    line_numbers::LineNumbers,
    type_::{
        self,
        environment::*,
        error::{convert_unify_error, Error, MissingAnnotation, Named, Problems},
        expression::{ExprTyper, FunctionDefinition, Implementations},
        fields::{FieldMap, FieldMapBuilder},
        hydrator::Hydrator,
        prelude::*,
        AccessorsMap, Deprecation, ModuleInterface, PatternConstructor, RecordAccessor, Type,
        TypeConstructor, TypeValueConstructor, TypeValueConstructorField, TypeVariantConstructors,
        ValueConstructor, ValueConstructorVariant,
    },
    uid::UniqueIdGenerator,
    warning::TypeWarningEmitter,
    GLEAM_CORE_PACKAGE_NAME,
};
use camino::Utf8PathBuf;
use ecow::EcoString;
use itertools::Itertools;
use name::{check_argument_names, check_name_case, correct_name_case, NameCorrection};
use std::{
    collections::HashMap,
    sync::{Arc, OnceLock},
};
use vec1::Vec1;

use self::imports::Importer;

#[derive(Debug, Clone, PartialEq, Eq)]
pub enum Inferred<T> {
    Known(T),
    Unknown,
}

impl<T> Inferred<T> {
    pub fn expect(self, message: &str) -> T {
        match self {
            Inferred::Known(value) => Some(value),
            Inferred::Unknown => None,
        }
        .expect(message)
    }

    pub fn expect_ref(&self, message: &str) -> &T {
        match self {
            Inferred::Known(value) => Some(value),
            Inferred::Unknown => None,
        }
        .expect(message)
    }
}

impl Inferred<PatternConstructor> {
    pub fn definition_location(&self) -> Option<DefinitionLocation<'_>> {
        match self {
            Inferred::Known(value) => value.definition_location(),
            Inferred::Unknown => None,
        }
    }

    pub fn get_documentation(&self) -> Option<&str> {
        match self {
            Inferred::Known(value) => value.get_documentation(),
            Inferred::Unknown => None,
        }
    }
}

/// How the compiler should treat target support.
#[derive(Clone, Copy, Debug, PartialEq, Eq)]
pub enum TargetSupport {
    /// Target support is enfored, meaning if a function is found to not have an implementation for
    /// the current target then an error is emitted and compilation halts.
    ///
    /// This is used when compiling the root package, with the exception of when using
    /// `gleam run --module $module` to run a module from a dependency package, in which case we do
    /// not want to error as the root package code isn't going to be run.
    Enforced,
    /// Target support is enfored, meaning if a function is found to not have an implementation for
    /// the current target it will continue onwards and not generate any code for this function.
    ///
    /// This is used when compiling dependencies.
    NotEnforced,
}

impl TargetSupport {
    /// Returns `true` if the target support is [`Enforced`].
    ///
    /// [`Enforced`]: TargetSupport::Enforced
    #[must_use]
    pub fn is_enforced(&self) -> bool {
        match self {
            Self::Enforced => true,
            Self::NotEnforced => false,
        }
    }
}

impl<T> From<Error> for Outcome<T, Vec1<Error>> {
    fn from(error: Error) -> Self {
        Outcome::TotalFailure(Vec1::new(error))
    }
}

/// This struct is used to take the data required for analysis. It is used to
/// construct the private ModuleAnalyzer which has this data plus any
/// internal state.
///
#[derive(Debug)]
pub struct ModuleAnalyzerConstructor<'a, A> {
    pub target: Target,
    pub ids: &'a UniqueIdGenerator,
    pub origin: Origin,
    pub importable_modules: &'a im::HashMap<EcoString, ModuleInterface>,
    pub warnings: &'a TypeWarningEmitter,
    pub direct_dependencies: &'a HashMap<EcoString, A>,
    pub target_support: TargetSupport,
    pub package_config: &'a PackageConfig,
}

impl<'a, A> ModuleAnalyzerConstructor<'a, A> {
    /// Crawl the AST, annotating each node with the inferred type or
    /// returning an error.
    ///
    pub fn infer_module(
        self,
        module: UntypedModule,
        line_numbers: LineNumbers,
        src_path: Utf8PathBuf,
    ) -> Outcome<TypedModule, Vec1<Error>> {
        ModuleAnalyzer {
            target: self.target,
            ids: self.ids,
            origin: self.origin,
            importable_modules: self.importable_modules,
            warnings: self.warnings,
            direct_dependencies: self.direct_dependencies,
            target_support: self.target_support,
            package_config: self.package_config,
            line_numbers,
            src_path,
            problems: Problems::new(),
            value_names: HashMap::with_capacity(module.definitions.len()),
            hydrators: HashMap::with_capacity(module.definitions.len()),
            module_name: module.name.clone(),
            name_corrections: vec![],
        }
        .infer_module(module)
    }
}

struct ModuleAnalyzer<'a, A> {
    target: Target,
    ids: &'a UniqueIdGenerator,
    origin: Origin,
    importable_modules: &'a im::HashMap<EcoString, ModuleInterface>,
    warnings: &'a TypeWarningEmitter,
    direct_dependencies: &'a HashMap<EcoString, A>,
    target_support: TargetSupport,
    package_config: &'a PackageConfig,
    line_numbers: LineNumbers,
    src_path: Utf8PathBuf,
    problems: Problems,
    value_names: HashMap<EcoString, SrcSpan>,
    name_corrections: Vec<NameCorrection>,
    hydrators: HashMap<EcoString, Hydrator>,
    module_name: EcoString,
}

impl<'a, A> ModuleAnalyzer<'a, A> {
    pub fn infer_module(mut self, mut module: UntypedModule) -> Outcome<TypedModule, Vec1<Error>> {
        if let Err(error) = validate_module_name(&self.module_name) {
            return self.all_errors(error);
        }

        let documentation = std::mem::take(&mut module.documentation);
        let env = Environment::new(
            self.ids.clone(),
            self.package_config.name.clone(),
            self.module_name.clone(),
            self.target,
            self.importable_modules,
            self.target_support,
        );

        let statements = GroupedStatements::new(module.into_iter_statements(self.target));
        let statements_count = statements.len();

        // Register any modules, types, and values being imported
        // We process imports first so that anything imported can be referenced
        // anywhere in the module.
        let mut env = Importer::run(self.origin, env, &statements.imports, &mut self.problems);

        // Register types so they can be used in constructors and functions
        // earlier in the module.
        for t in &statements.custom_types {
            if let Err(error) = self.register_types_from_custom_type(t, &mut env) {
                return self.all_errors(error);
            }
        }

        let sorted_aliases = match sorted_type_aliases(&statements.type_aliases) {
            Ok(it) => it,
            Err(error) => return self.all_errors(error),
        };
        for t in sorted_aliases {
            self.register_type_alias(t, &mut env);
        }

        for f in &statements.functions {
            if let Err(error) = self.register_value_from_function(f, &mut env) {
                return self.all_errors(error);
            }
        }

        // Infer the types of each statement in the module
        let mut typed_statements = Vec::with_capacity(statements_count);
        for i in statements.imports {
            optionally_push(&mut typed_statements, self.analyse_import(i, &env));
        }
        for t in statements.custom_types {
            optionally_push(&mut typed_statements, self.analyse_custom_type(t, &mut env));
        }
        for t in statements.type_aliases {
            typed_statements.push(analyse_type_alias(t, &mut env));
        }

        // Sort functions and constants into dependency order for inference. Definitions that do
        // not depend on other definitions are inferred first, then ones that depend
        // on those, etc.
        let definition_groups =
            match into_dependency_order(statements.functions, statements.constants) {
                Ok(it) => it,
                Err(error) => return self.all_errors(error),
            };
        let mut working_group = vec![];

        for group in definition_groups {
            // A group may have multiple functions that depend on each other through
            // mutual recursion.

            for definition in group {
                let def = match definition {
                    CallGraphNode::Function(f) => self.infer_function(f, &mut env),
                    CallGraphNode::ModuleConstant(c) => self.infer_module_constant(c, &mut env),
                };
                working_group.push(def);
            }

            // Now that the entire group has been inferred, generalise their types.
            for inferred in working_group.drain(..) {
                typed_statements.push(generalise_statement(inferred, &self.module_name, &mut env));
            }
        }

        // Generate warnings for unused items
        let unused_imports = env.convert_unused_to_warnings(&mut self.problems);

        // Remove imported types and values to create the public interface
        // Private types and values are retained so they can be used in the language
        // server, but are filtered out when type checking to prevent using private
        // items.
        env.module_types
            .retain(|_, info| info.module == self.module_name);
        env.accessors
            .retain(|_, accessors| accessors.publicity.is_importable());

        // Ensure no exported values have private types in their type signature
        for value in env.module_values.values() {
            self.check_for_type_leaks(value)
        }

        let Environment {
            module_types: types,
            module_types_constructors: types_constructors,
            module_values: values,
            accessors,
            ..
        } = env;

        let is_internal = self
            .package_config
            .is_internal_module(self.module_name.as_str());

        // We sort warnings and errors to ensure they are emitted in a
        // deterministic order, making them easier to test and debug, and to
        // make the output predictable.
        self.problems.sort();

        let warnings = self.problems.take_warnings();
        for warning in &warnings {
            // TODO: remove this clone
            self.warnings.emit(warning.clone());
        }

        let module = ast::Module {
            documentation,
            name: self.module_name.clone(),
            definitions: typed_statements,
            type_info: ModuleInterface {
                name: self.module_name,
                types,
                types_value_constructors: types_constructors,
                values,
                accessors,
                origin: self.origin,
                package: self.package_config.name.clone(),
                is_internal,
                unused_imports,
                name_corrections: self.name_corrections,
                line_numbers: self.line_numbers,
                src_path: self.src_path,
                warnings,
            },
        };

        match Vec1::try_from_vec(self.problems.take_errors()) {
            Err(_) => Outcome::Ok(module),
            Ok(errors) => Outcome::PartialFailure(module, errors),
        }
    }

    fn all_errors<T>(&mut self, error: Error) -> Outcome<T, Vec1<Error>> {
        Outcome::TotalFailure(Vec1::from_vec_push(self.problems.take_errors(), error))
    }

    fn infer_module_constant(
        &mut self,
        c: ModuleConstant<(), ()>,
        environment: &mut Environment<'_>,
    ) -> TypedDefinition {
        let ModuleConstant {
            documentation: doc,
            location,
            name,
            name_location,
            annotation,
            publicity,
            value,
            deprecation,
            ..
        } = c;
        self.check_name_case(name_location, &name, Named::Constant);

        let definition = FunctionDefinition {
            has_body: true,
            has_erlang_external: false,
            has_javascript_external: false,
        };
        let mut expr_typer = ExprTyper::new(
            environment,
            definition,
            &mut self.problems,
            &mut self.name_corrections,
        );
        let typed_expr = expr_typer.infer_const(&annotation, *value);
        let type_ = typed_expr.type_();
        let implementations = expr_typer.implementations;

        let variant = ValueConstructor {
            publicity,
            deprecation: deprecation.clone(),
            variant: ValueConstructorVariant::ModuleConstant {
                documentation: doc.as_ref().map(|(_, doc)| doc.clone()),
                location,
                literal: typed_expr.clone(),
                module: self.module_name.clone(),
                implementations,
            },
            type_: type_.clone(),
        };

        environment.insert_variable(
            name.clone(),
            variant.variant.clone(),
            type_.clone(),
            publicity,
            Deprecation::NotDeprecated,
        );
        environment.insert_module_value(name.clone(), variant);

        if publicity.is_private() {
            environment.init_usage(
                name.clone(),
                EntityKind::PrivateConstant,
                location,
                &mut self.problems,
            );
        }

        Definition::ModuleConstant(ModuleConstant {
            documentation: doc,
            location,
            name,
            name_location,
            annotation,
            publicity,
            value: Box::new(typed_expr),
            type_,
            deprecation,
            implementations,
        })
    }

    // TODO: Extract this into a class of its own! Or perhaps it just wants some
    // helper methods extracted. There's a whole bunch of state in this one
    // function, and it does a handful of things.
    fn infer_function(
        &mut self,
        f: UntypedFunction,
        environment: &mut Environment<'_>,
    ) -> TypedDefinition {
        let Function {
            documentation: doc,
            location,
            name,
            publicity,
            arguments,
            body,
            return_annotation,
            end_position: end_location,
            deprecation,
            external_erlang,
            external_javascript,
            return_type: (),
            implementations: _,
        } = f;
        let (name_location, name) = name.expect("Function in a definition must be named");
        let target = environment.target;
        let body_location = body.last().location();
        let preregistered_fn = environment
            .get_variable(&name)
            .expect("Could not find preregistered type for function");
        let field_map = preregistered_fn.field_map().cloned();
        let preregistered_type = preregistered_fn.type_.clone();
        let (prereg_args_types, prereg_return_type) = preregistered_type
            .fn_types()
            .expect("Preregistered type for fn was not a fn");

        // Ensure that folks are not writing inline JavaScript expressions as
        // the implementation for JS externals.
        self.assert_valid_javascript_external(&name, external_javascript.as_ref(), location);

        // Find the external implementation for the current target, if one has been given.
        let external =
            target_function_implementation(target, &external_erlang, &external_javascript);
        let (impl_module, impl_function) = implementation_names(external, &self.module_name, &name);

        // The function must have at least one implementation somewhere.
        let has_implementation = self.ensure_function_has_an_implementation(
            &body,
            &external_erlang,
            &external_javascript,
            location,
        );

        if external.is_some() {
            // There was an external implementation, so type annotations are
            // mandatory as the Gleam implementation may be absent, and because we
            // think you should always specify types for external functions for
            // clarity + to avoid accidental mistakes.
            self.ensure_annotations_present(&arguments, return_annotation.as_ref(), location);
        }

        let has_body = !body.first().is_placeholder();
        let definition = FunctionDefinition {
            has_body,
            has_erlang_external: external_erlang.is_some(),
            has_javascript_external: external_javascript.is_some(),
        };

        let typed_args = arguments
            .into_iter()
            .zip(&prereg_args_types)
            .map(|(a, t)| a.set_type(t.clone()))
            .collect_vec();

        // Infer the type using the preregistered args + return types as a starting point
        let result = environment.in_new_scope(&mut self.problems, |environment, problems| {
            let mut expr_typer = ExprTyper::new(
                environment,
                definition,
                problems,
                &mut self.name_corrections,
            );
            expr_typer.hydrator = self
                .hydrators
                .remove(&name)
                .expect("Could not find hydrator for fn");

            let (args, body) = expr_typer.infer_fn_with_known_types(
                typed_args.clone(),
                body,
                Some(prereg_return_type.clone()),
            )?;
            let args_types = args.iter().map(|a| a.type_.clone()).collect();
            let typ = fn_(args_types, body.last().type_());
            Ok((typ, body, expr_typer.implementations))
        });

        // If we could not successfully infer the type etc information of the
        // function then register the error and continue anaylsis using the best
        // information that we have, so we can still learn about the rest of the
        // module.
        let (type_, body, implementations) = match result {
            Ok((type_, body, implementations)) => (type_, body, implementations),
            Err(error) => {
                self.problems.error(error);
                let type_ = preregistered_type.clone();
                let body = Vec1::new(Statement::Expression(TypedExpr::Invalid {
                    typ: prereg_return_type.clone(),
                    location: SrcSpan {
                        start: body_location.end,
                        end: body_location.end,
                    },
                }));
                let implementations = Implementations::supporting_all();
                (type_, body, implementations)
            }
        };

        // Assert that the inferred type matches the type of any recursive call
        if let Err(error) = unify(preregistered_type.clone(), type_) {
            self.problems.error(convert_unify_error(error, location));
        }

        // Ensure that the current target has an implementation for the function.
        // This is done at the expression level while inferring the function body, but we do it again
        // here as externally implemented functions may not have a Gleam body.
        //
        // We don't emit this error if there is no implementation, as this would
        // have already emitted an error above.
        if has_implementation
            && publicity.is_importable()
            && environment.target_support.is_enforced()
            && !implementations.supports(target)
            // We don't emit this error if there is a body
            // since this would be caught at the statement level
            && !has_body
        {
            self.problems.error(Error::UnsupportedPublicFunctionTarget {
                name: name.clone(),
                target,
                location,
            });
        }

        let variant = ValueConstructorVariant::ModuleFn {
            documentation: doc.as_ref().map(|(_, doc)| doc.clone()),
            name: impl_function,
            field_map,
            module: impl_module,
            arity: typed_args.len(),
            location,
            implementations,
        };

        environment.insert_variable(
            name.clone(),
            variant,
            preregistered_type.clone(),
            publicity,
            deprecation.clone(),
        );

        Definition::Function(Function {
            documentation: doc,
            location,
            name: Some((name_location, name)),
            publicity,
            deprecation,
            arguments: typed_args,
            end_position: end_location,
            return_annotation,
            return_type: preregistered_type
                .return_type()
                .expect("Could not find return type for fn"),
            body,
            external_erlang,
            external_javascript,
            implementations,
        })
    }

    fn assert_valid_javascript_external(
        &mut self,
        function_name: &EcoString,
        external_javascript: Option<&(EcoString, EcoString)>,
        location: SrcSpan,
    ) {
        use regex::Regex;

        static MODULE: OnceLock<Regex> = OnceLock::new();
        static FUNCTION: OnceLock<Regex> = OnceLock::new();

        let (module, function) = match external_javascript {
            None => return,
            Some(external) => external,
        };
        if !MODULE
            .get_or_init(|| Regex::new("^[@a-zA-Z0-9\\./:_-]+$").expect("regex"))
            .is_match(module)
        {
            self.problems.error(Error::InvalidExternalJavascriptModule {
                location,
                module: module.clone(),
                name: function_name.clone(),
            });
        }
        if !FUNCTION
            .get_or_init(|| Regex::new("^[a-zA-Z_][a-zA-Z0-9_]*$").expect("regex"))
            .is_match(function)
        {
            self.problems
                .error(Error::InvalidExternalJavascriptFunction {
                    location,
                    function: function.clone(),
                    name: function_name.clone(),
                });
        }
    }

    fn ensure_annotations_present(
        &mut self,
        arguments: &[UntypedArg],
        return_annotation: Option<&TypeAst>,
        location: SrcSpan,
    ) {
        for arg in arguments {
            if arg.annotation.is_none() {
                self.problems.error(Error::ExternalMissingAnnotation {
                    location: arg.location,
                    kind: MissingAnnotation::Parameter,
                });
            }
        }
        if return_annotation.is_none() {
            self.problems.error(Error::ExternalMissingAnnotation {
                location,
                kind: MissingAnnotation::Return,
            });
        }
    }

    fn ensure_function_has_an_implementation(
        &mut self,
        body: &Vec1<UntypedStatement>,
        external_erlang: &Option<(EcoString, EcoString)>,
        external_javascript: &Option<(EcoString, EcoString)>,
        location: SrcSpan,
    ) -> bool {
        match (external_erlang, external_javascript) {
            (None, None) if body.first().is_placeholder() => {
                self.problems.error(Error::NoImplementation { location });
                false
            }
            _ => true,
        }
    }

    fn analyse_import(
        &mut self,
        i: Import<()>,
        environment: &Environment<'_>,
    ) -> Option<TypedDefinition> {
        let Import {
            documentation,
            location,
            module,
            as_name,
            unqualified_values,
            unqualified_types,
            ..
        } = i;
        // Find imported module
        let Some(module_info) = environment.importable_modules.get(&module) else {
            // Here the module being imported doesn't exist. We don't emit an
            // error here as the `Importer` that was run earlier will have
            // already emitted an error for this.
            return None;
        };

        // Modules should belong to a package that is a direct dependency of the
        // current package to be imported.
        // Upgrade this to an error in future.
        if module_info.package != GLEAM_CORE_PACKAGE_NAME
            && module_info.package != self.package_config.name
            && !self.direct_dependencies.contains_key(&module_info.package)
        {
            self.warnings
                .emit(type_::Warning::TransitiveDependencyImported {
                    location,
                    module: module_info.name.clone(),
                    package: module_info.package.clone(),
                })
        }

        Some(Definition::Import(Import {
            documentation,
            location,
            module,
            as_name,
            unqualified_values,
            unqualified_types,
            package: module_info.package.clone(),
        }))
    }

    fn analyse_custom_type(
        &mut self,
        t: CustomType<()>,
        environment: &mut Environment<'_>,
    ) -> Option<TypedDefinition> {
        match self.do_analyse_custom_type(t, environment) {
            Ok(t) => Some(t),
            Err(error) => {
                self.problems.error(error);
                None
            }
        }
    }

    // TODO: split this into a new class.
    fn do_analyse_custom_type(
        &mut self,
        t: CustomType<()>,
        environment: &mut Environment<'_>,
    ) -> Result<TypedDefinition, Error> {
        self.register_values_from_custom_type(&t, environment, &t.parameters)?;

        let CustomType {
            documentation: doc,
            location,
            end_position,
            publicity,
            opaque,
            name,
            name_location,
            parameters,
            constructors,
            deprecation,
            ..
        } = t;

        let constructors = constructors
            .into_iter()
            .map(
                |RecordConstructor {
                     location,
                     name_location,
                     name,
                     arguments: args,
                     documentation,
                 }| {
                    self.check_name_case(name_location, &name, Named::CustomTypeVariant);

                    let preregistered_fn = environment
                        .get_variable(&name)
                        .expect("Could not find preregistered type for function");
                    let preregistered_type = preregistered_fn.type_.clone();

                    let args =
                        if let Some((args_types, _return_type)) = preregistered_type.fn_types() {
                            args.into_iter()
                                .zip(&args_types)
                                .map(|(argument, t)| {
                                    if let Some((location, label)) = &argument.label {
                                        self.check_name_case(*location, label, Named::Label);
                                    }

                                    RecordConstructorArg {
                                        label: argument.label,
                                        ast: argument.ast,
                                        location: argument.location,
                                        type_: t.clone(),
                                        doc: argument.doc,
                                    }
                                })
                                .collect()
                        } else {
                            vec![]
                        };

                    RecordConstructor {
                        location,
                        name_location,
                        name,
                        arguments: args,
                        documentation,
                    }
                },
            )
            .collect();
        let typed_parameters = environment
            .get_type_constructor(&None, &name)
            .expect("Could not find preregistered type constructor ")
            .parameters
            .clone();

        Ok(Definition::CustomType(CustomType {
            documentation: doc,
            location,
            end_position,
            publicity,
            opaque,
            name,
            name_location,
            parameters,
            constructors,
            typed_parameters,
            deprecation,
        }))
    }

    fn register_values_from_custom_type(
        &mut self,
        t: &CustomType<()>,
        environment: &mut Environment<'_>,
        type_parameters: &[EcoString],
    ) -> Result<(), Error> {
        let CustomType {
            location,
            publicity,
            opaque,
            name,
            constructors,
            deprecation,
            ..
        } = t;

        let mut hydrator = self
            .hydrators
            .remove(name)
            .expect("Could not find hydrator for register_values custom type");
        hydrator.disallow_new_type_variables();
        let typ = environment
            .module_types
            .get(name)
            .expect("Type for custom type not found in register_values")
            .typ
            .clone();
        if let Some(accessors) =
            custom_type_accessors(constructors, &mut hydrator, environment, &mut self.problems)?
        {
            let map = AccessorsMap {
                publicity: if *opaque {
                    Publicity::Private
                } else {
                    *publicity
                },
                accessors,
                // TODO: improve the ownership here so that we can use the
                // `return_type_constructor` below rather than looking it up twice.
                type_: typ.clone(),
            };
            environment.insert_accessors(name.clone(), map)
        }

        let mut constructors_data = vec![];

        for (index, constructor) in constructors.iter().enumerate() {
            assert_unique_name(
                &mut self.value_names,
                &constructor.name,
                constructor.location,
            )?;

            let mut field_map = FieldMap::new(constructor.arguments.len() as u32);
            let mut args_types = Vec::with_capacity(constructor.arguments.len());
            let mut fields = Vec::with_capacity(constructor.arguments.len());

            for (i, RecordConstructorArg { label, ast, .. }) in
                constructor.arguments.iter().enumerate()
            {
                // Build a type from the annotation AST
                let t = match hydrator.type_from_ast(ast, environment, &mut self.problems) {
                    Ok(t) => t,
                    Err(e) => {
                        self.problems.error(e);
                        continue;
                    }
                };

                fields.push(TypeValueConstructorField { type_: t.clone() });

                // Register the type for this parameter
                args_types.push(t);

                // Register the label for this parameter, if there is one
                if let Some((_, label)) = label {
                    field_map.insert(label.clone(), i as u32).map_err(|_| {
                        Error::DuplicateField {
                            label: label.clone(),
                            location: *location,
                        }
                    })?;
                }
            }
            let field_map = field_map.into_option();
            // Insert constructor function into module scope
            let typ = match constructor.arguments.len() {
                0 => typ.clone(),
                _ => fn_(args_types.clone(), typ.clone()),
            };
            let constructor_info = ValueConstructorVariant::Record {
                documentation: constructor
                    .documentation
                    .as_ref()
                    .map(|(_, doc)| doc.clone()),
                constructors_count: constructors.len() as u16,
                name: constructor.name.clone(),
                arity: constructor.arguments.len() as u16,
                field_map: field_map.clone(),
                location: constructor.location,
                module: self.module_name.clone(),
                constructor_index: index as u16,
            };

            // If the contructor belongs to an opaque type then it's going to be
            // considered as private.
            let value_constructor_publicity = if *opaque {
                Publicity::Private
            } else {
                *publicity
            };

            environment.insert_module_value(
                constructor.name.clone(),
                ValueConstructor {
                    publicity: value_constructor_publicity,
                    deprecation: deprecation.clone(),
                    type_: typ.clone(),
                    variant: constructor_info.clone(),
                },
            );

            if value_constructor_publicity.is_private() {
                environment.init_usage(
                    constructor.name.clone(),
                    EntityKind::PrivateTypeConstructor(name.clone()),
                    constructor.location,
                    &mut self.problems,
                );
            }

            constructors_data.push(TypeValueConstructor {
                name: constructor.name.clone(),
                parameters: fields,
            });
            environment.insert_variable(
                constructor.name.clone(),
                constructor_info,
                typ,
                value_constructor_publicity,
                deprecation.clone(),
            );
        }

        // Now record the constructors for the type.
        environment.insert_type_to_constructors(
            name.clone(),
            TypeVariantConstructors::new(constructors_data, type_parameters, hydrator),
        );

        Ok(())
    }

    fn register_types_from_custom_type(
        &mut self,
        t: &CustomType<()>,
        environment: &mut Environment<'a>,
    ) -> Result<(), Error> {
        let CustomType {
            name,
            name_location,
            publicity,
            parameters,
            location,
            deprecation,
            opaque,
            constructors,
            documentation,
            ..
        } = t;
        // We exit early here as we don't yet have a good way to handle the two
        // duplicate definitions in the later pass of the analyser which
        // register the constructor values for the types. The latter would end up
        // overwriting the former, but here in type registering we keep the
        // former. I think we want to really keep the former both times.
        // The fact we can't straightforwardly do this indicated to me that we
        // could improve our approach here somewhat.
        environment.assert_unique_type_name(name, *location)?;

        self.check_name_case(*name_location, name, Named::Type);

        let mut hydrator = Hydrator::new();
        let parameters = self.make_type_vars(parameters, *location, &mut hydrator, environment);

        hydrator.clear_ridgid_type_names();

        // We check is the type comes from an internal module and restrict its
        // publicity.
        let publicity = match publicity {
            // It's important we only restrict the publicity of public types.
            Publicity::Public if self.package_config.is_internal_module(&self.module_name) => {
                Publicity::Internal
            }
            // If a type is private we don't want to make it internal just because
            // it comes from an internal module, so in that case the publicity is
            // left unchanged.
            Publicity::Public | Publicity::Private | Publicity::Internal => *publicity,
        };

        let typ = Arc::new(Type::Named {
            publicity,
            package: environment.current_package.clone(),
            module: self.module_name.to_owned(),
            name: name.clone(),
            args: parameters.clone(),
        });
        let _ = self.hydrators.insert(name.clone(), hydrator);
        environment
            .insert_type_constructor(
                name.clone(),
                TypeConstructor {
                    origin: *location,
                    module: self.module_name.clone(),
                    deprecation: deprecation.clone(),
                    parameters,
                    publicity,
                    typ,
                    documentation: documentation.as_ref().map(|(_, doc)| doc.clone()),
                },
            )
            .expect("name uniqueness checked above");

        if *opaque && constructors.is_empty() {
            self.problems.warning(type_::Warning::OpaqueExternalType {
                location: *location,
            });
        }

        if publicity.is_private() {
            environment.init_usage(
                name.clone(),
                EntityKind::PrivateType,
                *location,
                &mut self.problems,
            );
        };
        Ok(())
    }

    fn register_type_alias(&mut self, t: &TypeAlias<()>, environment: &mut Environment<'_>) {
        let TypeAlias {
            location,
            publicity,
            parameters: args,
            alias: name,
            name_location,
            type_ast: resolved_type,
            deprecation,
            type_: _,
            documentation,
        } = t;

        // A type alias must not have the same name as any other type in the module.
        if let Err(error) = environment.assert_unique_type_name(name, *location) {
            self.problems.error(error);
            // A type already exists with the name so we cannot continue and
            // register this new type with the same name.
            return;
        }

        self.check_name_case(*name_location, name, Named::TypeVariable);

        // Use the hydrator to convert the AST into a type, erroring if the AST was invalid
        // in some fashion.
        let mut hydrator = Hydrator::new();
        let parameters = self.make_type_vars(args, *location, &mut hydrator, environment);
        let tryblock = || {
            hydrator.disallow_new_type_variables();
            let typ = hydrator.type_from_ast(resolved_type, environment, &mut self.problems)?;

            // Insert the alias so that it can be used by other code.
            environment.insert_type_constructor(
                name.clone(),
                TypeConstructor {
                    origin: *location,
                    module: self.module_name.clone(),
                    parameters,
                    typ,
                    deprecation: deprecation.clone(),
                    publicity: *publicity,
                    documentation: documentation.as_ref().map(|(_, doc)| doc.clone()),
                },
            )?;

            if let Some(name) = hydrator.unused_type_variables().next() {
                return Err(Error::UnusedTypeAliasParameter {
                    location: *location,
                    name: name.clone(),
                });
            }

            Ok(())
        };
        let result = tryblock();
        self.record_if_error(result);

        // Register the type for detection of dead code.
        if publicity.is_private() {
            environment.init_usage(
                name.clone(),
                EntityKind::PrivateType,
                *location,
                &mut self.problems,
            );
        };
    }

    fn make_type_vars(
        &mut self,
        args: &[EcoString],
        location: SrcSpan,
        hydrator: &mut Hydrator,
        environment: &mut Environment<'_>,
    ) -> Vec<Arc<Type>> {
        args.iter()
            .map(|name| match hydrator.add_type_variable(name, environment) {
                Ok(t) => t,
                Err(t) => {
                    self.problems.error(Error::DuplicateTypeParameter {
                        location,
                        name: name.clone(),
                    });
                    t
                }
            })
            .collect()
    }

    fn record_if_error(&mut self, result: Result<(), Error>) {
        if let Err(error) = result {
            self.problems.error(error);
        }
    }

    fn register_value_from_function(
        &mut self,
        f: &UntypedFunction,
        environment: &mut Environment<'_>,
    ) -> Result<(), Error> {
        let Function {
            name,
            arguments: args,
            location,
            return_annotation,
            publicity,
            documentation,
            external_erlang,
            external_javascript,
            deprecation,
            end_position: _,
            body: _,
            return_type: _,
            implementations,
        } = f;
        let (name_location, name) = name.as_ref().expect("A module's function must be named");

        self.check_name_case(*name_location, name, Named::Function);

        let mut builder = FieldMapBuilder::new(args.len() as u32);
        for Arg {
            names, location, ..
        } in args.iter()
        {
            check_argument_names(names, &mut self.problems, &mut self.name_corrections);

            builder.add(names.get_label(), *location)?;
        }
        let field_map = builder.finish();
        let mut hydrator = Hydrator::new();

        // When external implementations are present then the type annotations
        // must be given in full, so we disallow holes in the annotations.
        hydrator.permit_holes(external_erlang.is_none() && external_javascript.is_none());

        let arg_types = args
            .iter()
            .map(|arg| {
                hydrator.type_from_option_ast(&arg.annotation, environment, &mut self.problems)
            })
            .try_collect()?;
        let return_type =
            hydrator.type_from_option_ast(return_annotation, environment, &mut self.problems)?;
        let typ = fn_(arg_types, return_type);
        let _ = self.hydrators.insert(name.clone(), hydrator);

        let external = target_function_implementation(
            environment.target,
            external_erlang,
            external_javascript,
        );
        let (impl_module, impl_function) = implementation_names(external, &self.module_name, name);
        let variant = ValueConstructorVariant::ModuleFn {
            documentation: documentation.as_ref().map(|(_, doc)| doc.clone()),
            name: impl_function,
            field_map,
            module: impl_module,
            arity: args.len(),
            location: *location,
            implementations: *implementations,
        };
        environment.insert_variable(name.clone(), variant, typ, *publicity, deprecation.clone());
        if publicity.is_private() {
<<<<<<< HEAD
            environment.init_usage(name.clone(), EntityKind::PrivateFunction, *location);
        }
=======
            environment.init_usage(
                name.clone(),
                EntityKind::PrivateFunction,
                *location,
                &mut self.problems,
            );
        };
>>>>>>> 7130d3d1
        Ok(())
    }

    fn check_for_type_leaks(&mut self, value: &ValueConstructor) {
        // A private value doesn't export anything so it can't leak anything.
        if value.publicity.is_private() {
            return;
        }

        // If a private or internal value references a private type
        if let Some(leaked) = value.type_.find_private_type() {
            self.problems.error(Error::PrivateTypeLeak {
                location: value.variant.definition_location(),
                leaked,
            });
        }
    }

    fn check_name_case(&mut self, location: SrcSpan, name: &EcoString, kind: Named) {
        if let Err(error) = check_name_case(location, name, kind) {
            self.problems.error(error);
            self.name_corrections
                .push(correct_name_case(location, name, kind));
        }
    }
}

fn optionally_push<T>(vector: &mut Vec<T>, item: Option<T>) {
    if let Some(item) = item {
        vector.push(item)
    }
}

fn validate_module_name(name: &EcoString) -> Result<(), Error> {
    if is_prelude_module(name) {
        return Err(Error::ReservedModuleName { name: name.clone() });
    };
    for segment in name.split('/') {
        if crate::parse::lexer::str_to_keyword(segment).is_some() {
            return Err(Error::KeywordInModuleName {
                name: name.clone(),
                keyword: segment.into(),
            });
        }
    }
    Ok(())
}

/// Returns the module name and function name of the implementation of a
/// function. If the function is implemented as a Gleam function then it is the
/// same as the name of the module and function. If the function has an external
/// implementation then it is the name of the external module and function.
fn implementation_names(
    external: &Option<(EcoString, EcoString)>,
    module_name: &EcoString,
    name: &EcoString,
) -> (EcoString, EcoString) {
    match external {
        None => (module_name.clone(), name.clone()),
        Some((m, f)) => (m.clone(), f.clone()),
    }
}

fn target_function_implementation<'a>(
    target: Target,
    external_erlang: &'a Option<(EcoString, EcoString)>,
    external_javascript: &'a Option<(EcoString, EcoString)>,
) -> &'a Option<(EcoString, EcoString)> {
    match target {
        Target::Erlang => external_erlang,
        Target::JavaScript => external_javascript,
    }
}

fn analyse_type_alias(t: TypeAlias<()>, environment: &mut Environment<'_>) -> TypedDefinition {
    let TypeAlias {
        documentation: doc,
        location,
        publicity,
        alias,
        name_location,
        parameters: args,
        type_ast: resolved_type,
        deprecation,
        ..
    } = t;

    // There could be no type alias registered if it was invalid in some way.
    // analysis aims to be fault tolerant to get the best possible feedback for
    // the programmer in the language server, so the analyser gets here even
    // though there was previously errors.
    let typ = match environment.get_type_constructor(&None, &alias) {
        Ok(constructor) => constructor.typ.clone(),
        Err(_) => environment.new_generic_var(),
    };
    Definition::TypeAlias(TypeAlias {
        documentation: doc,
        location,
        publicity,
        alias,
        name_location,
        parameters: args,
        type_ast: resolved_type,
        type_: typ,
        deprecation,
    })
}

pub fn infer_bit_array_option<UntypedValue, TypedValue, Typer>(
    segment_option: BitArrayOption<UntypedValue>,
    mut type_check: Typer,
) -> Result<BitArrayOption<TypedValue>, Error>
where
    Typer: FnMut(UntypedValue, Arc<Type>) -> Result<TypedValue, Error>,
{
    match segment_option {
        BitArrayOption::Size {
            value,
            location,
            short_form,
            ..
        } => {
            let value = type_check(*value, int())?;
            Ok(BitArrayOption::Size {
                location,
                short_form,
                value: Box::new(value),
            })
        }

        BitArrayOption::Unit { location, value } => Ok(BitArrayOption::Unit { location, value }),

        BitArrayOption::Bytes { location } => Ok(BitArrayOption::Bytes { location }),
        BitArrayOption::Int { location } => Ok(BitArrayOption::Int { location }),
        BitArrayOption::Float { location } => Ok(BitArrayOption::Float { location }),
        BitArrayOption::Bits { location } => Ok(BitArrayOption::Bits { location }),
        BitArrayOption::Utf8 { location } => Ok(BitArrayOption::Utf8 { location }),
        BitArrayOption::Utf16 { location } => Ok(BitArrayOption::Utf16 { location }),
        BitArrayOption::Utf32 { location } => Ok(BitArrayOption::Utf32 { location }),
        BitArrayOption::Utf8Codepoint { location } => {
            Ok(BitArrayOption::Utf8Codepoint { location })
        }
        BitArrayOption::Utf16Codepoint { location } => {
            Ok(BitArrayOption::Utf16Codepoint { location })
        }
        BitArrayOption::Utf32Codepoint { location } => {
            Ok(BitArrayOption::Utf32Codepoint { location })
        }
        BitArrayOption::Signed { location } => Ok(BitArrayOption::Signed { location }),
        BitArrayOption::Unsigned { location } => Ok(BitArrayOption::Unsigned { location }),
        BitArrayOption::Big { location } => Ok(BitArrayOption::Big { location }),
        BitArrayOption::Little { location } => Ok(BitArrayOption::Little { location }),
        BitArrayOption::Native { location } => Ok(BitArrayOption::Native { location }),
    }
}

fn generalise_statement(
    s: TypedDefinition,
    module_name: &EcoString,
    environment: &mut Environment<'_>,
) -> TypedDefinition {
    match s {
        Definition::Function(function) => generalise_function(function, environment, module_name),
        Definition::ModuleConstant(constant) => {
            generalise_module_constant(constant, environment, module_name)
        }
        statement @ (Definition::TypeAlias(TypeAlias { .. })
        | Definition::CustomType(CustomType { .. })
        | Definition::Import(Import { .. })) => statement,
    }
}

fn generalise_module_constant(
    constant: ModuleConstant<Arc<Type>, EcoString>,
    environment: &mut Environment<'_>,
    module_name: &EcoString,
) -> TypedDefinition {
    let ModuleConstant {
        documentation: doc,
        location,
        name,
        name_location,
        annotation,
        publicity,
        value,
        type_,
        deprecation,
        implementations,
    } = constant;
    let typ = type_.clone();
    let type_ = type_::generalise(typ);
    let variant = ValueConstructorVariant::ModuleConstant {
        documentation: doc.as_ref().map(|(_, doc)| doc.clone()),
        location,
        literal: *value.clone(),
        module: module_name.clone(),
        implementations,
    };
    environment.insert_variable(
        name.clone(),
        variant.clone(),
        type_.clone(),
        publicity,
        deprecation.clone(),
    );

    environment.insert_module_value(
        name.clone(),
        ValueConstructor {
            publicity,
            variant,
            deprecation: deprecation.clone(),
            type_: type_.clone(),
        },
    );

    Definition::ModuleConstant(ModuleConstant {
        documentation: doc,
        location,
        name,
        name_location,
        annotation,
        publicity,
        value,
        type_,
        deprecation,
        implementations,
    })
}

fn generalise_function(
    function: TypedFunction,
    environment: &mut Environment<'_>,
    module_name: &EcoString,
) -> TypedDefinition {
    let Function {
        documentation: doc,
        location,
        name,
        publicity,
        deprecation,
        arguments: args,
        body,
        return_annotation,
        end_position: end_location,
        return_type,
        external_erlang,
        external_javascript,
        implementations,
    } = function;

    let (name_location, name) = name.expect("Function in a definition must be named");

    // Lookup the inferred function information
    let function = environment
        .get_variable(&name)
        .expect("Could not find preregistered type for function");
    let field_map = function.field_map().cloned();
    let typ = function.type_.clone();

    let type_ = type_::generalise(typ);

    // Insert the function into the module's interface
    let external =
        target_function_implementation(environment.target, &external_erlang, &external_javascript);
    let (impl_module, impl_function) = implementation_names(external, module_name, &name);

    let variant = ValueConstructorVariant::ModuleFn {
        documentation: doc.as_ref().map(|(_, doc)| doc.clone()),
        name: impl_function,
        field_map,
        module: impl_module,
        arity: args.len(),
        location,
        implementations,
    };
    environment.insert_variable(
        name.clone(),
        variant.clone(),
        type_.clone(),
        publicity,
        deprecation.clone(),
    );
    environment.insert_module_value(
        name.clone(),
        ValueConstructor {
            publicity,
            deprecation: deprecation.clone(),
            type_,
            variant,
        },
    );

    Definition::Function(Function {
        documentation: doc,
        location,
        name: Some((name_location, name)),
        publicity,
        deprecation,
        arguments: args,
        end_position: end_location,
        return_annotation,
        return_type,
        body,
        external_erlang,
        external_javascript,
        implementations,
    })
}

fn assert_unique_name(
    names: &mut HashMap<EcoString, SrcSpan>,
    name: &EcoString,
    location: SrcSpan,
) -> Result<(), Error> {
    match names.insert(name.clone(), location) {
        Some(previous_location) => Err(Error::DuplicateName {
            location_a: location,
            location_b: previous_location,
            name: name.clone(),
        }),
        None => Ok(()),
    }
}

fn custom_type_accessors<A>(
    constructors: &[RecordConstructor<A>],
    hydrator: &mut Hydrator,
    environment: &mut Environment<'_>,
    problems: &mut Problems,
) -> Result<Option<HashMap<EcoString, RecordAccessor>>, Error> {
    let args = get_compatible_record_fields(constructors);

    let mut fields = HashMap::with_capacity(args.len());
    hydrator.disallow_new_type_variables();
    for (index, label, ast) in args {
        let typ = hydrator.type_from_ast(ast, environment, problems)?;
        let _ = fields.insert(
            label.clone(),
            RecordAccessor {
                index: index as u64,
                label: label.clone(),
                type_: typ,
            },
        );
    }
    Ok(Some(fields))
}

/// Returns the fields that have the same label and type across all variants of
/// the given type.
fn get_compatible_record_fields<A>(
    constructors: &[RecordConstructor<A>],
) -> Vec<(usize, &EcoString, &TypeAst)> {
    let mut compatible = vec![];

    let first = match constructors.first() {
        Some(first) => first,
        None => return compatible,
    };

    'next_argument: for (index, first_argument) in first.arguments.iter().enumerate() {
        // Fields without labels do not have accessors
        let first_label = match first_argument.label.as_ref() {
            Some((_, label)) => label,
            None => continue 'next_argument,
        };

        // Check each variant to see if they have an field in the same position
        // with the same label and the same type
        for constructor in constructors.iter().skip(1) {
            // The field must exist in all variants
            let argument = match constructor.arguments.get(index) {
                Some(argument) => argument,
                None => continue 'next_argument,
            };

            // The labels must be the same
            if !argument
                .label
                .as_ref()
                .is_some_and(|(_, arg_label)| arg_label == first_label)
            {
                continue 'next_argument;
            }

            // The types must be the same
            if !argument.ast.is_logically_equal(&first_argument.ast) {
                continue 'next_argument;
            }
        }

        // The previous loop did not find any incompatible fields in the other
        // variants so this field is compatible across variants and we should
        // generate an accessor for it.
        compatible.push((index, first_label, &first_argument.ast))
    }

    compatible
}

/// Given a type, return a list of all the types it depends on
fn get_type_dependencies(typ: &TypeAst) -> Vec<EcoString> {
    let mut deps = Vec::with_capacity(1);

    match typ {
        TypeAst::Var(TypeAstVar { .. }) => (),
        TypeAst::Hole(TypeAstHole { .. }) => (),
        TypeAst::Constructor(TypeAstConstructor {
            name,
            arguments,
            module,
            ..
        }) => {
            deps.push(match module {
                Some(module) => format!("{}.{}", name, module).into(),
                None => name.clone(),
            });

            for arg in arguments {
                deps.extend(get_type_dependencies(arg))
            }
        }
        TypeAst::Fn(TypeAstFn {
            arguments, return_, ..
        }) => {
            for arg in arguments {
                deps.extend(get_type_dependencies(arg))
            }
            deps.extend(get_type_dependencies(return_))
        }
        TypeAst::Tuple(TypeAstTuple { elems, .. }) => {
            for elem in elems {
                deps.extend(get_type_dependencies(elem))
            }
        }
    }

    deps
}

fn sorted_type_aliases(aliases: &Vec<TypeAlias<()>>) -> Result<Vec<&TypeAlias<()>>, Error> {
    let mut deps: Vec<(EcoString, Vec<EcoString>)> = Vec::with_capacity(aliases.len());

    for alias in aliases {
        deps.push((alias.alias.clone(), get_type_dependencies(&alias.type_ast)))
    }

    let sorted_deps = dep_tree::toposort_deps(deps).map_err(|err| {
        let dep_tree::Error::Cycle(cycle) = err;

        let last = cycle.last().expect("Cycle should not be empty");
        let alias = aliases
            .iter()
            .find(|alias| alias.alias == *last)
            .expect("Could not find alias for cycle");

        Error::RecursiveTypeAlias {
            cycle,
            location: alias.location,
        }
    })?;

    Ok(aliases
        .iter()
        .sorted_by_key(|alias| sorted_deps.iter().position(|x| x == &alias.alias))
        .collect())
}<|MERGE_RESOLUTION|>--- conflicted
+++ resolved
@@ -1233,10 +1233,6 @@
         };
         environment.insert_variable(name.clone(), variant, typ, *publicity, deprecation.clone());
         if publicity.is_private() {
-<<<<<<< HEAD
-            environment.init_usage(name.clone(), EntityKind::PrivateFunction, *location);
-        }
-=======
             environment.init_usage(
                 name.clone(),
                 EntityKind::PrivateFunction,
@@ -1244,7 +1240,6 @@
                 &mut self.problems,
             );
         };
->>>>>>> 7130d3d1
         Ok(())
     }
 
