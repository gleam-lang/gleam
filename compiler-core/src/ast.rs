mod constant;
mod typed;
mod untyped;

#[cfg(test)]
mod tests;

pub use self::typed::TypedExpr;
pub use self::untyped::{UntypedExpr, Use};

pub use self::constant::{Constant, TypedConstant, UntypedConstant};

use crate::analyse::Inferred;
use crate::build::{Located, Target};
use crate::type_::{
    self, Deprecation, ModuleValueConstructor, PatternConstructor, Type, ValueConstructor,
};
use std::sync::Arc;

#[cfg(test)]
use pretty_assertions::assert_eq;
use smol_str::SmolStr;
use vec1::Vec1;

pub const TRY_VARIABLE: &str = "_try";
pub const PIPE_VARIABLE: &str = "_pipe";
pub const USE_ASSIGNMENT_VARIABLE: &str = "_use";
pub const ASSERT_FAIL_VARIABLE: &str = "_assert_fail";
pub const ASSERT_SUBJECT_VARIABLE: &str = "_assert_subject";
pub const CAPTURE_VARIABLE: &str = "_capture";

pub trait HasLocation {
    fn location(&self) -> SrcSpan;
}

pub type TypedModule = Module<type_::ModuleInterface, TypedDefinition>;

pub type UntypedModule = Module<(), TargetedDefinition>;

#[derive(Debug, Clone, PartialEq, Eq)]
pub struct Module<Info, Statements> {
    pub name: SmolStr,
    pub documentation: Vec<SmolStr>,
    pub type_info: Info,
    pub definitions: Vec<Statements>,
}

impl TypedModule {
    pub fn find_node(&self, byte_index: u32) -> Option<Located<'_>> {
        self.definitions
            .iter()
            .find_map(|statement| statement.find_node(byte_index))
    }
}

/// The `@target(erlang)` and `@target(javascript)` attributes can be used to
/// mark a definition as only being for a specific target.
///
/// ```gleam
/// const x: Int = 1
///
/// @target(erlang)
/// pub fn main(a) { ...}
/// ```
///
#[derive(Debug, Clone, PartialEq, Eq)]
pub struct TargetedDefinition {
    pub definition: UntypedDefinition,
    pub target: Option<Target>,
}

impl TargetedDefinition {
    pub fn is_for(&self, target: Target) -> bool {
        self.target.map(|t| t == target).unwrap_or(true)
    }
}

impl UntypedModule {
    pub fn dependencies(&self, target: Target) -> Vec<(SmolStr, SrcSpan)> {
        self.iter_statements(target)
            .flat_map(|s| match s {
                Definition::Import(Import {
                    module, location, ..
                }) => Some((module.clone(), *location)),
                _ => None,
            })
            .collect()
    }

    pub fn iter_statements(&self, target: Target) -> impl Iterator<Item = &UntypedDefinition> {
        self.definitions
            .iter()
            .filter(move |def| def.is_for(target))
            .map(|def| &def.definition)
    }

    pub fn into_iter_statements(self, target: Target) -> impl Iterator<Item = UntypedDefinition> {
        self.definitions
            .into_iter()
            .filter(move |def| def.is_for(target))
            .map(|def| def.definition)
    }
}

#[test]
fn module_dependencies_test() {
    let parsed = crate::parse::parse_module(
        "import one
         @target(erlang)
         import two

         @target(javascript)
         import three

         import four",
    )
    .expect("syntax error");
    let module = parsed.module;

    assert_eq!(
        vec![
            ("one".into(), SrcSpan::new(0, 10)),
            ("two".into(), SrcSpan::new(45, 55)),
            ("four".into(), SrcSpan::new(118, 129)),
        ],
        module.dependencies(Target::Erlang)
    );
}

pub type TypedArg = Arg<Arc<Type>>;
pub type UntypedArg = Arg<()>;

#[derive(Debug, Clone, PartialEq, Eq)]
pub struct Arg<T> {
    pub names: ArgNames,
    pub location: SrcSpan,
    pub annotation: Option<TypeAst>,
    pub type_: T,
}

impl<A> Arg<A> {
    pub fn set_type<B>(self, t: B) -> Arg<B> {
        Arg {
            type_: t,
            names: self.names,
            location: self.location,
            annotation: self.annotation,
        }
    }

    pub fn get_variable_name(&self) -> Option<&SmolStr> {
        self.names.get_variable_name()
    }
}

#[derive(Debug, Clone, PartialEq, Eq)]
pub enum ArgNames {
    Discard { name: SmolStr },
    LabelledDiscard { label: SmolStr, name: SmolStr },
    Named { name: SmolStr },
    NamedLabelled { name: SmolStr, label: SmolStr },
}

impl ArgNames {
    pub fn get_label(&self) -> Option<&SmolStr> {
        match self {
            ArgNames::Discard { .. } | ArgNames::Named { .. } => None,
            ArgNames::LabelledDiscard { label, .. } | ArgNames::NamedLabelled { label, .. } => {
                Some(label)
            }
        }
    }
    pub fn get_variable_name(&self) -> Option<&SmolStr> {
        match self {
            ArgNames::Discard { .. } | ArgNames::LabelledDiscard { .. } => None,
            ArgNames::NamedLabelled { name, .. } | ArgNames::Named { name } => Some(name),
        }
    }
}

pub type TypedRecordConstructor = RecordConstructor<Arc<Type>>;

#[derive(Debug, Clone, PartialEq, Eq)]
pub struct RecordConstructor<T> {
    pub location: SrcSpan,
    pub name: SmolStr,
    pub arguments: Vec<RecordConstructorArg<T>>,
    pub documentation: Option<SmolStr>,
}

impl<A> RecordConstructor<A> {
    pub fn put_doc(&mut self, new_doc: SmolStr) {
        self.documentation = Some(new_doc);
    }
}

pub type TypedRecordConstructorArg = RecordConstructorArg<Arc<Type>>;

#[derive(Debug, Clone, PartialEq, Eq)]
pub struct RecordConstructorArg<T> {
    pub label: Option<SmolStr>,
    pub ast: TypeAst,
    pub location: SrcSpan,
    pub type_: T,
    pub doc: Option<SmolStr>,
}

impl<T: PartialEq> RecordConstructorArg<T> {
    pub fn put_doc(&mut self, new_doc: SmolStr) {
        self.doc = Some(new_doc);
    }
}

#[derive(Debug, Clone, PartialEq, Eq)]
pub struct TypeAstConstructor {
    pub location: SrcSpan,
    pub module: Option<SmolStr>,
    pub name: SmolStr,
    pub arguments: Vec<TypeAst>,
}

#[derive(Debug, Clone, PartialEq, Eq)]
pub struct TypeAstFn {
    pub location: SrcSpan,
    pub arguments: Vec<TypeAst>,
    pub return_: Box<TypeAst>,
}

#[derive(Debug, Clone, PartialEq, Eq)]
pub struct TypeAstVar {
    pub location: SrcSpan,
    pub name: SmolStr,
}

#[derive(Debug, Clone, PartialEq, Eq)]
pub struct TypeAstTuple {
    pub location: SrcSpan,
    pub elems: Vec<TypeAst>,
}

#[derive(Debug, Clone, PartialEq, Eq)]
pub struct TypeAstHole {
    pub location: SrcSpan,
    pub name: SmolStr,
}

#[derive(Debug, Clone, PartialEq, Eq)]
pub enum TypeAst {
    Constructor(TypeAstConstructor),
    Fn(TypeAstFn),
    Var(TypeAstVar),
    Tuple(TypeAstTuple),
    Hole(TypeAstHole),
}

impl TypeAst {
    pub fn location(&self) -> SrcSpan {
        match self {
            TypeAst::Fn(TypeAstFn { location, .. })
            | TypeAst::Var(TypeAstVar { location, .. })
            | TypeAst::Hole(TypeAstHole { location, .. })
            | TypeAst::Tuple(TypeAstTuple { location, .. })
            | TypeAst::Constructor(TypeAstConstructor { location, .. }) => *location,
        }
    }

    pub fn is_logically_equal(&self, other: &TypeAst) -> bool {
        match self {
            TypeAst::Constructor(TypeAstConstructor {
                module,
                name,
                arguments,
                location: _,
            }) => match other {
                TypeAst::Constructor(TypeAstConstructor {
                    module: o_module,
                    name: o_name,
                    arguments: o_arguments,
                    location: _,
                }) => {
                    module == o_module
                        && name == o_name
                        && arguments.len() == o_arguments.len()
                        && arguments
                            .iter()
                            .zip(o_arguments)
                            .all(|a| a.0.is_logically_equal(a.1))
                }
                _ => false,
            },
            TypeAst::Fn(TypeAstFn {
                arguments,
                return_,
                location: _,
            }) => match other {
                TypeAst::Fn(TypeAstFn {
                    arguments: o_arguments,
                    return_: o_return_,
                    location: _,
                }) => {
                    arguments.len() == o_arguments.len()
                        && arguments
                            .iter()
                            .zip(o_arguments)
                            .all(|a| a.0.is_logically_equal(a.1))
                        && return_.is_logically_equal(o_return_)
                }
                _ => false,
            },
            TypeAst::Var(TypeAstVar { name, location: _ }) => match other {
                TypeAst::Var(TypeAstVar {
                    name: o_name,
                    location: _,
                }) => name == o_name,
                _ => false,
            },
            TypeAst::Tuple(TypeAstTuple { elems, location: _ }) => match other {
                TypeAst::Tuple(TypeAstTuple {
                    elems: o_elems,
                    location: _,
                }) => {
                    elems.len() == o_elems.len()
                        && elems
                            .iter()
                            .zip(o_elems)
                            .all(|a| a.0.is_logically_equal(a.1))
                }
                _ => false,
            },
            TypeAst::Hole(TypeAstHole { name, location: _ }) => match other {
                TypeAst::Hole(TypeAstHole {
                    name: o_name,
                    location: _,
                }) => name == o_name,
                _ => false,
            },
        }
    }
}

#[derive(Debug, Clone, PartialEq, Eq)]
/// A function definition
///
/// # Example(s)
///
/// ```gleam
/// // Public function
/// pub fn bar() -> String { ... }
/// // Private function
/// fn foo(x: Int) -> Int { ... }
/// ```
pub struct Function<T, Expr> {
    pub location: SrcSpan,
    pub end_position: u32,
    pub name: SmolStr,
    pub arguments: Vec<Arg<T>>,
    pub body: Vec1<Statement<T, Expr>>,
    pub public: bool,
    pub deprecation: Deprecation,
    pub return_annotation: Option<TypeAst>,
    pub return_type: T,
    pub documentation: Option<SmolStr>,
    pub external_erlang: Option<(SmolStr, SmolStr)>,
    pub external_javascript: Option<(SmolStr, SmolStr)>,
}

pub type TypedFunction = Function<Arc<Type>, TypedExpr>;
pub type UntypedFunction = Function<(), UntypedExpr>;

impl<T, E> Function<T, E> {
    fn full_location(&self) -> SrcSpan {
        SrcSpan::new(self.location.start, self.end_position)
    }
}

pub type UntypedImport = Import<()>;

#[derive(Debug, Clone, PartialEq, Eq)]
pub struct ImportName {
    pub location: SrcSpan,
    pub name: SmolStr,
}

#[derive(Debug, Clone, PartialEq, Eq)]
/// Import another Gleam module so the current module can use the types and
/// values it defines.
///
/// # Example(s)
///
/// ```gleam
/// import unix/cat
/// // Import with alias
/// import animal/cat as kitty
/// ```
pub struct Import<PackageName> {
    pub documentation: Option<SmolStr>,
    pub location: SrcSpan,
    pub module: SmolStr,
<<<<<<< HEAD
    pub unqualified: Vec<UnqualifiedImport>,
=======
    pub as_name: Option<ImportName>,
    pub unqualified_values: Vec<UnqualifiedImport>,
    pub unqualified_types: Vec<UnqualifiedImport>,
>>>>>>> 0705034e
    pub package: PackageName,
    pub alias: Option<(AssignName, SrcSpan)>,
}

impl<T> Import<T> {
    pub(crate) fn used_name(&self) -> Option<SmolStr> {
        match &self.alias {
            Some((AssignName::Discard(_), _)) => None,
            Some((AssignName::Variable(alias), _)) => Some(alias.clone()),
            None => self.module.split('/').last().map(|s| s.into()),
        }
    }
}

pub type UntypedModuleConstant = ModuleConstant<(), ()>;

#[derive(Debug, Clone, PartialEq, Eq)]
/// A certain fixed value that can be used in multiple places
///
/// # Example(s)
///
/// ```gleam
/// pub const start_year = 2101
/// pub const end_year = 2111
/// ```
pub struct ModuleConstant<T, ConstantRecordTag> {
    pub documentation: Option<SmolStr>,
    pub location: SrcSpan,
    pub public: bool,
    pub name: SmolStr,
    pub annotation: Option<TypeAst>,
    pub value: Box<Constant<T, ConstantRecordTag>>,
    pub type_: T,
}

pub type UntypedCustomType = CustomType<()>;

#[derive(Debug, Clone, PartialEq, Eq)]
/// A newly defined type with one or more constructors.
/// Each variant of the custom type can contain different types, so the type is
/// the product of the types contained by each variant.
///
/// This might be called an algebraic data type (ADT) or tagged union in other
/// languages and type systems.
///
///
/// # Example(s)
///
/// ```gleam
/// pub type Cat {
///   Cat(name: String, cuteness: Int)
/// }
/// ```
pub struct CustomType<T> {
    pub location: SrcSpan,
    pub end_position: u32,
    pub name: SmolStr,
    pub public: bool,
    pub constructors: Vec<RecordConstructor<T>>,
    pub documentation: Option<SmolStr>,
    pub opaque: bool,
    /// The names of the type parameters.
    pub parameters: Vec<SmolStr>,
    /// Once type checked this field will contain the type information for the
    /// type parameters.
    pub typed_parameters: Vec<T>,
}

impl<T> CustomType<T> {
    /// The `location` field of a `CustomType` is only the location of `pub type
    /// TheName`. This method returns a `SrcSpan` that includes the entire type
    /// definition.
    pub fn full_location(&self) -> SrcSpan {
        SrcSpan::new(self.location.start, self.end_position)
    }
}

pub type UntypedTypeAlias = TypeAlias<()>;

#[derive(Debug, Clone, PartialEq, Eq)]
/// A new name for an existing type
///
/// # Example(s)
///
/// ```gleam
/// pub type Headers =
///   List(#(String, String))
/// ```
pub struct TypeAlias<T> {
    pub location: SrcSpan,
    pub alias: SmolStr,
    pub parameters: Vec<SmolStr>,
    pub type_ast: TypeAst,
    pub type_: T,
    pub public: bool,
    pub documentation: Option<SmolStr>,
}

pub type TypedDefinition = Definition<Arc<Type>, TypedExpr, SmolStr, SmolStr>;
pub type UntypedDefinition = Definition<(), UntypedExpr, (), ()>;

#[derive(Debug, Clone, PartialEq, Eq)]
pub enum Definition<T, Expr, ConstantRecordTag, PackageName> {
    Function(Function<T, Expr>),

    TypeAlias(TypeAlias<T>),

    CustomType(CustomType<T>),

    Import(Import<PackageName>),

    ModuleConstant(ModuleConstant<T, ConstantRecordTag>),
}

impl TypedDefinition {
    pub fn find_node(&self, byte_index: u32) -> Option<Located<'_>> {
        match self {
            Definition::Function(function) => {
                if let Some(found) = function.body.iter().find_map(|s| s.find_node(byte_index)) {
                    return Some(found);
                };

                if let Some(found_arg) = function
                    .arguments
                    .iter()
                    .find(|arg| arg.location.contains(byte_index))
                {
                    return Some(Located::Arg(found_arg));
                };

                if let Some(found_statement) = function
                    .body
                    .iter()
                    .find(|statement| statement.location().contains(byte_index))
                {
                    return Some(Located::Statement(found_statement));
                };

                // Note that the fn `.location` covers the function head, not
                // the entire statement.
                if function.location.contains(byte_index) {
                    Some(Located::ModuleStatement(self))
                } else if function.full_location().contains(byte_index) {
                    Some(Located::FunctionBody(function))
                } else {
                    None
                }
            }

            Definition::CustomType(custom) => {
                // Note that the custom type `.location` covers the function
                // head, not the entire statement.
                if custom.full_location().contains(byte_index) {
                    Some(Located::ModuleStatement(self))
                } else {
                    None
                }
            }

            Definition::TypeAlias(_) | Definition::Import(_) | Definition::ModuleConstant(_) => {
                if self.location().contains(byte_index) {
                    Some(Located::ModuleStatement(self))
                } else {
                    None
                }
            }
        }
    }
}

impl<A, B, C, E> Definition<A, B, C, E> {
    pub fn location(&self) -> SrcSpan {
        match self {
            Definition::Function(Function { location, .. })
            | Definition::Import(Import { location, .. })
            | Definition::TypeAlias(TypeAlias { location, .. })
            | Definition::CustomType(CustomType { location, .. })
            | Definition::ModuleConstant(ModuleConstant { location, .. }) => *location,
        }
    }

    /// Returns `true` if the definition is [`Import`].
    ///
    /// [`Import`]: Definition::Import
    #[must_use]
    pub fn is_import(&self) -> bool {
        matches!(self, Self::Import(..))
    }

    /// Returns `true` if the module statement is [`Function`].
    ///
    /// [`Function`]: ModuleStatement::Function
    #[must_use]
    pub fn is_function(&self) -> bool {
        matches!(self, Self::Function(..))
    }

    pub fn put_doc(&mut self, new_doc: SmolStr) {
        match self {
            Definition::Import(Import { .. }) => (),

            Definition::Function(Function {
                documentation: doc, ..
            })
            | Definition::TypeAlias(TypeAlias {
                documentation: doc, ..
            })
            | Definition::CustomType(CustomType {
                documentation: doc, ..
            })
            | Definition::ModuleConstant(ModuleConstant {
                documentation: doc, ..
            }) => {
                let _ = std::mem::replace(doc, Some(new_doc));
            }
        }
    }
}

#[derive(Debug, Clone, PartialEq, Eq)]
pub struct UnqualifiedImport {
    pub location: SrcSpan,
    pub name: SmolStr,
    pub as_name: Option<SmolStr>,
    pub layer: Layer,
    pub module: SmolStr,
}

impl UnqualifiedImport {
    pub fn variable_name(&self) -> &str {
        self.as_name.as_deref().unwrap_or(&self.name)
    }

    pub fn is_value(&self) -> bool {
        self.layer.is_value()
    }
}

#[derive(Debug, Clone, PartialEq, Eq, Copy, Default)]
pub enum Layer {
    #[default]
    Value,
    Type,
}

impl Layer {
    /// Returns `true` if the layer is [`Value`].
    pub fn is_value(&self) -> bool {
        matches!(self, Self::Value)
    }
}

#[derive(Debug, Clone, Copy, PartialEq, Eq)]
pub enum BinOp {
    // Boolean logic
    And,
    Or,

    // Equality
    Eq,
    NotEq,

    // Order comparison
    LtInt,
    LtEqInt,
    LtFloat,
    LtEqFloat,
    GtEqInt,
    GtInt,
    GtEqFloat,
    GtFloat,

    // Maths
    AddInt,
    AddFloat,
    SubInt,
    SubFloat,
    MultInt,
    MultFloat,
    DivInt,
    DivFloat,
    RemainderInt,

    // Strings
    Concatenate,
}

impl BinOp {
    pub fn precedence(&self) -> u8 {
        // Ensure that this matches the other precedence function for guards
        match self {
            Self::Or => 1,

            Self::And => 2,

            Self::Eq | Self::NotEq => 3,

            Self::LtInt
            | Self::LtEqInt
            | Self::LtFloat
            | Self::LtEqFloat
            | Self::GtEqInt
            | Self::GtInt
            | Self::GtEqFloat
            | Self::GtFloat => 4,

            Self::Concatenate => 5,

            // Pipe is 6
            Self::AddInt | Self::AddFloat | Self::SubInt | Self::SubFloat => 7,

            Self::MultInt
            | Self::MultFloat
            | Self::DivInt
            | Self::DivFloat
            | Self::RemainderInt => 8,
        }
    }

    pub fn name(&self) -> &'static str {
        match self {
            Self::And => "&&",
            Self::Or => "||",
            Self::LtInt => "<",
            Self::LtEqInt => "<=",
            Self::LtFloat => "<.",
            Self::LtEqFloat => "<=.",
            Self::Eq => "==",
            Self::NotEq => "!=",
            Self::GtEqInt => ">=",
            Self::GtInt => ">",
            Self::GtEqFloat => ">=.",
            Self::GtFloat => ">.",
            Self::AddInt => "+",
            Self::AddFloat => "+.",
            Self::SubInt => "-",
            Self::SubFloat => "-.",
            Self::MultInt => "*",
            Self::MultFloat => "*.",
            Self::DivInt => "/",
            Self::DivFloat => "/.",
            Self::RemainderInt => "%",
            Self::Concatenate => "<>",
        }
    }
}

#[derive(Debug, PartialEq, Eq, Clone)]
pub struct CallArg<A> {
    pub label: Option<SmolStr>,
    pub location: SrcSpan,
    pub value: A,
    // This is true if this argument is given as the callback in a `use`
    // expression. In future it may also be true for pipes too. It is used to
    // determine if we should error if an argument without a label is given or
    // not, which is not permitted if the argument is given explicitly by the
    // programmer rather than implicitly by Gleam's syntactic sugar.
    pub implicit: bool,
}

impl CallArg<TypedExpr> {
    pub fn find_node(&self, byte_index: u32) -> Option<Located<'_>> {
        self.value.find_node(byte_index)
    }
}

impl CallArg<TypedPattern> {
    pub fn find_node(&self, byte_index: u32) -> Option<Located<'_>> {
        self.value.find_node(byte_index)
    }
}

impl CallArg<UntypedExpr> {
    pub fn is_capture_hole(&self) -> bool {
        match &self.value {
            UntypedExpr::Var { ref name, .. } => name == CAPTURE_VARIABLE,
            _ => false,
        }
    }
}

#[derive(Debug, Clone, PartialEq, Eq)]
pub struct RecordUpdateSpread {
    pub base: Box<UntypedExpr>,
    pub location: SrcSpan,
}

#[derive(Debug, Clone, PartialEq, Eq)]
pub struct UntypedRecordUpdateArg {
    pub label: SmolStr,
    pub location: SrcSpan,
    pub value: UntypedExpr,
}

#[derive(Debug, Clone, PartialEq, Eq)]
pub struct TypedRecordUpdateArg {
    pub label: SmolStr,
    pub location: SrcSpan,
    pub value: TypedExpr,
    pub index: u32,
}

impl TypedRecordUpdateArg {
    pub fn find_node(&self, byte_index: u32) -> Option<Located<'_>> {
        self.value.find_node(byte_index)
    }
}

pub type MultiPattern<Type> = Vec<Pattern<Type>>;

pub type UntypedMultiPattern = MultiPattern<()>;
pub type TypedMultiPattern = MultiPattern<Arc<Type>>;

pub type TypedClause = Clause<TypedExpr, Arc<Type>, SmolStr>;

pub type UntypedClause = Clause<UntypedExpr, (), ()>;

#[derive(Debug, Clone, PartialEq, Eq)]
pub struct Clause<Expr, Type, RecordTag> {
    pub location: SrcSpan,
    pub pattern: MultiPattern<Type>,
    pub alternative_patterns: Vec<MultiPattern<Type>>,
    pub guard: Option<ClauseGuard<Type, RecordTag>>,
    pub then: Expr,
}

impl TypedClause {
    pub fn location(&self) -> SrcSpan {
        SrcSpan {
            start: self
                .pattern
                .get(0)
                .map(|p| p.location().start)
                .unwrap_or_default(),
            end: self.then.location().end,
        }
    }

    pub fn find_node(&self, byte_index: u32) -> Option<Located<'_>> {
        self.pattern
            .iter()
            .find_map(|p| p.find_node(byte_index))
            .or_else(|| self.then.find_node(byte_index))
    }
}

pub type UntypedClauseGuard = ClauseGuard<(), ()>;
pub type TypedClauseGuard = ClauseGuard<Arc<Type>, SmolStr>;

#[derive(Debug, Clone, PartialEq, Eq)]
pub enum ClauseGuard<Type, RecordTag> {
    Equals {
        location: SrcSpan,
        left: Box<Self>,
        right: Box<Self>,
    },

    NotEquals {
        location: SrcSpan,
        left: Box<Self>,
        right: Box<Self>,
    },

    GtInt {
        location: SrcSpan,
        left: Box<Self>,
        right: Box<Self>,
    },

    GtEqInt {
        location: SrcSpan,
        left: Box<Self>,
        right: Box<Self>,
    },

    LtInt {
        location: SrcSpan,
        left: Box<Self>,
        right: Box<Self>,
    },

    LtEqInt {
        location: SrcSpan,
        left: Box<Self>,
        right: Box<Self>,
    },

    GtFloat {
        location: SrcSpan,
        left: Box<Self>,
        right: Box<Self>,
    },

    GtEqFloat {
        location: SrcSpan,
        left: Box<Self>,
        right: Box<Self>,
    },

    LtFloat {
        location: SrcSpan,
        left: Box<Self>,
        right: Box<Self>,
    },

    LtEqFloat {
        location: SrcSpan,
        left: Box<Self>,
        right: Box<Self>,
    },

    Or {
        location: SrcSpan,
        left: Box<Self>,
        right: Box<Self>,
    },

    And {
        location: SrcSpan,
        left: Box<Self>,
        right: Box<Self>,
    },

    Var {
        location: SrcSpan,
        type_: Type,
        name: SmolStr,
    },

    TupleIndex {
        location: SrcSpan,
        index: u64,
        type_: Type,
        tuple: Box<Self>,
    },

    FieldAccess {
        location: SrcSpan,
        index: Option<u64>,
        label: SmolStr,
        type_: Type,
        container: Box<Self>,
    },

    ModuleSelect {
        location: SrcSpan,
        type_: Type,
        label: SmolStr,
        module_name: SmolStr,
        module_alias: SmolStr,
        literal: Constant<Type, RecordTag>,
    },

    Constant(Constant<Type, RecordTag>),
}

impl<A, B> ClauseGuard<A, B> {
    pub fn location(&self) -> SrcSpan {
        match self {
            ClauseGuard::Constant(constant) => constant.location(),
            ClauseGuard::Or { location, .. }
            | ClauseGuard::And { location, .. }
            | ClauseGuard::Var { location, .. }
            | ClauseGuard::TupleIndex { location, .. }
            | ClauseGuard::Equals { location, .. }
            | ClauseGuard::NotEquals { location, .. }
            | ClauseGuard::GtInt { location, .. }
            | ClauseGuard::GtEqInt { location, .. }
            | ClauseGuard::LtInt { location, .. }
            | ClauseGuard::LtEqInt { location, .. }
            | ClauseGuard::GtFloat { location, .. }
            | ClauseGuard::GtEqFloat { location, .. }
            | ClauseGuard::LtFloat { location, .. }
            | ClauseGuard::FieldAccess { location, .. }
            | ClauseGuard::LtEqFloat { location, .. }
            | ClauseGuard::ModuleSelect { location, .. } => *location,
        }
    }

    pub fn precedence(&self) -> u8 {
        // Ensure that this matches the other precedence function for guards
        match self {
            ClauseGuard::Or { .. } => 1,
            ClauseGuard::And { .. } => 2,

            ClauseGuard::Equals { .. } | ClauseGuard::NotEquals { .. } => 3,

            ClauseGuard::GtInt { .. }
            | ClauseGuard::GtEqInt { .. }
            | ClauseGuard::LtInt { .. }
            | ClauseGuard::LtEqInt { .. }
            | ClauseGuard::GtFloat { .. }
            | ClauseGuard::GtEqFloat { .. }
            | ClauseGuard::LtFloat { .. }
            | ClauseGuard::LtEqFloat { .. } => 4,

            ClauseGuard::Constant(_)
            | ClauseGuard::Var { .. }
            | ClauseGuard::TupleIndex { .. }
            | ClauseGuard::FieldAccess { .. }
            | ClauseGuard::ModuleSelect { .. } => 5,
        }
    }
}

impl TypedClauseGuard {
    pub fn type_(&self) -> Arc<Type> {
        match self {
            ClauseGuard::Var { type_, .. } => type_.clone(),
            ClauseGuard::TupleIndex { type_, .. } => type_.clone(),
            ClauseGuard::FieldAccess { type_, .. } => type_.clone(),
            ClauseGuard::ModuleSelect { type_, .. } => type_.clone(),
            ClauseGuard::Constant(constant) => constant.type_(),

            ClauseGuard::Or { .. }
            | ClauseGuard::And { .. }
            | ClauseGuard::Equals { .. }
            | ClauseGuard::NotEquals { .. }
            | ClauseGuard::GtInt { .. }
            | ClauseGuard::GtEqInt { .. }
            | ClauseGuard::LtInt { .. }
            | ClauseGuard::LtEqInt { .. }
            | ClauseGuard::GtFloat { .. }
            | ClauseGuard::GtEqFloat { .. }
            | ClauseGuard::LtFloat { .. }
            | ClauseGuard::LtEqFloat { .. } => type_::bool(),
        }
    }
}

#[derive(Debug, PartialEq, Eq, Default, Clone, Copy)]
pub struct SrcSpan {
    pub start: u32,
    pub end: u32,
}

impl SrcSpan {
    pub fn new(start: u32, end: u32) -> Self {
        Self { start, end }
    }

    pub fn contains(&self, byte_index: u32) -> bool {
        byte_index >= self.start && byte_index < self.end
    }
}

#[derive(Debug, PartialEq, Eq, Clone)]
pub struct DefinitionLocation<'module> {
    pub module: Option<&'module str>,
    pub span: SrcSpan,
}

pub type UntypedPattern = Pattern<()>;
pub type TypedPattern = Pattern<Arc<Type>>;

#[derive(Debug, Clone, PartialEq, Eq)]
pub enum Pattern<Type> {
    Int {
        location: SrcSpan,
        value: SmolStr,
    },

    Float {
        location: SrcSpan,
        value: SmolStr,
    },

    String {
        location: SrcSpan,
        value: SmolStr,
    },

    /// The creation of a variable.
    /// e.g. `assert [this_is_a_var, .._] = x`
    Var {
        location: SrcSpan,
        name: SmolStr,
        type_: Type,
    },

    /// A reference to a variable in a bit array. This is always a variable
    /// being used rather than a new variable being assigned.
    /// e.g. `assert <<y:size(somevar)>> = x`
    VarUsage {
        location: SrcSpan,
        name: SmolStr,
        constructor: Option<ValueConstructor>,
        type_: Type,
    },

    /// A name given to a sub-pattern using the `as` keyword.
    /// e.g. `assert #(1, [_, _] as the_list) = x`
    Assign {
        name: SmolStr,
        location: SrcSpan,
        pattern: Box<Self>,
    },

    /// A pattern that binds to any value but does not assign a variable.
    /// Always starts with an underscore.
    Discard {
        name: SmolStr,
        location: SrcSpan,
        type_: Type,
    },

    List {
        location: SrcSpan,
        elements: Vec<Self>,
        tail: Option<Box<Self>>,
        type_: Type,
    },

    /// The constructor for a custom type. Starts with an uppercase letter.
    Constructor {
        location: SrcSpan,
        name: SmolStr,
        arguments: Vec<CallArg<Self>>,
        module: Option<SmolStr>,
        constructor: Inferred<PatternConstructor>,
        with_spread: bool,
        type_: Type,
    },

    Tuple {
        location: SrcSpan,
        elems: Vec<Self>,
    },

    BitArray {
        location: SrcSpan,
        segments: Vec<BitArraySegment<Self, Type>>,
    },

    // "prefix" <> variable
    Concatenate {
        location: SrcSpan,
        left_location: SrcSpan,
        left_side_assignment: Option<(SmolStr, SrcSpan)>,
        right_location: SrcSpan,
        left_side_string: SmolStr,
        /// The variable on the right hand side of the `<>`.
        right_side_assignment: AssignName,
    },
}

impl Default for Inferred<()> {
    fn default() -> Self {
        Self::Unknown
    }
}

#[derive(Debug, Clone, PartialEq, Eq)]
pub enum AssignName {
    Variable(SmolStr),
    Discard(SmolStr),
}

impl AssignName {
    pub fn name(&self) -> &str {
        match self {
            AssignName::Variable(name) | AssignName::Discard(name) => name,
        }
    }

    pub fn to_arg_names(self) -> ArgNames {
        match self {
            AssignName::Variable(name) => ArgNames::Named { name },
            AssignName::Discard(name) => ArgNames::Discard { name },
        }
    }

    pub fn assigned_name(&self) -> Option<&str> {
        match self {
            AssignName::Variable(name) => Some(name),
            AssignName::Discard(_) => None,
        }
    }
}

impl<A> Pattern<A> {
    pub fn location(&self) -> SrcSpan {
        match self {
            Pattern::Assign { pattern, .. } => pattern.location(),
            Pattern::Int { location, .. }
            | Pattern::Var { location, .. }
            | Pattern::VarUsage { location, .. }
            | Pattern::List { location, .. }
            | Pattern::Float { location, .. }
            | Pattern::Discard { location, .. }
            | Pattern::String { location, .. }
            | Pattern::Tuple { location, .. }
            | Pattern::Constructor { location, .. }
            | Pattern::Concatenate { location, .. }
            | Pattern::BitArray { location, .. } => *location,
        }
    }

    /// Returns `true` if the pattern is [`Discard`].
    ///
    /// [`Discard`]: Pattern::Discard
    pub fn is_discard(&self) -> bool {
        matches!(self, Self::Discard { .. })
    }
}

impl TypedPattern {
    pub fn definition_location(&self) -> Option<DefinitionLocation<'_>> {
        match self {
            Pattern::Int { .. }
            | Pattern::Float { .. }
            | Pattern::String { .. }
            | Pattern::Var { .. }
            | Pattern::VarUsage { .. }
            | Pattern::Assign { .. }
            | Pattern::Discard { .. }
            | Pattern::List { .. }
            | Pattern::Tuple { .. }
            | Pattern::BitArray { .. }
            | Pattern::Concatenate { .. } => None,

            Pattern::Constructor { constructor, .. } => constructor.definition_location(),
        }
    }

    pub fn get_documentation(&self) -> Option<&str> {
        match self {
            Pattern::Int { .. }
            | Pattern::Float { .. }
            | Pattern::String { .. }
            | Pattern::Var { .. }
            | Pattern::VarUsage { .. }
            | Pattern::Assign { .. }
            | Pattern::Discard { .. }
            | Pattern::List { .. }
            | Pattern::Tuple { .. }
            | Pattern::BitArray { .. }
            | Pattern::Concatenate { .. } => None,

            Pattern::Constructor { constructor, .. } => constructor.get_documentation(),
        }
    }

    pub fn type_(&self) -> Arc<Type> {
        match self {
            Pattern::Int { .. } => type_::int(),
            Pattern::Float { .. } => type_::float(),
            Pattern::String { .. } => type_::string(),
            Pattern::BitArray { .. } => type_::bits(),
            Pattern::Concatenate { .. } => type_::string(),

            Pattern::Var { type_, .. }
            | Pattern::List { type_, .. }
            | Pattern::VarUsage { type_, .. }
            | Pattern::Constructor { type_, .. } => type_.clone(),

            Pattern::Assign { pattern, .. } => pattern.type_(),

            Pattern::Discard { type_, .. } => type_.clone(),

            Pattern::Tuple { elems, .. } => type_::tuple(elems.iter().map(|p| p.type_()).collect()),
        }
    }

    fn find_node(&self, byte_index: u32) -> Option<Located<'_>> {
        if !self.location().contains(byte_index) {
            return None;
        }

        match self {
            Pattern::Int { .. }
            | Pattern::Float { .. }
            | Pattern::String { .. }
            | Pattern::Var { .. }
            | Pattern::VarUsage { .. }
            | Pattern::Assign { .. }
            | Pattern::Discard { .. }
            | Pattern::BitArray { .. }
            | Pattern::Concatenate { .. } => Some(Located::Pattern(self)),

            Pattern::Constructor { arguments, .. } => {
                arguments.iter().find_map(|arg| arg.find_node(byte_index))
            }
            Pattern::List { elements, tail, .. } => elements
                .iter()
                .find_map(|p| p.find_node(byte_index))
                .or_else(|| tail.as_ref().and_then(|p| p.find_node(byte_index))),

            Pattern::Tuple { elems, .. } => elems.iter().find_map(|p| p.find_node(byte_index)),
        }
        .or(Some(Located::Pattern(self)))
    }
}
impl<A> HasLocation for Pattern<A> {
    fn location(&self) -> SrcSpan {
        self.location()
    }
}

#[derive(Debug, Clone, Copy, PartialEq, Eq)]
pub enum AssignmentKind {
    // let x = ...
    Let,
    // let assert x = ...
    Assert,
}

impl AssignmentKind {
    pub(crate) fn performs_exhaustiveness_check(&self) -> bool {
        match self {
            AssignmentKind::Let => true,
            AssignmentKind::Assert => false,
        }
    }
}

// BitArrays

pub type UntypedExprBitArraySegment = BitArraySegment<UntypedExpr, ()>;
pub type TypedExprBitArraySegment = BitArraySegment<TypedExpr, Arc<Type>>;

pub type UntypedConstantBitArraySegment = BitArraySegment<UntypedConstant, ()>;
pub type TypedConstantBitArraySegment = BitArraySegment<TypedConstant, Arc<Type>>;

pub type UntypedPatternBitArraySegment = BitArraySegment<UntypedPattern, ()>;
pub type TypedPatternBitArraySegment = BitArraySegment<TypedPattern, Arc<Type>>;

#[derive(Debug, Clone, PartialEq, Eq)]
pub struct BitArraySegment<Value, Type> {
    pub location: SrcSpan,
    pub value: Box<Value>,
    pub options: Vec<BitArrayOption<Value>>,
    pub type_: Type,
}

impl TypedExprBitArraySegment {
    pub fn find_node(&self, byte_index: u32) -> Option<Located<'_>> {
        self.value.find_node(byte_index)
    }
}

pub type TypedConstantBitArraySegmentOption = BitArrayOption<TypedConstant>;

#[derive(Debug, PartialEq, Eq, Clone)]
pub enum BitArrayOption<Value> {
    Bytes {
        location: SrcSpan,
    },

    // TODO: remove deprecated syntax
    Binary {
        location: SrcSpan,
    },

    Int {
        location: SrcSpan,
    },

    Float {
        location: SrcSpan,
    },

    Bits {
        location: SrcSpan,
    },

    // TODO: remove deprecated syntax
    BitString {
        location: SrcSpan,
    },

    Utf8 {
        location: SrcSpan,
    },

    Utf16 {
        location: SrcSpan,
    },

    Utf32 {
        location: SrcSpan,
    },

    Utf8Codepoint {
        location: SrcSpan,
    },

    Utf16Codepoint {
        location: SrcSpan,
    },

    Utf32Codepoint {
        location: SrcSpan,
    },

    Signed {
        location: SrcSpan,
    },

    Unsigned {
        location: SrcSpan,
    },

    Big {
        location: SrcSpan,
    },

    Little {
        location: SrcSpan,
    },

    Native {
        location: SrcSpan,
    },

    Size {
        location: SrcSpan,
        value: Box<Value>,
        short_form: bool,
    },

    Unit {
        location: SrcSpan,
        value: u8,
    },
}

impl<A> BitArrayOption<A> {
    pub fn value(&self) -> Option<&A> {
        match self {
            BitArrayOption::Size { value, .. } => Some(value),
            _ => None,
        }
    }

    pub fn location(&self) -> SrcSpan {
        match self {
            BitArrayOption::Bytes { location }
            | BitArrayOption::Binary { location }
            | BitArrayOption::BitString { location }
            | BitArrayOption::Int { location }
            | BitArrayOption::Float { location }
            | BitArrayOption::Bits { location }
            | BitArrayOption::Utf8 { location }
            | BitArrayOption::Utf16 { location }
            | BitArrayOption::Utf32 { location }
            | BitArrayOption::Utf8Codepoint { location }
            | BitArrayOption::Utf16Codepoint { location }
            | BitArrayOption::Utf32Codepoint { location }
            | BitArrayOption::Signed { location }
            | BitArrayOption::Unsigned { location }
            | BitArrayOption::Big { location }
            | BitArrayOption::Little { location }
            | BitArrayOption::Native { location }
            | BitArrayOption::Size { location, .. }
            | BitArrayOption::Unit { location, .. } => *location,
        }
    }

    pub fn label(&self) -> SmolStr {
        match self {
            BitArrayOption::Binary { .. } => "bytes".into(),
            BitArrayOption::Bytes { .. } => "bytes".into(),
            BitArrayOption::Int { .. } => "int".into(),
            BitArrayOption::Float { .. } => "float".into(),
            BitArrayOption::Bits { .. } => "bits".into(),
            BitArrayOption::BitString { .. } => "bits".into(),
            BitArrayOption::Utf8 { .. } => "utf8".into(),
            BitArrayOption::Utf16 { .. } => "utf16".into(),
            BitArrayOption::Utf32 { .. } => "utf32".into(),
            BitArrayOption::Utf8Codepoint { .. } => "utf8_codepoint".into(),
            BitArrayOption::Utf16Codepoint { .. } => "utf16_codepoint".into(),
            BitArrayOption::Utf32Codepoint { .. } => "utf32_codepoint".into(),
            BitArrayOption::Signed { .. } => "signed".into(),
            BitArrayOption::Unsigned { .. } => "unsigned".into(),
            BitArrayOption::Big { .. } => "big".into(),
            BitArrayOption::Little { .. } => "little".into(),
            BitArrayOption::Native { .. } => "native".into(),
            BitArrayOption::Size { .. } => "size".into(),
            BitArrayOption::Unit { .. } => "unit".into(),
        }
    }

    /// Returns `true` if the bit array option is [`Binary`].
    ///
    /// [`Binary`]: BitArrayOption::Binary
    #[must_use]
    pub fn is_binary(&self) -> bool {
        matches!(self, Self::Binary { .. })
    }

    /// Returns `true` if the bit array option is [`BitString`].
    ///
    /// The deprecated `bit_string` variable specifically!
    ///
    /// [`BitString`]: BitArrayOption::BitString
    #[must_use]
    pub fn is_bit_string(&self) -> bool {
        matches!(self, Self::BitString { .. })
    }
}

#[derive(Debug, Clone, Copy, PartialEq, Eq)]
pub enum TodoKind {
    Keyword,
    EmptyFunction,
    IncompleteUse,
}

#[derive(Debug, Default)]
pub struct GroupedStatements {
    pub functions: Vec<Function<(), UntypedExpr>>,
    pub constants: Vec<UntypedModuleConstant>,
    pub custom_types: Vec<CustomType<()>>,
    pub imports: Vec<Import<()>>,
    pub type_aliases: Vec<TypeAlias<()>>,
}

impl GroupedStatements {
    pub fn new(statements: impl IntoIterator<Item = UntypedDefinition>) -> Self {
        let mut this = Self::default();

        for statement in statements {
            this.add(statement)
        }

        this
    }

    pub fn is_empty(&self) -> bool {
        self.len() == 0
    }

    pub fn len(&self) -> usize {
        let Self {
            custom_types,
            functions,
            constants,
            imports,
            type_aliases,
        } = self;
        functions.len() + constants.len() + imports.len() + custom_types.len() + type_aliases.len()
    }

    fn add(&mut self, statement: UntypedDefinition) {
        match statement {
            Definition::Import(i) => self.imports.push(i),
            Definition::Function(f) => self.functions.push(f),
            Definition::TypeAlias(t) => self.type_aliases.push(t),
            Definition::CustomType(c) => self.custom_types.push(c),
            Definition::ModuleConstant(c) => self.constants.push(c),
        }
    }
}

/// A statement with in a function body.
#[derive(Debug, Clone, PartialEq, Eq)]
pub enum Statement<TypeT, ExpressionT> {
    /// A bare expression that is not assigned to any variable.
    Expression(ExpressionT),
    /// Assigning an expression to variables using a pattern.
    Assignment(Assignment<TypeT, ExpressionT>),
    /// A `use` expression.
    Use(Use),
}

pub type TypedStatement = Statement<Arc<Type>, TypedExpr>;
pub type UntypedStatement = Statement<(), UntypedExpr>;

impl<T, E> Statement<T, E> {
    /// Returns `true` if the statement is [`Expression`].
    ///
    /// [`Expression`]: Statement::Expression
    #[must_use]
    pub fn is_expression(&self) -> bool {
        matches!(self, Self::Expression(..))
    }
}

impl UntypedStatement {
    pub fn location(&self) -> SrcSpan {
        match self {
            Statement::Expression(expression) => expression.location(),
            Statement::Assignment(assignment) => assignment.location,
            Statement::Use(use_) => use_.location,
        }
    }

    pub fn start_byte_index(&self) -> u32 {
        match self {
            Statement::Expression(expression) => expression.start_byte_index(),
            Statement::Assignment(assignment) => assignment.location.start,
            Statement::Use(use_) => use_.location.start,
        }
    }

    pub fn is_placeholder(&self) -> bool {
        match self {
            Statement::Expression(expression) => expression.is_placeholder(),
            Statement::Assignment(_) | Statement::Use(_) => false,
        }
    }
}

impl TypedStatement {
    pub fn is_non_pipe_expression(&self) -> bool {
        match self {
            Statement::Expression(expression) => !expression.is_pipeline(),
            _ => false,
        }
    }

    pub fn location(&self) -> SrcSpan {
        match self {
            Statement::Expression(expression) => expression.location(),
            Statement::Assignment(assignment) => assignment.location,
            Statement::Use(use_) => use_.location,
        }
    }

    pub fn type_(&self) -> Arc<Type> {
        match self {
            Statement::Expression(expression) => expression.type_(),
            Statement::Assignment(assignment) => assignment.type_(),
            Statement::Use(_use) => unreachable!("Use must not exist for typed code"),
        }
    }

    pub fn definition_location(&self) -> Option<DefinitionLocation<'_>> {
        match self {
            Statement::Expression(expression) => expression.definition_location(),
            Statement::Assignment(_) => None,
            Statement::Use(_) => None,
        }
    }

    pub fn find_node(&self, byte_index: u32) -> Option<Located<'_>> {
        match self {
            Statement::Use(_) => None,
            Statement::Expression(expression) => expression.find_node(byte_index),
            Statement::Assignment(assignment) => assignment.find_node(byte_index).or_else(|| {
                if assignment.location.contains(byte_index) {
                    Some(Located::Statement(self))
                } else {
                    None
                }
            }),
        }
    }

    pub fn type_defining_location(&self) -> SrcSpan {
        match self {
            Statement::Expression(expression) => expression.type_defining_location(),
            Statement::Assignment(assignment) => assignment.location,
            Statement::Use(use_) => use_.location,
        }
    }
}

#[derive(Debug, Clone, PartialEq, Eq)]
pub struct Assignment<TypeT, ExpressionT> {
    pub location: SrcSpan,
    pub value: Box<ExpressionT>,
    pub pattern: Pattern<TypeT>,
    pub kind: AssignmentKind,
    pub annotation: Option<TypeAst>,
}

pub type TypedAssignment = Assignment<Arc<Type>, TypedExpr>;
pub type UntypedAssignment = Assignment<(), UntypedExpr>;

impl TypedAssignment {
    pub fn find_node(&self, byte_index: u32) -> Option<Located<'_>> {
        self.pattern
            .find_node(byte_index)
            .or_else(|| self.value.find_node(byte_index))
    }

    pub fn type_(&self) -> Arc<Type> {
        self.value.type_()
    }
}

#[derive(Debug, Clone, PartialEq, Eq)]
pub struct UseAssignment {
    pub location: SrcSpan,
    pub pattern: UntypedPattern,
    pub annotation: Option<TypeAst>,
}<|MERGE_RESOLUTION|>--- conflicted
+++ resolved
@@ -396,13 +396,8 @@
     pub documentation: Option<SmolStr>,
     pub location: SrcSpan,
     pub module: SmolStr,
-<<<<<<< HEAD
-    pub unqualified: Vec<UnqualifiedImport>,
-=======
-    pub as_name: Option<ImportName>,
     pub unqualified_values: Vec<UnqualifiedImport>,
     pub unqualified_types: Vec<UnqualifiedImport>,
->>>>>>> 0705034e
     pub package: PackageName,
     pub alias: Option<(AssignName, SrcSpan)>,
 }
