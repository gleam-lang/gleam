--- conflicted
+++ resolved
@@ -386,15 +386,6 @@
 pub type UntypedImport = Import<()>;
 
 #[derive(Debug, Clone, PartialEq, Eq)]
-<<<<<<< HEAD
-=======
-pub struct ImportName {
-    pub location: SrcSpan,
-    pub name: EcoString,
-}
-
-#[derive(Debug, Clone, PartialEq, Eq)]
->>>>>>> d0c9a576
 /// Import another Gleam module so the current module can use the types and
 /// values it defines.
 ///
@@ -408,20 +399,14 @@
 pub struct Import<PackageName> {
     pub documentation: Option<EcoString>,
     pub location: SrcSpan,
-<<<<<<< HEAD
-    pub module: SmolStr,
+    pub module: EcoString,
     pub as_name: Option<(AssignName, SrcSpan)>,
-=======
-    pub module: EcoString,
-    pub as_name: Option<ImportName>,
->>>>>>> d0c9a576
     pub unqualified_values: Vec<UnqualifiedImport>,
     pub unqualified_types: Vec<UnqualifiedImport>,
     pub package: PackageName,
 }
 
 impl<T> Import<T> {
-<<<<<<< HEAD
     fn name(&self) -> &str {
         self.module
             .split('/')
@@ -429,24 +414,16 @@
             .expect("Could not identify imported module name.")
     }
 
-    pub(crate) fn used_name(&self) -> Option<SmolStr> {
+    pub(crate) fn used_name(&self) -> Option<EcoString> {
         match self.as_name.as_ref() {
             Some((AssignName::Variable(name), _)) => Some(name.clone()),
             Some((AssignName::Discard(_), _)) => None,
-            None => Some(SmolStr::from(self.name())),
+            None => Some(EcoString::from(self.name())),
         }
     }
 
     pub(crate) fn alias_location(&self) -> Option<SrcSpan> {
         self.as_name.as_ref().map(|(_, location)| *location)
-=======
-    pub(crate) fn used_name(&self) -> EcoString {
-        self.as_name
-            .as_ref()
-            .map(|as_name| as_name.name.clone())
-            .or_else(|| self.module.split('/').last().map(|s| s.into()))
-            .expect("Import could not identify variable name.")
->>>>>>> d0c9a576
     }
 }
 
