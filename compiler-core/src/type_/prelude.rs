use strum::{EnumIter, IntoEnumIterator};

use crate::{
    ast::{Publicity, SrcSpan},
    build::Origin,
    line_numbers::LineNumbers,
    uid::UniqueIdGenerator,
};

use super::{
    ModuleInterface, Type, TypeConstructor, TypeValueConstructor, TypeValueConstructorField,
    TypeVar, TypeVariantConstructors, ValueConstructor, ValueConstructorVariant,
};
use crate::type_::Deprecation::NotDeprecated;
use std::{cell::RefCell, collections::HashMap, sync::Arc};

const BIT_ARRAY: &str = "BitArray";
const BOOL: &str = "Bool";
const FLOAT: &str = "Float";
const INT: &str = "Int";
const LIST: &str = "List";
const NIL: &str = "Nil";
const RESULT: &str = "Result";
const STRING: &str = "String";
const UTF_CODEPOINT: &str = "UtfCodepoint";

pub const PRELUDE_PACKAGE_NAME: &str = "";
pub const PRELUDE_MODULE_NAME: &str = "gleam";

pub fn is_prelude_module(module: &str) -> bool {
    module == PRELUDE_MODULE_NAME
}

#[derive(Debug, Clone, Copy, PartialEq, Eq, EnumIter)]
pub enum PreludeType {
    BitArray,
    Bool,
    Float,
    Int,
    List,
    Nil,
    Result,
    String,
    UtfCodepoint,
}

impl PreludeType {
    pub fn name(self) -> &'static str {
        match self {
            PreludeType::BitArray => BIT_ARRAY,
            PreludeType::Bool => BOOL,
            PreludeType::Float => FLOAT,
            PreludeType::Int => INT,
            PreludeType::List => LIST,
            PreludeType::Nil => NIL,
            PreludeType::Result => RESULT,
            PreludeType::String => STRING,
            PreludeType::UtfCodepoint => UTF_CODEPOINT,
        }
    }
}

pub fn int() -> Arc<Type> {
    Arc::new(Type::Named {
        publicity: Publicity::Public,
        name: INT.into(),
        module: PRELUDE_MODULE_NAME.into(),
        package: PRELUDE_PACKAGE_NAME.into(),
        args: vec![],
    })
}

pub fn float() -> Arc<Type> {
    Arc::new(Type::Named {
        args: vec![],
        publicity: Publicity::Public,
        name: FLOAT.into(),
        module: PRELUDE_MODULE_NAME.into(),
        package: PRELUDE_PACKAGE_NAME.into(),
    })
}

pub fn bool() -> Arc<Type> {
    Arc::new(Type::Named {
        args: vec![],
        publicity: Publicity::Public,
        name: BOOL.into(),
        module: PRELUDE_MODULE_NAME.into(),
        package: PRELUDE_PACKAGE_NAME.into(),
    })
}

pub fn string() -> Arc<Type> {
    Arc::new(Type::Named {
        args: vec![],
        publicity: Publicity::Public,
        name: STRING.into(),
        module: PRELUDE_MODULE_NAME.into(),
        package: PRELUDE_PACKAGE_NAME.into(),
    })
}

pub fn nil() -> Arc<Type> {
    Arc::new(Type::Named {
        args: vec![],
        publicity: Publicity::Public,
        name: NIL.into(),
        module: PRELUDE_MODULE_NAME.into(),
        package: PRELUDE_PACKAGE_NAME.into(),
    })
}

pub fn list(t: Arc<Type>) -> Arc<Type> {
    Arc::new(Type::Named {
        publicity: Publicity::Public,
        name: LIST.into(),
        module: PRELUDE_MODULE_NAME.into(),
        package: PRELUDE_PACKAGE_NAME.into(),
        args: vec![t],
    })
}

pub fn result(a: Arc<Type>, e: Arc<Type>) -> Arc<Type> {
    Arc::new(Type::Named {
        publicity: Publicity::Public,
        name: RESULT.into(),
        module: PRELUDE_MODULE_NAME.into(),
        package: PRELUDE_PACKAGE_NAME.into(),
        args: vec![a, e],
    })
}

pub fn tuple(elems: Vec<Arc<Type>>) -> Arc<Type> {
    Arc::new(Type::Tuple { elems })
}

pub fn fn_(args: Vec<Arc<Type>>, retrn: Arc<Type>) -> Arc<Type> {
    Arc::new(Type::Fn { retrn, args })
}

pub fn named(
    package: &str,
    module: &str,
    name: &str,
    publicity: Publicity,
    args: Vec<Arc<Type>>,
) -> Arc<Type> {
    Arc::new(Type::Named {
        publicity,
        package: package.into(),
        module: module.into(),
        name: name.into(),
        args,
    })
}

pub fn bits() -> Arc<Type> {
    Arc::new(Type::Named {
        args: vec![],
        publicity: Publicity::Public,
        name: BIT_ARRAY.into(),
        module: PRELUDE_MODULE_NAME.into(),
        package: PRELUDE_PACKAGE_NAME.into(),
    })
}

pub fn utf_codepoint() -> Arc<Type> {
    Arc::new(Type::Named {
        args: vec![],
        publicity: Publicity::Public,
        name: UTF_CODEPOINT.into(),
        module: PRELUDE_MODULE_NAME.into(),
        package: PRELUDE_PACKAGE_NAME.into(),
    })
}

pub fn generic_var(id: u64) -> Arc<Type> {
    Arc::new(Type::Var {
        type_: Arc::new(RefCell::new(TypeVar::Generic { id })),
    })
}

pub fn unbound_var(id: u64) -> Arc<Type> {
    Arc::new(Type::Var {
        type_: Arc::new(RefCell::new(TypeVar::Unbound { id })),
    })
}

#[cfg(test)]
pub fn link(type_: Arc<Type>) -> Arc<Type> {
    Arc::new(Type::Var {
        type_: Arc::new(RefCell::new(TypeVar::Link { type_ })),
    })
}

pub fn build_prelude(ids: &UniqueIdGenerator) -> ModuleInterface {
    let value = |variant, type_| ValueConstructor {
        publicity: Publicity::Public,
        deprecation: NotDeprecated,
        variant,
        type_,
    };

    let mut prelude = ModuleInterface {
        name: PRELUDE_MODULE_NAME.into(),
        package: "".into(),
        origin: Origin::Src,
        types: HashMap::new(),
        types_value_constructors: HashMap::new(),
        values: HashMap::new(),
        accessors: HashMap::new(),
        unused_imports: Vec::new(),
<<<<<<< HEAD
        unused_values: Vec::new(),
=======
        name_corrections: Vec::new(),
>>>>>>> dafcef32
        contains_todo: false,
        is_internal: false,
        // prelude doesn't have real src
        src_path: "".into(),
        // prelude doesn't have real line numbers
        line_numbers: LineNumbers::new(""),
    };

    for t in PreludeType::iter() {
        match t {
            PreludeType::BitArray => {
                let v = TypeConstructor {
                    origin: Default::default(),
                    parameters: vec![],
                    typ: bits(),
                    module: PRELUDE_MODULE_NAME.into(),
                    publicity: Publicity::Public,
                    deprecation: NotDeprecated,
                    documentation: None,
                };
                let _ = prelude.types.insert(BIT_ARRAY.into(), v.clone());
            }

            PreludeType::Bool => {
                let _ = prelude.types_value_constructors.insert(
                    BOOL.into(),
                    TypeVariantConstructors {
                        type_parameters_ids: vec![],
                        variants: vec![
                            TypeValueConstructor {
                                name: "True".into(),
                                parameters: vec![],
                            },
                            TypeValueConstructor {
                                name: "False".into(),
                                parameters: vec![],
                            },
                        ],
                    },
                );
                let _ = prelude.values.insert(
                    "True".into(),
                    value(
                        ValueConstructorVariant::Record {
                            documentation: None,
                            module: PRELUDE_MODULE_NAME.into(),
                            name: "True".into(),
                            field_map: None,
                            arity: 0,
                            location: SrcSpan::default(),
                            constructors_count: 2,
                            constructor_index: 0,
                        },
                        bool(),
                    ),
                );
                let _ = prelude.values.insert(
                    "False".into(),
                    value(
                        ValueConstructorVariant::Record {
                            documentation: None,
                            module: PRELUDE_MODULE_NAME.into(),
                            name: "False".into(),
                            field_map: None,
                            arity: 0,
                            location: SrcSpan::default(),
                            constructors_count: 2,
                            constructor_index: 1,
                        },
                        bool(),
                    ),
                );
                let _ = prelude.types.insert(
                    BOOL.into(),
                    TypeConstructor {
                        origin: Default::default(),
                        parameters: vec![],
                        typ: bool(),
                        module: PRELUDE_MODULE_NAME.into(),
                        publicity: Publicity::Public,
                        deprecation: NotDeprecated,
                        documentation: None,
                    },
                );
            }

            PreludeType::Float => {
                let _ = prelude.types.insert(
                    FLOAT.into(),
                    TypeConstructor {
                        origin: Default::default(),
                        parameters: vec![],
                        typ: float(),
                        module: PRELUDE_MODULE_NAME.into(),
                        publicity: Publicity::Public,
                        deprecation: NotDeprecated,
                        documentation: None,
                    },
                );
            }

            PreludeType::Int => {
                let _ = prelude.types.insert(
                    INT.into(),
                    TypeConstructor {
                        parameters: vec![],
                        typ: int(),
                        origin: Default::default(),
                        module: PRELUDE_MODULE_NAME.into(),
                        publicity: Publicity::Public,
                        deprecation: NotDeprecated,
                        documentation: None,
                    },
                );
            }

            PreludeType::List => {
                let list_parameter = generic_var(ids.next());
                let _ = prelude.types.insert(
                    LIST.into(),
                    TypeConstructor {
                        origin: Default::default(),
                        parameters: vec![list_parameter.clone()],
                        typ: list(list_parameter),
                        module: PRELUDE_MODULE_NAME.into(),
                        publicity: Publicity::Public,
                        deprecation: NotDeprecated,
                        documentation: None,
                    },
                );
            }

            PreludeType::Nil => {
                let _ = prelude.values.insert(
                    NIL.into(),
                    value(
                        ValueConstructorVariant::Record {
                            documentation: None,
                            module: PRELUDE_MODULE_NAME.into(),
                            name: NIL.into(),
                            arity: 0,
                            field_map: None,
                            location: SrcSpan::default(),
                            constructors_count: 1,
                            constructor_index: 0,
                        },
                        nil(),
                    ),
                );
                let _ = prelude.types.insert(
                    NIL.into(),
                    TypeConstructor {
                        origin: Default::default(),
                        parameters: vec![],
                        typ: nil(),
                        module: PRELUDE_MODULE_NAME.into(),
                        publicity: Publicity::Public,
                        deprecation: NotDeprecated,
                        documentation: None,
                    },
                );
                let _ = prelude.types_value_constructors.insert(
                    NIL.into(),
                    TypeVariantConstructors {
                        type_parameters_ids: vec![],
                        variants: vec![TypeValueConstructor {
                            name: "Nil".into(),
                            parameters: vec![],
                        }],
                    },
                );
            }

            PreludeType::Result => {
                let result_value_id = ids.next();
                let result_error_id = ids.next();
                let result_value = generic_var(result_value_id);
                let result_error = generic_var(result_error_id);
                let _ = prelude.types.insert(
                    RESULT.into(),
                    TypeConstructor {
                        origin: Default::default(),
                        parameters: vec![result_value.clone(), result_error.clone()],
                        typ: result(result_value.clone(), result_error.clone()),
                        module: PRELUDE_MODULE_NAME.into(),
                        publicity: Publicity::Public,
                        deprecation: NotDeprecated,
                        documentation: None,
                    },
                );
                let _ = prelude.types_value_constructors.insert(
                    RESULT.into(),
                    TypeVariantConstructors {
                        type_parameters_ids: vec![result_value_id, result_error_id],
                        variants: vec![
                            TypeValueConstructor {
                                name: "Ok".into(),
                                parameters: vec![TypeValueConstructorField {
                                    type_: result_value,
                                }],
                            },
                            TypeValueConstructor {
                                name: "Error".into(),
                                parameters: vec![TypeValueConstructorField {
                                    type_: result_error,
                                }],
                            },
                        ],
                    },
                );
                let ok = generic_var(ids.next());
                let error = generic_var(ids.next());
                let _ = prelude.values.insert(
                    "Ok".into(),
                    value(
                        ValueConstructorVariant::Record {
                            documentation: None,
                            module: PRELUDE_MODULE_NAME.into(),
                            name: "Ok".into(),
                            field_map: None,
                            arity: 1,
                            location: SrcSpan::default(),
                            constructors_count: 2,
                            constructor_index: 0,
                        },
                        fn_(vec![ok.clone()], result(ok, error)),
                    ),
                );
                let ok = generic_var(ids.next());
                let error = generic_var(ids.next());
                let _ = prelude.values.insert(
                    "Error".into(),
                    value(
                        ValueConstructorVariant::Record {
                            documentation: None,
                            module: PRELUDE_MODULE_NAME.into(),
                            name: "Error".into(),
                            field_map: None,
                            arity: 1,
                            location: SrcSpan::default(),
                            constructors_count: 2,
                            constructor_index: 1,
                        },
                        fn_(vec![error.clone()], result(ok, error)),
                    ),
                );
            }

            PreludeType::String => {
                let _ = prelude.types.insert(
                    STRING.into(),
                    TypeConstructor {
                        origin: Default::default(),
                        parameters: vec![],
                        typ: string(),
                        module: PRELUDE_MODULE_NAME.into(),
                        publicity: Publicity::Public,
                        deprecation: NotDeprecated,
                        documentation: None,
                    },
                );
            }

            PreludeType::UtfCodepoint => {
                let _ = prelude.types.insert(
                    UTF_CODEPOINT.into(),
                    TypeConstructor {
                        origin: Default::default(),
                        parameters: vec![],
                        typ: utf_codepoint(),
                        module: PRELUDE_MODULE_NAME.into(),
                        publicity: Publicity::Public,
                        deprecation: NotDeprecated,
                        documentation: None,
                    },
                );
            }
        }
    }

    prelude
}<|MERGE_RESOLUTION|>--- conflicted
+++ resolved
@@ -210,11 +210,8 @@
         values: HashMap::new(),
         accessors: HashMap::new(),
         unused_imports: Vec::new(),
-<<<<<<< HEAD
+        name_corrections: Vec::new(),
         unused_values: Vec::new(),
-=======
-        name_corrections: Vec::new(),
->>>>>>> dafcef32
         contains_todo: false,
         is_internal: false,
         // prelude doesn't have real src
