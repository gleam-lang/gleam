use crate::{
    analyse::Inferred,
    ast::{Layer, PIPE_VARIABLE},
    build::Target,
    uid::UniqueIdGenerator,
    warning::TypeWarningEmitter,
};

use super::*;
use std::collections::HashMap;

#[derive(Debug)]
pub struct Environment<'a> {
    pub current_module: SmolStr,
    pub target: Target,
    pub ids: UniqueIdGenerator,
    previous_id: u64,
    /// Names of types or values that have been imported an unqualified fashion
    /// from other modules. Used to prevent multiple imports using the same name.
    pub unqualified_imported_names: HashMap<SmolStr, SrcSpan>,
    pub unqualified_imported_types: HashMap<SmolStr, SrcSpan>,
    pub importable_modules: &'a im::HashMap<SmolStr, ModuleInterface>,

    /// Modules that have been imported by the current module, along with the
    /// location of the import statement where they were imported.
    pub imported_modules: HashMap<SmolStr, (SrcSpan, &'a ModuleInterface)>,
    pub unused_modules: HashMap<SmolStr, SrcSpan>,
    pub unused_module_aliases: HashMap<SmolStr, SrcSpan>,
    pub imported_types: HashSet<SmolStr>,

    /// Names of modules that have been imported with as name.
    pub imported_module_aliases: HashSet<SmolStr>,

    /// Values defined in the current function (or the prelude)
    pub scope: im::HashMap<SmolStr, ValueConstructor>,

    /// Types defined in the current module (or the prelude)
    pub module_types: HashMap<SmolStr, TypeConstructor>,

    /// Mapping from types to constructor names in the current module (or the prelude)
    pub module_types_constructors: HashMap<SmolStr, Vec<SmolStr>>,

    /// Values defined in the current module (or the prelude)
    pub module_values: HashMap<SmolStr, ValueConstructor>,

    /// Accessors defined in the current module
    pub accessors: HashMap<SmolStr, AccessorsMap>,

    /// Warnings
    pub warnings: &'a TypeWarningEmitter,

    /// entity_usages is a stack of scopes. When an entity is created it is
    /// added to the top scope. When an entity is used we crawl down the scope
    /// stack for an entity with that name and mark it as used.
    /// NOTE: The bool in the tuple here tracks if the entity has been used
    pub entity_usages: Vec<HashMap<SmolStr, (EntityKind, SrcSpan, bool)>>,

    pub types_imported_using_deprecated_syntax: HashMap<SmolStr, SrcSpan>,
}

impl<'a> Environment<'a> {
    pub fn new(
        ids: UniqueIdGenerator,
        current_module: SmolStr,
        target: Target,
        importable_modules: &'a im::HashMap<SmolStr, ModuleInterface>,
        warnings: &'a TypeWarningEmitter,
    ) -> Self {
        let prelude = importable_modules
            .get(PRELUDE_MODULE_NAME)
            .expect("Unable to find prelude in importable modules");
        Self {
            previous_id: ids.next(),
            ids,
            target,
            module_types: prelude.types.clone(),
            module_types_constructors: prelude.types_constructors.clone(),
            module_values: HashMap::new(),
            imported_modules: HashMap::new(),
            unused_modules: HashMap::new(),
            unused_module_aliases: HashMap::new(),
            unqualified_imported_names: HashMap::new(),
            unqualified_imported_types: HashMap::new(),
            accessors: prelude.accessors.clone(),
            scope: prelude.values.clone().into(),
            importable_modules,
            imported_types: HashSet::new(),
            imported_module_aliases: HashSet::new(),
            current_module,
            warnings,
            entity_usages: vec![HashMap::new()],
            types_imported_using_deprecated_syntax: HashMap::new(),
        }
    }
}

/// For Keeping track of entity usages and knowing which error to display.
#[derive(Debug, Clone, PartialEq, Eq)]
pub enum EntityKind {
    PrivateConstant,
    // String here is the type constructor's type name
    PrivateTypeConstructor(SmolStr),
    PrivateFunction,
<<<<<<< HEAD
    ImportedConstructor(Option<SmolStr>),
    ImportedType(Option<SmolStr>),
    ImportedTypeAndConstructor(Option<SmolStr>),
    ImportedValue(Option<SmolStr>),
=======
    ImportedConstructor,
    ImportedType,
    ImportedTypeAndConstructor(SrcSpan),
    ImportedValue,
>>>>>>> 0705034e
    PrivateType,
    Variable,
}

#[derive(Debug)]
pub struct ScopeResetData {
    local_values: im::HashMap<SmolStr, ValueConstructor>,
}

impl<'a> Environment<'a> {
    pub fn in_new_scope<T, E>(
        &mut self,
        process_scope: impl FnOnce(&mut Self) -> Result<T, E>,
    ) -> Result<T, E> {
        // Record initial scope state
        let initial = self.open_new_scope();

        // Process scope
        let result = process_scope(self);

        self.close_scope(initial, result.is_ok());

        // Return result of typing the scope
        result
    }

    pub fn open_new_scope(&mut self) -> ScopeResetData {
        let local_values = self.scope.clone();
        self.entity_usages.push(HashMap::new());
        ScopeResetData { local_values }
    }

    pub fn close_scope(&mut self, data: ScopeResetData, was_successful: bool) {
        let unused = self
            .entity_usages
            .pop()
            .expect("There was no top entity scope.");

        // We only check for unused entities if the scope was successfully
        // processed. If it was not then any seemingly unused entities may have
        // been used beyond the point where the error occurred, so we don't want
        // to incorrectly warn about them.
        if was_successful {
            self.handle_unused(unused);
        }
        self.scope = data.local_values;
    }

    pub fn next_uid(&mut self) -> u64 {
        let id = self.ids.next();
        self.previous_id = id;
        id
    }

    pub fn previous_uid(&self) -> u64 {
        self.previous_id
    }

    /// Create a new unbound type that is a specific type, we just don't
    /// know which one yet.
    ///
    pub fn new_unbound_var(&mut self) -> Arc<Type> {
        unbound_var(self.next_uid())
    }

    /// Create a new generic type that can stand in for any type.
    ///
    pub fn new_generic_var(&mut self) -> Arc<Type> {
        generic_var(self.next_uid())
    }

    /// Insert a variable in the current scope.
    ///
    pub fn insert_local_variable(&mut self, name: SmolStr, location: SrcSpan, typ: Arc<Type>) {
        let _ = self.scope.insert(
            name,
            ValueConstructor {
                deprecation: Deprecation::NotDeprecated,
                public: false,
                variant: ValueConstructorVariant::LocalVariable { location },
                type_: typ,
            },
        );
    }

    /// Insert a constant in the current scope
    pub fn insert_local_constant(&mut self, name: SmolStr, literal: Constant<Arc<Type>, SmolStr>) {
        let _ = self.scope.insert(
            name,
            ValueConstructor {
                deprecation: Deprecation::NotDeprecated,
                public: false,
                variant: ValueConstructorVariant::LocalConstant {
                    literal: literal.clone(),
                },
                type_: literal.type_(),
            },
        );
    }

    /// Insert a variable in the current scope.
    ///
    pub fn insert_variable(
        &mut self,
        name: SmolStr,
        variant: ValueConstructorVariant,
        typ: Arc<Type>,
        public: bool,
        deprecation: Deprecation,
    ) {
        let _ = self.scope.insert(
            name,
            ValueConstructor {
                public,
                deprecation,
                variant,
                type_: typ,
            },
        );
    }

    /// Insert a value into the current module.
    /// Errors if the module already has a value with that name.
    ///
    pub fn insert_module_value(&mut self, name: SmolStr, value: ValueConstructor) {
        let _ = self.module_values.insert(name, value);
    }

    /// Lookup a variable in the current scope.
    ///
    pub fn get_variable(&self, name: &SmolStr) -> Option<&ValueConstructor> {
        self.scope.get(name)
    }

    /// Lookup a module constant in the current scope.
    ///
    pub fn get_module_const(&mut self, name: &SmolStr) -> Option<&ValueConstructor> {
        self.increment_usage(name, Layer::Value);
        self.module_values
            .get(name)
            .filter(|ValueConstructor { variant, .. }| {
                matches!(variant, ValueConstructorVariant::ModuleConstant { .. })
            })
    }

    /// Map a type in the current scope.
    /// Errors if the module already has a type with that name, unless the type is from the
    /// prelude.
    ///
    pub fn insert_type_constructor(
        &mut self,
        type_name: SmolStr,
        info: TypeConstructor,
    ) -> Result<(), Error> {
        let name = type_name.clone();
        let location = info.origin;
        match self.module_types.insert(type_name, info) {
            None => Ok(()),
            Some(prelude_type) if is_prelude_module(&prelude_type.module) => Ok(()),
            Some(previous) => Err(Error::DuplicateTypeName {
                name,
                location,
                previous_location: previous.origin,
            }),
        }
    }

    /// Map a type to constructors in the current scope.
    ///
    pub fn insert_type_to_constructors(&mut self, type_name: SmolStr, constructors: Vec<SmolStr>) {
        let _ = self
            .module_types_constructors
            .insert(type_name, constructors);
    }

    /// Lookup a type in the current scope.
    ///
    pub fn get_type_constructor(
        &mut self,
        module_alias: &Option<SmolStr>,
        name: &SmolStr,
        // TODO: remove this once we have removed the deprecated BitString type
        location: SrcSpan,
    ) -> Result<&TypeConstructor, UnknownTypeConstructorError> {
<<<<<<< HEAD
        match module_alias {
            None => {
                let constructor = self.module_types.get(name).ok_or_else(|| {
                    UnknownTypeConstructorError::Type {
                        name: name.clone(),
                        type_constructors: self.module_types.keys().cloned().collect(),
                    }
                })?;
                let _ = self.unused_modules.remove(&constructor.module);
                Ok(constructor)
            }
=======
        let t = match module_alias {
            None => self
                .module_types
                .get(name)
                .ok_or_else(|| UnknownTypeConstructorError::Type {
                    name: name.clone(),
                    type_constructors: self.module_types.keys().cloned().collect(),
                }),
>>>>>>> 0705034e

            Some(module_name) => {
                let (_, module) = self.imported_modules.get(module_name).ok_or_else(|| {
                    UnknownTypeConstructorError::Module {
                        name: module_name.clone(),
                        imported_modules: self.importable_modules.keys().cloned().collect(),
                    }
                })?;
                let _ = self.unused_modules.remove(module_name);
                module
                    .types
                    .get(name)
                    .ok_or_else(|| UnknownTypeConstructorError::ModuleType {
                        name: name.clone(),
                        module_name: module.name.clone(),
                        type_constructors: module.public_type_names(),
                    })
            }
        }?;

        if name == "BitString"
            && t.typ.is_bit_array()
            && (module_alias.is_none() || module_alias.as_deref() == Some("gleam"))
        {
            self.warnings
                .emit(Warning::DeprecatedBitString { location })
        }

        Ok(t)
    }

    /// Lookup constructors for type in the current scope.
    ///
    pub fn get_constructors_for_type(
        &mut self,
        full_module_name: Option<&str>,
        name: &SmolStr,
    ) -> Result<&Vec<SmolStr>, UnknownTypeConstructorError> {
        match full_module_name {
            None => self.module_types_constructors.get(name).ok_or_else(|| {
                UnknownTypeConstructorError::Type {
                    name: name.clone(),
                    type_constructors: self.module_types.keys().cloned().collect(),
                }
            }),

            Some(m) => {
                let module = self.importable_modules.get(m).ok_or_else(|| {
                    UnknownTypeConstructorError::Module {
                        name: name.clone(),
                        imported_modules: self.importable_modules.keys().cloned().collect(),
                    }
                })?;
                let _ = self.unused_modules.remove(m);
                module.types_constructors.get(name).ok_or_else(|| {
                    UnknownTypeConstructorError::ModuleType {
                        name: name.clone(),
                        module_name: module.name.clone(),
                        type_constructors: module.public_type_names(),
                    }
                })
            }
        }
    }

    /// Lookup a value constructor in the current scope.
    ///
    pub fn get_value_constructor(
        &mut self,
        module: Option<&SmolStr>,
        name: &SmolStr,
    ) -> Result<&ValueConstructor, UnknownValueConstructorError> {
        match module {
            None => self
                .scope
                .get(name)
                .ok_or_else(|| UnknownValueConstructorError::Variable {
                    name: name.clone(),
                    variables: self.local_value_names(),
                }),

            Some(module_name) => {
                let (_, module) = self.imported_modules.get(module_name).ok_or_else(|| {
                    UnknownValueConstructorError::Module {
                        name: module_name.clone(),
                        imported_modules: self.importable_modules.keys().cloned().collect(),
                    }
                })?;
                let _ = self.unused_modules.remove(module_name);
                module.get_public_value(name).ok_or_else(|| {
                    UnknownValueConstructorError::ModuleValue {
                        name: name.clone(),
                        module_name: module.name.clone(),
                        value_constructors: module.public_value_names(),
                    }
                })
            }
        }
    }

    pub fn insert_accessors(&mut self, type_name: SmolStr, accessors: AccessorsMap) {
        let _ = self.accessors.insert(type_name, accessors);
    }

    /// Instantiate converts generic variables into unbound ones.
    ///
    pub fn instantiate(
        &mut self,
        t: Arc<Type>,
        ids: &mut im::HashMap<u64, Arc<Type>>,
        hydrator: &Hydrator,
    ) -> Arc<Type> {
        match t.deref() {
            Type::Named {
                public,
                name,
                module,
                args,
            } => {
                let args = args
                    .iter()
                    .map(|t| self.instantiate(t.clone(), ids, hydrator))
                    .collect();
                Arc::new(Type::Named {
                    public: *public,
                    name: name.clone(),
                    module: module.clone(),
                    args,
                })
            }

            Type::Var { type_: typ } => {
                match typ.borrow().deref() {
                    TypeVar::Link { type_: typ } => {
                        return self.instantiate(typ.clone(), ids, hydrator)
                    }

                    TypeVar::Unbound { .. } => return Arc::new(Type::Var { type_: typ.clone() }),

                    TypeVar::Generic { id } => match ids.get(id) {
                        Some(t) => return t.clone(),
                        None => {
                            if !hydrator.is_rigid(id) {
                                // Check this in the hydrator, i.e. is it a created type
                                let v = self.new_unbound_var();
                                let _ = ids.insert(*id, v.clone());
                                return v;
                            }
                        }
                    },
                }
                Arc::new(Type::Var { type_: typ.clone() })
            }

            Type::Fn { args, retrn, .. } => fn_(
                args.iter()
                    .map(|t| self.instantiate(t.clone(), ids, hydrator))
                    .collect(),
                self.instantiate(retrn.clone(), ids, hydrator),
            ),

            Type::Tuple { elems } => tuple(
                elems
                    .iter()
                    .map(|t| self.instantiate(t.clone(), ids, hydrator))
                    .collect(),
            ),
        }
    }

    /// Inserts an entity at the current scope for usage tracking.
    pub fn init_usage(&mut self, name: SmolStr, kind: EntityKind, location: SrcSpan) {
        use EntityKind::*;

        match self
            .entity_usages
            .last_mut()
            .expect("Attempted to access non-existent entity usages scope")
            .insert(name.clone(), (kind, location, false))
        {
            // Private types can be shadowed by a constructor with the same name
            //
            // TODO: Improve this so that we can tell if an imported overriden
            // type is actually used or not by tracking whether usages apply to
            // the value or type scope
<<<<<<< HEAD
            Some((ImportedType(_) | ImportedTypeAndConstructor(_) | PrivateType, _, _)) => {}
=======
            Some((ImportedType | ImportedTypeAndConstructor(_) | PrivateType, _, _)) => {}
>>>>>>> 0705034e

            Some((kind, location, false)) => {
                // an entity was overwritten in the top most scope without being used
                let mut unused = HashMap::with_capacity(1);
                let _ = unused.insert(name, (kind, location, false));
                self.handle_unused(unused);
            }

            _ => {}
        }
    }

    /// Increments an entity's usage in the current or nearest enclosing scope
    pub fn increment_usage(&mut self, name: &SmolStr, layer: Layer) {
        let mut name = name.clone();

        while let Some((kind, _, used)) = self
            .entity_usages
            .iter_mut()
            .rev()
            .find_map(|scope| scope.get_mut(&name))
        {
            *used = true;

            match kind {
                // If a type constructor is used, we consider its type also used
                EntityKind::PrivateTypeConstructor(type_name) if *type_name != name => {
                    name = type_name.clone();
                }
                EntityKind::ImportedTypeAndConstructor(location) if layer == Layer::Type => {
                    let _ = self
                        .types_imported_using_deprecated_syntax
                        .insert(name.clone(), *location);
                    break;
                }
                _ => break,
            }
        }
    }

    pub fn emit_warnings_for_deprecated_type_imports(&mut self) {
        for (name, location) in self.types_imported_using_deprecated_syntax.drain() {
            self.warnings
                .emit(Warning::DeprecatedTypeImport { name, location })
        }
    }

    /// Converts entities with a usage count of 0 to warnings
    pub fn emit_warnings_for_unused(&mut self) {
        let unused = self
            .entity_usages
            .pop()
            .expect("Expected a bottom level of entity usages.");
        self.handle_unused(unused.clone());

        for (name, location) in self.unused_modules.clone().into_iter() {
            // if unused.iter().any(|(_, metadata)| {
            //     matches!(&metadata.0 ,
            //         EntityKind::ImportedConstructor(module)
            //         | EntityKind::ImportedType(module)
            //         | EntityKind::ImportedTypeAndConstructor(module)
            //         | EntityKind::ImportedValue(module)
            //             if *module == Some(name.clone())
            //     )
            // }) {
            let warning = if self.imported_module_aliases.contains(&name) {
                Warning::UnusedImportedModuleAlias { name, location }
            } else {
                Warning::UnusedImportedModule { name, location }
            };
            self.warnings.emit(warning);
            // }
        }
    }

    fn handle_unused(&mut self, unused: HashMap<SmolStr, (EntityKind, SrcSpan, bool)>) {
        for (name, (kind, location, _)) in unused.into_iter().filter(|(_, (_, _, used))| !used) {
            let warning = match kind {
<<<<<<< HEAD
                EntityKind::ImportedType(_) | EntityKind::ImportedTypeAndConstructor(_) => {
=======
                EntityKind::ImportedType | EntityKind::ImportedTypeAndConstructor(_) => {
>>>>>>> 0705034e
                    Warning::UnusedType {
                        name,
                        imported: true,
                        location,
                    }
                }
                EntityKind::ImportedConstructor(_) => Warning::UnusedConstructor {
                    name,
                    imported: true,
                    location,
                },
                EntityKind::PrivateConstant => {
                    Warning::UnusedPrivateModuleConstant { name, location }
                }
                EntityKind::PrivateTypeConstructor(_) => Warning::UnusedConstructor {
                    name,
                    imported: false,
                    location,
                },
                EntityKind::PrivateFunction => Warning::UnusedPrivateFunction { name, location },
                EntityKind::PrivateType => Warning::UnusedType {
                    name,
                    imported: false,
                    location,
                },
                EntityKind::ImportedValue(module) => Warning::UnusedImportedValue {
                    name,
                    location,
                    module,
                },
                EntityKind::Variable => Warning::UnusedVariable { name, location },
            };

            self.warnings.emit(warning);
        }
    }

    pub fn local_value_names(&self) -> Vec<SmolStr> {
        self.scope
            .keys()
            .filter(|&t| PIPE_VARIABLE != t)
            .cloned()
            .collect()
    }

    /// Checks that the given patterns are exhaustive for given type.
    /// Currently only performs exhaustiveness checking for custom types,
    /// only at the top level (without recursing into constructor arguments).
    pub fn check_exhaustiveness(
        &mut self,
        patterns: Vec<Pattern<Arc<Type>>>,
        value_typ: Arc<Type>,
    ) -> Result<(), Vec<SmolStr>> {
        match &*value_typ {
            Type::Named {
                name: type_name,
                module: module_name,
                ..
            } => {
                let m = if module_name.is_empty() || module_name == &self.current_module {
                    None
                } else {
                    Some(module_name.as_str())
                };

                if let Ok(constructors) = self.get_constructors_for_type(m, type_name) {
                    let mut unmatched_constructors: HashSet<SmolStr> =
                        constructors.iter().cloned().collect();

                    for p in &patterns {
                        // ignore Assign patterns
                        let mut pattern = p;
                        while let Pattern::Assign {
                            pattern: assign_pattern,
                            ..
                        } = pattern
                        {
                            pattern = assign_pattern;
                        }

                        match pattern {
                            // If the pattern is a Discard or Var, all constructors are covered by it
                            Pattern::Discard { .. } => return Ok(()),
                            Pattern::Var { .. } => return Ok(()),

                            // If the pattern is a constructor, remove it from unmatched patterns
                            Pattern::Constructor {
                                constructor:
                                    Inferred::Known(PatternConstructor::Record { name, .. }),
                                ..
                            } => {
                                let _ = unmatched_constructors.remove(name);
                            }

                            _ => return Ok(()),
                        }
                    }

                    if !unmatched_constructors.is_empty() {
                        return Err(unmatched_constructors.into_iter().sorted().collect());
                    }
                }
                Ok(())
            }
            _ => Ok(()),
        }
    }
}

/// Unify two types that should be the same.
/// Any unbound type variables will be linked to the other type as they are the same.
///
/// It two types are found to not be the same an error is returned.
///
pub fn unify(t1: Arc<Type>, t2: Arc<Type>) -> Result<(), UnifyError> {
    if t1 == t2 {
        return Ok(());
    }

    // Collapse right hand side type links. Left hand side will be collapsed in the next block.
    if let Type::Var { type_: typ } = t2.deref() {
        if let TypeVar::Link { type_: typ } = typ.borrow().deref() {
            return unify(t1, typ.clone());
        }
    }

    if let Type::Var { type_: typ } = t1.deref() {
        enum Action {
            Unify(Arc<Type>),
            CouldNotUnify,
            Link,
        }

        let action = match typ.borrow().deref() {
            TypeVar::Link { type_: typ } => Action::Unify(typ.clone()),

            TypeVar::Unbound { id } => {
                unify_unbound_type(t2.clone(), *id)?;
                Action::Link
            }

            TypeVar::Generic { id } => {
                if let Type::Var { type_: typ } = t2.deref() {
                    if typ.borrow().is_unbound() {
                        *typ.borrow_mut() = TypeVar::Generic { id: *id };
                        return Ok(());
                    }
                }
                Action::CouldNotUnify
            }
        };

        return match action {
            Action::Link => {
                *typ.borrow_mut() = TypeVar::Link { type_: t2 };
                Ok(())
            }

            Action::Unify(t) => unify(t, t2),

            Action::CouldNotUnify => Err(UnifyError::CouldNotUnify {
                expected: t1.clone(),
                given: t2,
                situation: None,
            }),
        };
    }

    if let Type::Var { .. } = t2.deref() {
        return unify(t2, t1).map_err(flip_unify_error);
    }

    match (t1.deref(), t2.deref()) {
        (
            Type::Named {
                module: m1,
                name: n1,
                args: args1,
                ..
            },
            Type::Named {
                module: m2,
                name: n2,
                args: args2,
                ..
            },
        ) if m1 == m2 && n1 == n2 && args1.len() == args2.len() => {
            for (a, b) in args1.iter().zip(args2) {
                unify_enclosed_type(t1.clone(), t2.clone(), unify(a.clone(), b.clone()))?;
            }
            Ok(())
        }

        (Type::Tuple { elems: elems1, .. }, Type::Tuple { elems: elems2, .. })
            if elems1.len() == elems2.len() =>
        {
            for (a, b) in elems1.iter().zip(elems2) {
                unify_enclosed_type(t1.clone(), t2.clone(), unify(a.clone(), b.clone()))?;
            }
            Ok(())
        }

        (
            Type::Fn {
                args: args1,
                retrn: retrn1,
                ..
            },
            Type::Fn {
                args: args2,
                retrn: retrn2,
                ..
            },
        ) if args1.len() == args2.len() => {
            for (a, b) in args1.iter().zip(args2) {
                unify(a.clone(), b.clone()).map_err(|_| UnifyError::CouldNotUnify {
                    expected: t1.clone(),
                    given: t2.clone(),
                    situation: None,
                })?;
            }
            unify(retrn1.clone(), retrn2.clone()).map_err(|_| UnifyError::CouldNotUnify {
                expected: t1.clone(),
                given: t2.clone(),
                situation: None,
            })
        }

        _ => Err(UnifyError::CouldNotUnify {
            expected: t1.clone(),
            given: t2.clone(),
            situation: None,
        }),
    }
}<|MERGE_RESOLUTION|>--- conflicted
+++ resolved
@@ -101,17 +101,10 @@
     // String here is the type constructor's type name
     PrivateTypeConstructor(SmolStr),
     PrivateFunction,
-<<<<<<< HEAD
     ImportedConstructor(Option<SmolStr>),
     ImportedType(Option<SmolStr>),
-    ImportedTypeAndConstructor(Option<SmolStr>),
+    ImportedTypeAndConstructor((SrcSpan, Option<SmolStr>)),
     ImportedValue(Option<SmolStr>),
-=======
-    ImportedConstructor,
-    ImportedType,
-    ImportedTypeAndConstructor(SrcSpan),
-    ImportedValue,
->>>>>>> 0705034e
     PrivateType,
     Variable,
 }
@@ -296,19 +289,6 @@
         // TODO: remove this once we have removed the deprecated BitString type
         location: SrcSpan,
     ) -> Result<&TypeConstructor, UnknownTypeConstructorError> {
-<<<<<<< HEAD
-        match module_alias {
-            None => {
-                let constructor = self.module_types.get(name).ok_or_else(|| {
-                    UnknownTypeConstructorError::Type {
-                        name: name.clone(),
-                        type_constructors: self.module_types.keys().cloned().collect(),
-                    }
-                })?;
-                let _ = self.unused_modules.remove(&constructor.module);
-                Ok(constructor)
-            }
-=======
         let t = match module_alias {
             None => self
                 .module_types
@@ -317,7 +297,6 @@
                     name: name.clone(),
                     type_constructors: self.module_types.keys().cloned().collect(),
                 }),
->>>>>>> 0705034e
 
             Some(module_name) => {
                 let (_, module) = self.imported_modules.get(module_name).ok_or_else(|| {
@@ -503,11 +482,7 @@
             // TODO: Improve this so that we can tell if an imported overriden
             // type is actually used or not by tracking whether usages apply to
             // the value or type scope
-<<<<<<< HEAD
             Some((ImportedType(_) | ImportedTypeAndConstructor(_) | PrivateType, _, _)) => {}
-=======
-            Some((ImportedType | ImportedTypeAndConstructor(_) | PrivateType, _, _)) => {}
->>>>>>> 0705034e
 
             Some((kind, location, false)) => {
                 // an entity was overwritten in the top most scope without being used
@@ -586,11 +561,7 @@
     fn handle_unused(&mut self, unused: HashMap<SmolStr, (EntityKind, SrcSpan, bool)>) {
         for (name, (kind, location, _)) in unused.into_iter().filter(|(_, (_, _, used))| !used) {
             let warning = match kind {
-<<<<<<< HEAD
                 EntityKind::ImportedType(_) | EntityKind::ImportedTypeAndConstructor(_) => {
-=======
-                EntityKind::ImportedType | EntityKind::ImportedTypeAndConstructor(_) => {
->>>>>>> 0705034e
                     Warning::UnusedType {
                         name,
                         imported: true,
