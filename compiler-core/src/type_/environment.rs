--- conflicted
+++ resolved
@@ -27,12 +27,8 @@
     pub unused_modules: HashMap<EcoString, SrcSpan>,
 
     /// Names of modules that have been imported with as name.
-<<<<<<< HEAD
-    pub imported_module_aliases: HashMap<SmolStr, SrcSpan>,
-    pub unused_module_aliases: HashMap<SmolStr, SrcSpan>,
-=======
-    pub imported_module_aliases: HashSet<EcoString>,
->>>>>>> d0c9a576
+    pub imported_module_aliases: HashMap<EcoString, SrcSpan>,
+    pub unused_module_aliases: HashMap<EcoString, SrcSpan>,
 
     /// Values defined in the current function (or the prelude)
     pub scope: im::HashMap<EcoString, ValueConstructor>,
@@ -102,13 +98,8 @@
             accessors: prelude.accessors.clone(),
             scope: prelude.values.clone().into(),
             importable_modules,
-<<<<<<< HEAD
-            imported_types: HashSet::new(),
             imported_module_aliases: HashMap::new(),
             unused_module_aliases: HashMap::new(),
-=======
-            imported_module_aliases: HashSet::new(),
->>>>>>> d0c9a576
             current_module,
             warnings,
             entity_usages: vec![HashMap::new()],
