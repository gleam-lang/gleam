--- conflicted
+++ resolved
@@ -158,11 +158,7 @@
 }
 
 impl UntypedExprFolder for Fixer {
-<<<<<<< HEAD
-    fn fold_var(&mut self, location: SrcSpan, name: SmolStr) -> UntypedExpr {
-=======
     fn fold_var(&mut self, location: SrcSpan, name: EcoString) -> UntypedExpr {
->>>>>>> d0c9a576
         if !(self.local_values.contains(&name) || name == "Ok" || name == "Error") {
             if let Some(import) = self.imports.get_mut(&name) {
                 import.used_as_value = true;
