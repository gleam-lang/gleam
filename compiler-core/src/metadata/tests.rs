--- conflicted
+++ resolved
@@ -38,11 +38,8 @@
         types: HashMap::new(),
         types_value_constructors: HashMap::new(),
         unused_imports: Vec::new(),
-<<<<<<< HEAD
-        unused_values: Vec::new(),
-=======
-        name_corrections: Vec::new(),
->>>>>>> dafcef32
+        unused_values: Vec::new(),
+        name_corrections: Vec::new(),
         accessors: HashMap::new(),
         values: [(
             "one".into(),
@@ -98,11 +95,8 @@
         types_value_constructors: HashMap::new(),
         values: HashMap::new(),
         unused_imports: Vec::new(),
-<<<<<<< HEAD
-        unused_values: Vec::new(),
-=======
-        name_corrections: Vec::new(),
->>>>>>> dafcef32
+        name_corrections: Vec::new(),
+        unused_values: Vec::new(),
         accessors: HashMap::new(),
         line_numbers: LineNumbers::new(""),
         src_path: "some_path".into(),
@@ -122,11 +116,8 @@
         types_value_constructors: HashMap::new(),
         values: HashMap::new(),
         unused_imports: Vec::new(),
-<<<<<<< HEAD
-        unused_values: Vec::new(),
-=======
-        name_corrections: Vec::new(),
->>>>>>> dafcef32
+        name_corrections: Vec::new(),
+        unused_values: Vec::new(),
         accessors: HashMap::new(),
         line_numbers: LineNumbers::new(
             "const a = 1
@@ -162,11 +153,8 @@
         types_value_constructors: HashMap::new(),
         values: HashMap::new(),
         unused_imports: Vec::new(),
-<<<<<<< HEAD
-        unused_values: Vec::new(),
-=======
-        name_corrections: Vec::new(),
->>>>>>> dafcef32
+        name_corrections: Vec::new(),
+        unused_values: Vec::new(),
         accessors: HashMap::new(),
         line_numbers: LineNumbers::new(""),
         src_path: "some_path".into(),
@@ -188,11 +176,8 @@
             SrcSpan { start: 0, end: 10 },
             SrcSpan { start: 13, end: 42 },
         ],
-<<<<<<< HEAD
-        unused_values: Vec::new(),
-=======
-        name_corrections: Vec::new(),
->>>>>>> dafcef32
+        name_corrections: Vec::new(),
+        unused_values: Vec::new(),
         accessors: HashMap::new(),
         values: HashMap::new(),
         line_numbers: LineNumbers::new(""),
@@ -225,11 +210,8 @@
         types_value_constructors: HashMap::new(),
         values: HashMap::new(),
         unused_imports: Vec::new(),
-<<<<<<< HEAD
-        unused_values: Vec::new(),
-=======
-        name_corrections: Vec::new(),
->>>>>>> dafcef32
+        name_corrections: Vec::new(),
+        unused_values: Vec::new(),
         accessors: HashMap::new(),
         line_numbers: LineNumbers::new(""),
         src_path: "some_path".into(),
@@ -261,11 +243,8 @@
         types_value_constructors: HashMap::new(),
         values: HashMap::new(),
         unused_imports: Vec::new(),
-<<<<<<< HEAD
-        unused_values: Vec::new(),
-=======
-        name_corrections: Vec::new(),
->>>>>>> dafcef32
+        name_corrections: Vec::new(),
+        unused_values: Vec::new(),
         accessors: HashMap::new(),
         line_numbers: LineNumbers::new(""),
         src_path: "some_path".into(),
@@ -297,11 +276,8 @@
         types_value_constructors: HashMap::new(),
         values: HashMap::new(),
         unused_imports: Vec::new(),
-<<<<<<< HEAD
-        unused_values: Vec::new(),
-=======
-        name_corrections: Vec::new(),
->>>>>>> dafcef32
+        name_corrections: Vec::new(),
+        unused_values: Vec::new(),
         accessors: HashMap::new(),
         line_numbers: LineNumbers::new(""),
         src_path: "some_path".into(),
@@ -339,11 +315,8 @@
             types_value_constructors: HashMap::new(),
             values: HashMap::new(),
             unused_imports: Vec::new(),
-<<<<<<< HEAD
+            name_corrections: Vec::new(),
             unused_values: Vec::new(),
-=======
-            name_corrections: Vec::new(),
->>>>>>> dafcef32
             accessors: HashMap::new(),
             line_numbers: LineNumbers::new(""),
             src_path: "some_path".into(),
@@ -381,11 +354,8 @@
             types_value_constructors: HashMap::new(),
             values: HashMap::new(),
             unused_imports: Vec::new(),
-<<<<<<< HEAD
+            name_corrections: Vec::new(),
             unused_values: Vec::new(),
-=======
-            name_corrections: Vec::new(),
->>>>>>> dafcef32
             accessors: HashMap::new(),
             line_numbers: LineNumbers::new(""),
             src_path: "some_path".into(),
@@ -423,11 +393,8 @@
             types_value_constructors: HashMap::new(),
             values: HashMap::new(),
             unused_imports: Vec::new(),
-<<<<<<< HEAD
+            name_corrections: Vec::new(),
             unused_values: Vec::new(),
-=======
-            name_corrections: Vec::new(),
->>>>>>> dafcef32
             accessors: HashMap::new(),
             line_numbers: LineNumbers::new(""),
             src_path: "some_path".into(),
@@ -468,11 +435,8 @@
             types_value_constructors: HashMap::new(),
             values: HashMap::new(),
             unused_imports: Vec::new(),
-<<<<<<< HEAD
+            name_corrections: Vec::new(),
             unused_values: Vec::new(),
-=======
-            name_corrections: Vec::new(),
->>>>>>> dafcef32
             accessors: HashMap::new(),
             line_numbers: LineNumbers::new(""),
             src_path: "some_path".into(),
@@ -503,11 +467,8 @@
         )]
         .into(),
         unused_imports: Default::default(),
-<<<<<<< HEAD
+        name_corrections: Vec::new(),
         unused_values: Default::default(),
-=======
-        name_corrections: Vec::new(),
->>>>>>> dafcef32
         accessors: HashMap::new(),
         values: HashMap::new(),
         line_numbers: LineNumbers::new(""),
@@ -527,11 +488,8 @@
         name: "a".into(),
         types: HashMap::new(),
         unused_imports: Vec::new(),
-<<<<<<< HEAD
-        unused_values: Vec::new(),
-=======
-        name_corrections: Vec::new(),
->>>>>>> dafcef32
+        name_corrections: Vec::new(),
+        unused_values: Vec::new(),
         types_value_constructors: HashMap::new(),
         accessors: HashMap::new(),
         values: [(
@@ -578,11 +536,8 @@
         types: HashMap::new(),
         types_value_constructors: HashMap::new(),
         unused_imports: Vec::new(),
-<<<<<<< HEAD
-        unused_values: Vec::new(),
-=======
-        name_corrections: Vec::new(),
->>>>>>> dafcef32
+        name_corrections: Vec::new(),
+        unused_values: Vec::new(),
         accessors: HashMap::new(),
         values: [(
             "one".into(),
@@ -629,11 +584,8 @@
         name: "a".into(),
         types: HashMap::new(),
         unused_imports: Vec::new(),
-<<<<<<< HEAD
-        unused_values: Vec::new(),
-=======
-        name_corrections: Vec::new(),
->>>>>>> dafcef32
+        name_corrections: Vec::new(),
+        unused_values: Vec::new(),
         types_value_constructors: HashMap::new(),
         accessors: HashMap::new(),
         values: [(
@@ -682,11 +634,8 @@
         types: HashMap::new(),
         types_value_constructors: HashMap::new(),
         unused_imports: Vec::new(),
-<<<<<<< HEAD
-        unused_values: Vec::new(),
-=======
-        name_corrections: Vec::new(),
->>>>>>> dafcef32
+        name_corrections: Vec::new(),
+        unused_values: Vec::new(),
         accessors: HashMap::new(),
         values: [(
             "one".into(),
@@ -733,11 +682,8 @@
         types: HashMap::new(),
         types_value_constructors: HashMap::new(),
         unused_imports: Vec::new(),
-<<<<<<< HEAD
-        unused_values: Vec::new(),
-=======
-        name_corrections: Vec::new(),
->>>>>>> dafcef32
+        name_corrections: Vec::new(),
+        unused_values: Vec::new(),
         accessors: HashMap::new(),
         values: [(
             "one".into(),
@@ -786,11 +732,8 @@
         types: HashMap::new(),
         types_value_constructors: HashMap::new(),
         unused_imports: Vec::new(),
-<<<<<<< HEAD
-        unused_values: Vec::new(),
-=======
-        name_corrections: Vec::new(),
->>>>>>> dafcef32
+        name_corrections: Vec::new(),
+        unused_values: Vec::new(),
         accessors: HashMap::new(),
         values: [(
             "one".into(),
@@ -834,11 +777,8 @@
         types: HashMap::new(),
         types_value_constructors: HashMap::new(),
         unused_imports: Vec::new(),
-<<<<<<< HEAD
-        unused_values: Vec::new(),
-=======
-        name_corrections: Vec::new(),
->>>>>>> dafcef32
+        name_corrections: Vec::new(),
+        unused_values: Vec::new(),
         accessors: HashMap::new(),
         values: [(
             "one".into(),
@@ -884,11 +824,8 @@
         types_value_constructors: HashMap::new(),
         values: HashMap::new(),
         unused_imports: Vec::new(),
-<<<<<<< HEAD
-        unused_values: Vec::new(),
-=======
-        name_corrections: Vec::new(),
->>>>>>> dafcef32
+        name_corrections: Vec::new(),
+        unused_values: Vec::new(),
         accessors: [
             (
                 "one".into(),
@@ -1102,11 +1039,8 @@
         types: HashMap::new(),
         types_value_constructors: HashMap::new(),
         unused_imports: Vec::new(),
-<<<<<<< HEAD
-        unused_values: Vec::new(),
-=======
-        name_corrections: Vec::new(),
->>>>>>> dafcef32
+        name_corrections: Vec::new(),
+        unused_values: Vec::new(),
         accessors: HashMap::new(),
         values: [
             (
@@ -1342,11 +1276,8 @@
         types_value_constructors: HashMap::new(),
         values: HashMap::new(),
         unused_imports: Vec::new(),
-<<<<<<< HEAD
-        unused_values: Vec::new(),
-=======
-        name_corrections: Vec::new(),
->>>>>>> dafcef32
+        unused_values: Vec::new(),
+        name_corrections: Vec::new(),
         accessors: HashMap::new(),
         line_numbers: LineNumbers::new(""),
         src_path: "some_path".into(),
@@ -1367,11 +1298,8 @@
         types_value_constructors: HashMap::new(),
         values: HashMap::new(),
         unused_imports: Vec::new(),
-<<<<<<< HEAD
-        unused_values: Vec::new(),
-=======
-        name_corrections: Vec::new(),
->>>>>>> dafcef32
+        name_corrections: Vec::new(),
+        unused_values: Vec::new(),
         accessors: HashMap::new(),
         line_numbers: LineNumbers::new(""),
         src_path: "some_path".into(),
@@ -1390,11 +1318,8 @@
         types: HashMap::new(),
         types_value_constructors: HashMap::new(),
         unused_imports: Vec::new(),
-<<<<<<< HEAD
-        unused_values: Vec::new(),
-=======
-        name_corrections: Vec::new(),
->>>>>>> dafcef32
+        name_corrections: Vec::new(),
+        unused_values: Vec::new(),
         accessors: HashMap::new(),
         values: [(
             "one".into(),
@@ -1441,11 +1366,8 @@
         types: HashMap::new(),
         types_value_constructors: HashMap::new(),
         unused_imports: Vec::new(),
-<<<<<<< HEAD
-        unused_values: Vec::new(),
-=======
-        name_corrections: Vec::new(),
->>>>>>> dafcef32
+        name_corrections: Vec::new(),
+        unused_values: Vec::new(),
         accessors: HashMap::new(),
         values: [(
             "one".into(),
@@ -1512,11 +1434,8 @@
             },
         )]),
         unused_imports: Vec::new(),
-<<<<<<< HEAD
-        unused_values: Vec::new(),
-=======
-        name_corrections: Vec::new(),
->>>>>>> dafcef32
+        name_corrections: Vec::new(),
+        unused_values: Vec::new(),
         accessors: HashMap::new(),
         values: [].into(),
         line_numbers: LineNumbers::new(""),
