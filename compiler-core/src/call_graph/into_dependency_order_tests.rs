use super::*;
use crate::{
    ast::{Arg, Function, Publicity},
    type_::{expression::Implementations, Deprecation},
};
use ecow::EcoString;

type FuncInput = (&'static str, &'static [&'static str], &'static str);
type ConstInput = (&'static str, &'static str);

fn parse_and_order(
    functions: &[FuncInput],
    constants: &[ConstInput],
) -> Result<Vec<Vec<EcoString>>, Error> {
    let functions = functions
        .iter()
        .map(|(name, arguments, src)| Function {
            name: Some((SrcSpan::default(), EcoString::from(*name))),
            arguments: arguments
                .iter()
                .map(|name| Arg {
                    names: crate::ast::ArgNames::Named {
                        name: EcoString::from(*name),
                        location: Default::default(),
                    },
                    location: Default::default(),
                    annotation: None,
                    type_: (),
                })
                .collect_vec(),
            body: crate::parse::parse_statement_sequence(src).expect("syntax error"),
            location: Default::default(),
<<<<<<< HEAD

=======
            name_location: Default::default(),
>>>>>>> 0eb8d25a
            return_annotation: None,
            publicity: Publicity::Public,
            deprecation: Deprecation::NotDeprecated,
            end_position: src.len() as u32,
            return_type: (),
            documentation: None,
            external_erlang: None,
            external_javascript: None,
            implementations: Implementations {
                gleam: true,
                uses_erlang_externals: true,
                uses_javascript_externals: false,
                can_run_on_erlang: true,
                can_run_on_javascript: true,
            },
        })
        .collect_vec();
    let constants = constants
        .iter()
        .map(|(name, value)| {
            let const_value = crate::parse::parse_const_value(value).expect("syntax error");
            ModuleConstant {
                documentation: None,
                location: Default::default(),
                publicity: Publicity::Public,
                name: EcoString::from(*name),
                annotation: None,
                value: Box::from(const_value),
                implementations: Implementations {
                    gleam: true,
                    uses_erlang_externals: true,
                    uses_javascript_externals: false,
                    can_run_on_erlang: true,
                    can_run_on_javascript: true,
                },
                type_: (),
                deprecation: Deprecation::NotDeprecated,
            }
        })
        .collect_vec();

    Ok(into_dependency_order(functions, constants)?
        .into_iter()
        .map(|level| {
            level
                .into_iter()
                .map(|function| match function {
                    CallGraphNode::Function(f) => f.name.map(|(_, name)| name).unwrap(),
                    CallGraphNode::ModuleConstant(c) => c.name,
                })
                .collect_vec()
        })
        .collect())
}

#[test]
fn empty() {
    let functions = [];
    assert_eq!(
        parse_and_order(functions.as_slice(), [].as_slice()).unwrap(),
        Vec::<Vec<EcoString>>::new()
    );
}

#[test]
fn no_deps() {
    let functions = [
        ("a", [].as_slice(), "1"),
        ("b", [].as_slice(), r#""ok""#),
        ("c", [].as_slice(), r#"1"#),
        ("d", [].as_slice(), r#"1.0"#),
        ("e", [].as_slice(), r#"todo"#),
    ];
    assert_eq!(
        parse_and_order(functions.as_slice(), [].as_slice()).unwrap(),
        vec![vec!["a"], vec!["b"], vec!["c"], vec!["d"], vec!["e"]]
    );
}

#[test]
fn one_dep() {
    let functions = [
        ("a", [].as_slice(), "1"),
        ("b", [].as_slice(), r#"c"#),
        ("c", [].as_slice(), r#"0"#),
    ];
    assert_eq!(
        parse_and_order(functions.as_slice(), [].as_slice()).unwrap(),
        vec![vec!["a"], vec!["c"], vec!["b"]]
    );
}

#[test]
fn unknown_vars() {
    let functions = [
        ("a", [].as_slice(), "1"),
        ("b", [].as_slice(), r#"Nil"#),
        ("c", [].as_slice(), r#"Ok"#),
    ];
    assert_eq!(
        parse_and_order(functions.as_slice(), [].as_slice()).unwrap(),
        vec![vec!["a"], vec!["b"], vec!["c"]]
    );
}

#[test]
fn calling_function() {
    let functions = [
        ("a", [].as_slice(), r#"b()"#),
        ("b", [].as_slice(), r#"c(1, 2)"#),
        ("c", [].as_slice(), "1"),
    ];
    assert_eq!(
        parse_and_order(functions.as_slice(), [].as_slice()).unwrap(),
        vec![vec!["c"], vec!["b"], vec!["a"]]
    );
}

#[test]
fn ref_in_call_argument() {
    let functions = [
        ("a", [].as_slice(), r#"c(1, b())"#),
        ("b", [].as_slice(), r#"123"#),
        ("c", [].as_slice(), "1"),
    ];
    assert_eq!(
        parse_and_order(functions.as_slice(), [].as_slice()).unwrap(),
        vec![vec!["b"], vec!["c"], vec!["a"]]
    );
}

#[test]
fn sequence() {
    let functions = [
        ("a", [].as_slice(), r#"c({ 1 2 b })"#),
        ("b", [].as_slice(), r#"123"#),
        ("c", [].as_slice(), "1"),
    ];
    assert_eq!(
        parse_and_order(functions.as_slice(), [].as_slice()).unwrap(),
        vec![vec!["b"], vec!["c"], vec!["a"]]
    );
}

#[test]
fn tuple() {
    let functions = [
        ("a", [].as_slice(), r#"#(b, c, 1)"#),
        ("b", [].as_slice(), r#"123"#),
        ("c", [].as_slice(), "1"),
    ];
    assert_eq!(
        parse_and_order(functions.as_slice(), [].as_slice()).unwrap(),
        vec![vec!["b"], vec!["c"], vec!["a"]]
    );
}

#[test]
fn pipeline() {
    let functions = [
        ("a", [].as_slice(), r#"1 |> b |> c"#),
        ("b", [].as_slice(), r#"123"#),
        ("c", [].as_slice(), "1"),
    ];
    assert_eq!(
        parse_and_order(functions.as_slice(), [].as_slice()).unwrap(),
        vec![vec!["b"], vec!["c"], vec!["a"]]
    );
}

#[test]
fn list() {
    let functions = [
        ("a", [].as_slice(), r#"[b, b, c, 1]"#),
        ("b", [].as_slice(), r#"123"#),
        ("c", [].as_slice(), "1"),
    ];
    assert_eq!(
        parse_and_order(functions.as_slice(), [].as_slice()).unwrap(),
        vec![vec!["b"], vec!["c"], vec!["a"]]
    );
}

#[test]
fn list_spread() {
    let functions = [
        ("a", [].as_slice(), r#"[b, b, ..c]"#),
        ("b", [].as_slice(), r#"123"#),
        ("c", [].as_slice(), "1"),
    ];
    assert_eq!(
        parse_and_order(functions.as_slice(), [].as_slice()).unwrap(),
        vec![vec!["b"], vec!["c"], vec!["a"]]
    );
}

#[test]
fn record_access() {
    let functions = [
        ("a", [].as_slice(), "1"),
        ("b", [].as_slice(), r#"b().wibble"#),
        ("c", [].as_slice(), r#"123"#),
    ];
    assert_eq!(
        parse_and_order(functions.as_slice(), [].as_slice()).unwrap(),
        vec![vec!["a"], vec!["b"], vec!["c"]]
    );
}

#[test]
fn binop() {
    let functions = [
        ("a", [].as_slice(), r#"1 + a() + 2 / b() * 4"#),
        ("b", [].as_slice(), r#"123"#),
        ("c", [].as_slice(), "1"),
    ];
    assert_eq!(
        parse_and_order(functions.as_slice(), [].as_slice()).unwrap(),
        vec![vec!["b"], vec!["a"], vec!["c"]]
    );
}

#[test]
fn bit_arrays() {
    let functions = [
        ("a", [].as_slice(), r#"<<b, c>>"#),
        ("b", [].as_slice(), r#"123"#),
        ("c", [].as_slice(), "1"),
    ];
    assert_eq!(
        parse_and_order(functions.as_slice(), [].as_slice()).unwrap(),
        vec![vec!["b"], vec!["c"], vec!["a"]]
    );
}

#[test]
fn tuple_index() {
    let functions = [
        ("a", [].as_slice(), r#"b.0"#),
        ("b", [].as_slice(), r#"123"#),
        ("c", [].as_slice(), "1"),
    ];
    assert_eq!(
        parse_and_order(functions.as_slice(), [].as_slice()).unwrap(),
        vec![vec!["b"], vec!["a"], vec!["c"]]
    );
}

#[test]
fn record_update() {
    let functions = [
        ("a", [].as_slice(), r#"Wibble(..b, wobble: c())"#),
        ("b", [].as_slice(), r#"123"#),
        ("c", [].as_slice(), "1"),
    ];
    assert_eq!(
        parse_and_order(functions.as_slice(), [].as_slice()).unwrap(),
        vec![vec!["b"], vec!["c"], vec!["a"]]
    );
}

#[test]
fn negate() {
    let functions = [
        ("a", [].as_slice(), r#"!c()"#),
        ("b", [].as_slice(), r#"123"#),
        ("c", [].as_slice(), "1"),
    ];
    assert_eq!(
        parse_and_order(functions.as_slice(), [].as_slice()).unwrap(),
        vec![vec!["b"], vec!["c"], vec!["a"]]
    );
}

#[test]
fn use_() {
    let functions = [
        ("a", [].as_slice(), r#"use x <- c"#),
        ("b", [].as_slice(), r#"123"#),
        ("c", [].as_slice(), "1"),
    ];
    assert_eq!(
        parse_and_order(functions.as_slice(), [].as_slice()).unwrap(),
        vec![vec!["b"], vec!["c"], vec!["a"]]
    );
}

#[test]
fn use_shadowing() {
    let functions = [
        ("a", [].as_slice(), r#"123"#),
        ("b", [].as_slice(), r#"{ use c <- a c }"#),
        ("c", [].as_slice(), "1"),
    ];
    assert_eq!(
        parse_and_order(functions.as_slice(), [].as_slice()).unwrap(),
        vec![vec!["a"], vec!["b"], vec!["c"]]
    );
}

#[test]
fn fn_argument_shadowing() {
    let functions = &[
        ("a", [].as_slice(), r#"fn(b) { c b }"#),
        ("b", [].as_slice(), r#"123"#),
        ("c", [].as_slice(), "1"),
    ];
    assert_eq!(
        parse_and_order(functions.as_slice(), [].as_slice()).unwrap(),
        vec![vec!["b"], vec!["c"], vec!["a"]]
    );
}

#[test]
fn fn_argument_shadowing_then_not() {
    let functions = [
        ("a", [].as_slice(), r#"{ fn(b) { c b } b }"#),
        ("b", [].as_slice(), r#"123"#),
        ("c", [].as_slice(), "1"),
    ];
    assert_eq!(
        parse_and_order(functions.as_slice(), [].as_slice()).unwrap(),
        vec![vec!["b"], vec!["c"], vec!["a"]]
    );
}

#[test]
fn let_var() {
    let functions = [
        ("a", [].as_slice(), r#"{ let c = b c }"#),
        ("b", [].as_slice(), r#"123"#),
        ("c", [].as_slice(), "1"),
    ];
    assert_eq!(
        parse_and_order(functions.as_slice(), [].as_slice()).unwrap(),
        vec![vec!["b"], vec!["a"], vec!["c"]]
    );
}

#[test]
fn pattern_int() {
    let functions = [("a", [].as_slice(), r#"{ let 1 = x }"#)];
    assert_eq!(
        parse_and_order(functions.as_slice(), [].as_slice()).unwrap(),
        vec![vec!["a"]]
    );
}

#[test]
fn pattern_float() {
    let functions = [("a", [].as_slice(), r#"{ let 1.0 = x }"#)];
    assert_eq!(
        parse_and_order(functions.as_slice(), [].as_slice()).unwrap(),
        vec![vec!["a"]]
    );
}

#[test]
fn pattern_string() {
    let functions = [("a", [].as_slice(), r#"{ let "1.0" = x }"#)];
    assert_eq!(
        parse_and_order(functions.as_slice(), [].as_slice()).unwrap(),
        vec![vec!["a"]]
    );
}

#[test]
fn pattern_underscore() {
    let functions = [("a", [].as_slice(), r#"{ let _ = x }"#)];
    assert_eq!(
        parse_and_order(functions.as_slice(), [].as_slice()).unwrap(),
        vec![vec!["a"]]
    );
}

#[test]
fn pattern_concat() {
    let functions = [
        ("a", [].as_slice(), r#"{ let "a" <> c = b c }"#),
        ("b", [].as_slice(), r#"123"#),
        ("c", [].as_slice(), "1"),
    ];
    assert_eq!(
        parse_and_order(functions.as_slice(), [].as_slice()).unwrap(),
        vec![vec!["b"], vec!["a"], vec!["c"]]
    );
}

#[test]
fn pattern_tuple() {
    let functions = [
        ("a", [].as_slice(), r#"{ let #(a, c) = b a c }"#),
        ("b", [].as_slice(), r#"123"#),
        ("c", [].as_slice(), "1"),
    ];
    assert_eq!(
        parse_and_order(functions.as_slice(), [].as_slice()).unwrap(),
        vec![vec!["b"], vec!["a"], vec!["c"]]
    );
}

#[test]
fn pattern_list() {
    let functions = [
        ("a", [].as_slice(), r#"{ let [a, c] = b a c }"#),
        ("b", [].as_slice(), r#"123"#),
        ("c", [].as_slice(), "1"),
    ];
    assert_eq!(
        parse_and_order(functions.as_slice(), [].as_slice()).unwrap(),
        vec![vec!["b"], vec!["a"], vec!["c"]]
    );
}

#[test]
fn pattern_list_spread() {
    let functions = [
        ("a", [].as_slice(), r#"{ let [a, ..c] = b a c }"#),
        ("b", [].as_slice(), r#"123"#),
        ("c", [].as_slice(), "1"),
    ];
    assert_eq!(
        parse_and_order(functions.as_slice(), [].as_slice()).unwrap(),
        vec![vec!["b"], vec!["a"], vec!["c"]]
    );
}

#[test]
fn pattern_bit_array_segment_size_var_usage() {
    let functions = [
        (
            "a",
            [].as_slice(),
            r#"{ let <<y:size(b), _:unit(3)>> = c y }"#,
        ),
        ("b", [].as_slice(), r#"123"#),
        ("c", [].as_slice(), "1"),
    ];
    assert_eq!(
        parse_and_order(functions.as_slice(), [].as_slice()).unwrap(),
        vec![vec!["b"], vec!["c"], vec!["a"]]
    );
}

#[test]
fn pattern_assign() {
    let functions = [
        ("a", [].as_slice(), r#"{ let 1 as b = c b }"#),
        ("b", [].as_slice(), r#"123"#),
        ("c", [].as_slice(), "1"),
    ];
    assert_eq!(
        parse_and_order(functions.as_slice(), [].as_slice()).unwrap(),
        vec![vec!["b"], vec!["c"], vec!["a"]]
    );
}

#[test]
fn pattern_constructor() {
    let functions = [
        ("a", [].as_slice(), r#"{ let Ok(b) = c b }"#),
        ("b", [].as_slice(), r#"123"#),
        ("c", [].as_slice(), "1"),
    ];
    assert_eq!(
        parse_and_order(functions.as_slice(), [].as_slice()).unwrap(),
        vec![vec!["b"], vec!["c"], vec!["a"]]
    );
}

#[test]
fn scope_reset() {
    let functions = [
        ("a", [].as_slice(), r#"{ let x = { let b = 1 b } b }"#),
        ("b", [].as_slice(), r#"123"#),
        ("c", [].as_slice(), "1"),
    ];
    assert_eq!(
        parse_and_order(functions.as_slice(), [].as_slice()).unwrap(),
        vec![vec!["b"], vec!["a"], vec!["c"]]
    );
}

#[test]
fn case_subject() {
    let functions = [
        ("a", [].as_slice(), r#"case b { _ -> 1 }"#),
        ("b", [].as_slice(), r#"123"#),
        ("c", [].as_slice(), "1"),
    ];
    assert_eq!(
        parse_and_order(functions.as_slice(), [].as_slice()).unwrap(),
        vec![vec!["b"], vec!["a"], vec!["c"]]
    );
}

#[test]
fn case_subjects() {
    let functions = [
        ("a", [].as_slice(), r#"case b, c { _, _ -> 1 }"#),
        ("b", [].as_slice(), r#"123"#),
        ("c", [].as_slice(), "1"),
    ];
    assert_eq!(
        parse_and_order(functions.as_slice(), [].as_slice()).unwrap(),
        vec![vec!["b"], vec!["c"], vec!["a"]]
    );
}

#[test]
fn case_pattern_shadow() {
    let functions = [
        ("a", [].as_slice(), r#"case 1 { b -> b }"#),
        ("b", [].as_slice(), r#"123"#),
        ("c", [].as_slice(), "1"),
    ];
    assert_eq!(
        parse_and_order(functions.as_slice(), [].as_slice()).unwrap(),
        vec![vec!["a"], vec!["b"], vec!["c"]]
    );
}

#[test]
fn case_use_in_clause() {
    let functions = [
        ("a", [].as_slice(), r#"case 1 { _ -> b }"#),
        ("b", [].as_slice(), r#"123"#),
        ("c", [].as_slice(), "1"),
    ];
    assert_eq!(
        parse_and_order(functions.as_slice(), [].as_slice()).unwrap(),
        vec![vec!["b"], vec!["a"], vec!["c"]]
    );
}

#[test]
fn case_clause_doesnt_shadow_later_clauses() {
    let functions = [
        ("a", [].as_slice(), r#"case 1 { b -> 1 _ -> b }"#),
        ("b", [].as_slice(), r#"123"#),
        ("c", [].as_slice(), "1"),
    ];
    assert_eq!(
        parse_and_order(functions.as_slice(), [].as_slice()).unwrap(),
        vec![vec!["b"], vec!["a"], vec!["c"]]
    );
}

#[test]
fn case_clause_doesnt_shadow_after() {
    let functions = [
        ("a", [].as_slice(), r#"{ case 1 { b -> 1 } b }"#),
        ("b", [].as_slice(), r#"123"#),
        ("c", [].as_slice(), "1"),
    ];
    assert_eq!(
        parse_and_order(functions.as_slice(), [].as_slice()).unwrap(),
        vec![vec!["b"], vec!["a"], vec!["c"]]
    );
}

#[test]
fn guard() {
    let functions = [
        ("a", [].as_slice(), r#"case 1 { _ if b -> 1 }"#),
        ("b", [].as_slice(), r#"123"#),
        ("c", [].as_slice(), "1"),
    ];
    assert_eq!(
        parse_and_order(functions.as_slice(), [].as_slice()).unwrap(),
        vec![vec!["b"], vec!["a"], vec!["c"]]
    );
}

#[test]
fn big_guard() {
    let functions = [
        (
            "a",
            [].as_slice(),
            r#"case 1 { _ if 1 == 2 || x != #(Ok(b), 123) -> 1 }"#,
        ),
        ("b", [].as_slice(), r#"123"#),
        ("c", [].as_slice(), "1"),
    ];
    assert_eq!(
        parse_and_order(functions.as_slice(), [].as_slice()).unwrap(),
        vec![vec!["b"], vec!["a"], vec!["c"]]
    );
}

#[test]
fn duplicate_external_function_name() {
    let functions = [("c", [].as_slice(), "1"), ("c", [].as_slice(), "1")];
    _ = parse_and_order(functions.as_slice(), [].as_slice()).unwrap_err();
}

#[test]
fn duplicate_function_name() {
    let functions = [
        ("b", [].as_slice(), r#"123456"#),
        ("b", [].as_slice(), r#"123456"#),
    ];
    _ = parse_and_order(functions.as_slice(), [].as_slice()).unwrap_err();
}

#[test]
fn more_complex_cycle() {
    let functions = [
        ("a1", [].as_slice(), r#"{ a2 }"#),
        ("a2", [].as_slice(), r#"{ a3 a1 }"#),
        ("a3", [].as_slice(), r#"{ a1 }"#),
    ];
    assert_eq!(
        parse_and_order(functions.as_slice(), [].as_slice()).unwrap(),
        vec![vec!["a2", "a1"], vec!["a3"]]
    );
}

#[test]
fn function_argument_shadowing() {
    let functions = [
        ("a", ["b"].as_slice(), r#"b"#),
        ("b", [].as_slice(), r#"Nil"#),
    ];
    assert_eq!(
        parse_and_order(functions.as_slice(), [].as_slice()).unwrap(),
        vec![vec!["a"], vec!["b"]]
    );
}

#[test]
fn constants_and_functions() {
    let functions = [
        ("a", ["b"].as_slice(), r#"b"#),
        ("b", [].as_slice(), r#"c"#),
    ];
    let constants = [("d", r#"c"#), ("c", r#"a"#)];
    assert_eq!(
        parse_and_order(functions.as_slice(), constants.as_slice()).unwrap(),
        vec![vec!["a"], vec!["c"], vec!["b"], vec!["d"]]
    );
}

// https://github.com/gleam-lang/gleam/issues/2275
#[test]
fn bug_2275() {
    let functions = [
        ("one", [].as_slice(), r#"two one"#),
        ("two", [].as_slice(), r#"two"#),
    ];
    assert_eq!(
        parse_and_order(functions.as_slice(), [].as_slice()).unwrap(),
        vec![vec!["two"], vec!["one"]]
    );
}<|MERGE_RESOLUTION|>--- conflicted
+++ resolved
@@ -30,11 +30,6 @@
                 .collect_vec(),
             body: crate::parse::parse_statement_sequence(src).expect("syntax error"),
             location: Default::default(),
-<<<<<<< HEAD
-
-=======
-            name_location: Default::default(),
->>>>>>> 0eb8d25a
             return_annotation: None,
             publicity: Publicity::Public,
             deprecation: Deprecation::NotDeprecated,
