--- conflicted
+++ resolved
@@ -6,11 +6,10 @@
 use lsp_types::{
     self as lsp,
     notification::{DidChangeTextDocument, DidCloseTextDocument, DidSaveTextDocument},
-<<<<<<< HEAD
-    request::{CodeActionRequest, Completion, DocumentSymbolRequest, Formatting, HoverRequest},
-=======
-    request::{CodeActionRequest, Completion, Formatting, HoverRequest, SignatureHelpRequest},
->>>>>>> 4112682c
+    request::{
+        CodeActionRequest, Completion, DocumentSymbolRequest, Formatting, HoverRequest,
+        SignatureHelpRequest,
+    },
 };
 use std::time::Duration;
 
@@ -27,11 +26,8 @@
     GoToDefinition(lsp::GotoDefinitionParams),
     Completion(lsp::CompletionParams),
     CodeAction(lsp::CodeActionParams),
-<<<<<<< HEAD
+    SignatureHelp(lsp::SignatureHelpParams),
     DocumentSymbol(lsp::DocumentSymbolParams),
-=======
-    SignatureHelp(lsp::SignatureHelpParams),
->>>>>>> 4112682c
 }
 
 impl Request {
@@ -58,15 +54,13 @@
                 let params = cast_request::<CodeActionRequest>(request);
                 Some(Message::Request(id, Request::CodeAction(params)))
             }
-<<<<<<< HEAD
+            "textDocument/signatureHelp" => {
+                let params = cast_request::<SignatureHelpRequest>(request);
+                Some(Message::Request(id, Request::SignatureHelp(params)))
+            }
             "textDocument/documentSymbol" => {
                 let params = cast_request::<DocumentSymbolRequest>(request);
                 Some(Message::Request(id, Request::DocumentSymbol(params)))
-=======
-            "textDocument/signatureHelp" => {
-                let params = cast_request::<SignatureHelpRequest>(request);
-                Some(Message::Request(id, Request::SignatureHelp(params)))
->>>>>>> 4112682c
             }
             _ => None,
         }
