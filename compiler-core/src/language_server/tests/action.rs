--- conflicted
+++ resolved
@@ -9799,7 +9799,6 @@
 }
 
 #[test]
-<<<<<<< HEAD
 fn discard_unused_variable() {
     assert_code_action!(
         DISCARD_UNUSED_VARIABLE,
@@ -9835,7 +9834,28 @@
   Nil
 }",
         find_position_of("b:,").to_selection()
-=======
+  );
+}
+
+#[test]
+fn discard_unused_variable_pattern() {
+    assert_code_action!(
+        DISCARD_UNUSED_VARIABLE,
+        "fn inner(all: List(Int)) -> Nil {
+  case all {
+    [_, ..] as inner -> Nil
+    [] -> Nil
+  }
+}
+
+pub fn main() -> Nil {
+  inner([1, 2, 3])
+}",
+        find_position_of("as inner").to_selection()
+   );
+}
+
+#[test]
 fn add_type_annotations_public_alias_to_internal_type_aliased_module() {
     let src = "
 import package as pkg
@@ -9930,27 +9950,10 @@
                 "pub type Wibble(a, b) { Wibble(a) }"
             ),
         find_position_of("main").to_selection(),
->>>>>>> 994915e0
-    );
-}
-
-#[test]
-<<<<<<< HEAD
-fn discard_unused_variable_pattern() {
-    assert_code_action!(
-        DISCARD_UNUSED_VARIABLE,
-        "fn inner(all: List(Int)) -> Nil {
-  case all {
-    [_, ..] as inner -> Nil
-    [] -> Nil
-  }
-}
-
-pub fn main() -> Nil {
-  inner([1, 2, 3])
-}",
-        find_position_of("as inner").to_selection()
-=======
+    );
+}
+
+#[test]
 fn add_type_annotations_uses_internal_name_for_same_package() {
     let src = "
 import thepackage/internal
@@ -9978,6 +9981,5 @@
 "
             ),
         find_position_of("main").to_selection(),
->>>>>>> 994915e0
     );
 }