--- conflicted
+++ resolved
@@ -52,11 +52,8 @@
 
 const REMOVE_UNUSED_IMPORTS: &str = "Remove unused imports";
 const REMOVE_REDUNDANT_TUPLES: &str = "Remove redundant tuples";
-<<<<<<< HEAD
+const CONVERT_TO_CASE: &str = "Convert to case";
 const ASSIGN_UNUSED_RESULT: &str = "Assign unused Result value to `_`";
-=======
-const CONVERT_TO_CASE: &str = "Convert to case";
->>>>>>> dafcef32
 
 fn apply_first_code_action_with_title(src: &str, line: u32, title: &str) -> String {
     let response = engine_response(src, line)
@@ -311,95 +308,6 @@
 }
 
 #[test]
-<<<<<<< HEAD
-fn test_assign_unused_result() {
-    assert_code_action!(
-        2,
-        ASSIGN_UNUSED_RESULT,
-        "
-pub fn main() {
-    Ok(0)
-    Nil
-}
-"
-    );
-}
-
-#[test]
-fn test_assign_unused_result_in_block() {
-    assert_code_action!(
-        3,
-        ASSIGN_UNUSED_RESULT,
-        "
-pub fn main() {
-    {
-        Ok(0)
-        Nil
-    }
-    Nil
-}
-"
-    );
-}
-
-#[test]
-fn test_assign_unused_result_with_block() {
-    assert_code_action!(
-        2,
-        ASSIGN_UNUSED_RESULT,
-        "
-pub fn main() {
-    {
-        Ok(0)
-        Ok(0)
-    }
-    Nil
-}
-"
-    );
-}
-
-#[test]
-fn test_assign_unused_result_only_first_action() {
-    assert_code_action!(
-        2,
-        ASSIGN_UNUSED_RESULT,
-        "
-pub fn main() {
-    Ok(0)
-    Ok(0)
-    Nil
-}
-"
-    );
-}
-
-#[test]
-#[should_panic(expected = "No code action produced by the engine")]
-fn test_assign_unused_result_not_on_return_value() {
-    let code = "
-pub fn main() {
-    Ok(0)
-}
-";
-
-    let _ = apply_first_code_action_with_title(code, 2, ASSIGN_UNUSED_RESULT);
-}
-
-#[test]
-#[should_panic(expected = "No code action produced by the engine")]
-fn test_assign_unused_result_not_on_return_value_in_block() {
-    let code = "
-pub fn main() {
-    let _ = {
-        Ok(0)
-    }
-    Nil
-}
-";
-
-    let _ = apply_first_code_action_with_title(code, 3, ASSIGN_UNUSED_RESULT);
-=======
 fn rename_invalid_const() {
     insta::assert_snapshot!(apply_first_code_action("const myInvalid_Constant = 42", 0));
 }
@@ -842,7 +750,96 @@
         1,
         CONVERT_TO_CASE
     ));
->>>>>>> dafcef32
+}
+
+#[test]
+fn test_assign_unused_result() {
+    assert_code_action!(
+        2,
+        ASSIGN_UNUSED_RESULT,
+        "
+pub fn main() {
+    Ok(0)
+    Nil
+}
+"
+    );
+}
+
+#[test]
+fn test_assign_unused_result_in_block() {
+    assert_code_action!(
+        3,
+        ASSIGN_UNUSED_RESULT,
+        "
+pub fn main() {
+    {
+        Ok(0)
+        Nil
+    }
+    Nil
+}
+"
+    );
+}
+
+#[test]
+fn test_assign_unused_result_with_block() {
+    assert_code_action!(
+        2,
+        ASSIGN_UNUSED_RESULT,
+        "
+pub fn main() {
+    {
+        Ok(0)
+        Ok(0)
+    }
+    Nil
+}
+"
+    );
+}
+
+#[test]
+fn test_assign_unused_result_only_first_action() {
+    assert_code_action!(
+        2,
+        ASSIGN_UNUSED_RESULT,
+        "
+pub fn main() {
+    Ok(0)
+    Ok(0)
+    Nil
+}
+"
+    );
+}
+
+#[test]
+#[should_panic(expected = "No code action produced by the engine")]
+fn test_assign_unused_result_not_on_return_value() {
+    let code = "
+pub fn main() {
+    Ok(0)
+}
+";
+
+    let _ = apply_first_code_action_with_title(code, 2, ASSIGN_UNUSED_RESULT);
+}
+
+#[test]
+#[should_panic(expected = "No code action produced by the engine")]
+fn test_assign_unused_result_not_on_return_value_in_block() {
+    let code = "
+pub fn main() {
+    let _ = {
+        Ok(0)
+    }
+    Nil
+}
+";
+
+    let _ = apply_first_code_action_with_title(code, 3, ASSIGN_UNUSED_RESULT);
 }
 
 /* TODO: implement qualified unused location
