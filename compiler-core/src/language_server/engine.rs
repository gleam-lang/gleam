--- conflicted
+++ resolved
@@ -271,12 +271,9 @@
             };
 
             code_action_unused_imports(module, &params, &mut actions);
-<<<<<<< HEAD
-            code_action_unused_values(module, &params, &mut actions);
-=======
             code_action_fix_names(module, &params, &mut actions);
             actions.extend(LetAssertToCase::new(module, &params).code_actions());
->>>>>>> dafcef32
+            code_action_unused_values(module, &params, &mut actions);
             actions.extend(RedundantTupleInCaseSubject::new(module, &params).code_actions());
 
             Ok(if actions.is_empty() {
