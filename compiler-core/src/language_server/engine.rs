use crate::{
    ast::{
<<<<<<< HEAD
        Arg, CustomType, Definition, Import, ModuleConstant, Publicity, SrcSpan, TypedDefinition,
        TypedExpr, TypedFunction, TypedModule, TypedPattern,
=======
        Arg, Definition, ModuleConstant, SrcSpan, TypedExpr, TypedFunction, TypedModule,
        TypedPattern,
>>>>>>> 17fa7b8a
    },
    build::{type_constructor_from_modules, Located, Module, UnqualifiedImport},
    config::PackageConfig,
    io::{CommandExecutor, FileSystemReader, FileSystemWriter},
    language_server::{
        compiler::LspProjectCompiler, files::FileSystemProxy, progress::ProgressReporter,
    },
    line_numbers::LineNumbers,
    paths::ProjectPaths,
<<<<<<< HEAD
    type_::{
        pretty::Printer, Deprecation, ModuleInterface, PreludeType, Type, TypeConstructor,
        ValueConstructorVariant,
    },
=======
    type_::{pretty::Printer, ModuleInterface, Type, TypeConstructor, ValueConstructorVariant},
>>>>>>> 17fa7b8a
    Error, Result, Warning,
};
use camino::Utf8PathBuf;
use ecow::EcoString;
use itertools::Itertools;
use lsp::CodeAction;
use lsp_types::{
    self as lsp, DocumentSymbol, Hover, HoverContents, MarkedString, SymbolKind, SymbolTag, Url,
};
use std::sync::Arc;

use super::{
    code_action::{CodeActionBuilder, RedundantTupleInCaseSubject},
    completer::Completer,
    src_span_to_lsp_range, DownloadDependencies, MakeLocker,
};

#[derive(Debug, PartialEq, Eq)]
pub struct Response<T> {
    pub result: Result<T, Error>,
    pub warnings: Vec<Warning>,
    pub compilation: Compilation,
}

#[derive(Debug, PartialEq, Eq)]
pub enum Compilation {
    /// Compilation was attempted and succeeded for these modules.
    Yes(Vec<Utf8PathBuf>),
    /// Compilation was not attempted for this operation.
    No,
}

#[derive(Debug)]
pub struct LanguageServerEngine<IO, Reporter> {
    pub(crate) paths: ProjectPaths,

    /// A compiler for the project that supports repeat compilation of the root
    /// package.
    /// In the event the project config changes this will need to be
    /// discarded and reloaded to handle any changes to dependencies.
    pub(crate) compiler: LspProjectCompiler<FileSystemProxy<IO>>,

    modules_compiled_since_last_feedback: Vec<Utf8PathBuf>,
    compiled_since_last_feedback: bool,

    // Used to publish progress notifications to the client without waiting for
    // the usual request-response loop.
    progress_reporter: Reporter,

    /// Used to know if to show the "View on HexDocs" link
    /// when hovering on an imported value
    hex_deps: std::collections::HashSet<EcoString>,
}

impl<'a, IO, Reporter> LanguageServerEngine<IO, Reporter>
where
    // IO to be supplied from outside of gleam-core
    IO: FileSystemReader
        + FileSystemWriter
        + CommandExecutor
        + DownloadDependencies
        + MakeLocker
        + Clone,
    // IO to be supplied from inside of gleam-core
    Reporter: ProgressReporter + Clone + 'a,
{
    pub fn new(
        config: PackageConfig,
        progress_reporter: Reporter,
        io: FileSystemProxy<IO>,
        paths: ProjectPaths,
    ) -> Result<Self> {
        let locker = io.inner().make_locker(&paths, config.target)?;

        // Download dependencies to ensure they are up-to-date for this new
        // configuration and new instance of the compiler
        progress_reporter.dependency_downloading_started();
        let manifest = io.inner().download_dependencies(&paths);
        progress_reporter.dependency_downloading_finished();

        // NOTE: This must come after the progress reporter has finished!
        let manifest = manifest?;

        let compiler =
            LspProjectCompiler::new(manifest, config, paths.clone(), io.clone(), locker)?;

        let hex_deps = compiler
            .project_compiler
            .packages
            .iter()
            .flat_map(|(k, v)| match &v.source {
                crate::manifest::ManifestPackageSource::Hex { .. } => {
                    Some(EcoString::from(k.as_str()))
                }

                _ => None,
            })
            .collect();

        Ok(Self {
            modules_compiled_since_last_feedback: vec![],
            compiled_since_last_feedback: false,
            progress_reporter,
            compiler,
            paths,
            hex_deps,
        })
    }

    pub fn compile_please(&mut self) -> Response<()> {
        self.respond(Self::compile)
    }

    /// Compile the project if we are in one. Otherwise do nothing.
    fn compile(&mut self) -> Result<(), Error> {
        self.compiled_since_last_feedback = true;

        self.progress_reporter.compilation_started();
        let outcome = self.compiler.compile();
        self.progress_reporter.compilation_finished();

        outcome
            // Register which modules have changed
            .map(|modules| self.modules_compiled_since_last_feedback.extend(modules))
            // Return the error, if present
            .into_result()
    }

    fn take_warnings(&mut self) -> Vec<Warning> {
        self.compiler.take_warnings()
    }

    // TODO: implement unqualified imported module functions
    //
    pub fn goto_definition(
        &mut self,
        params: lsp::GotoDefinitionParams,
    ) -> Response<Option<lsp::Location>> {
        self.respond(|this| {
            let params = params.text_document_position_params;
            let (line_numbers, node) = match this.node_at_position(&params) {
                Some(location) => location,
                None => return Ok(None),
            };

            let location = match node
                .definition_location(this.compiler.project_compiler.get_importable_modules())
            {
                Some(location) => location,
                None => return Ok(None),
            };

            let (uri, line_numbers) = match location.module {
                None => (params.text_document.uri, &line_numbers),
                Some(name) => {
                    let module = match this.compiler.get_source(name) {
                        Some(module) => module,
                        _ => return Ok(None),
                    };
                    let url = Url::parse(&format!("file:///{}", &module.path))
                        .expect("goto definition URL parse");
                    (url, &module.line_numbers)
                }
            };
            let range = src_span_to_lsp_range(location.span, line_numbers);

            Ok(Some(lsp::Location { uri, range }))
        })
    }

    pub fn completion(
        &mut self,
        params: lsp::TextDocumentPositionParams,
        src: EcoString,
    ) -> Response<Option<Vec<lsp::CompletionItem>>> {
        self.respond(|this| {
            let module = match this.module_for_uri(&params.text_document.uri) {
                Some(m) => m,
                None => return Ok(None),
            };

            let completer = Completer::new(&src, &params, &this.compiler, module);

            // Check current filercontents if the user is writing an import
            // and handle separately from the rest of the completion flow
            // Check if an import is being written
            if let Some(value) = completer.import_completions() {
                return value;
            }

            let byte_index = completer
                .module_line_numbers
                .byte_index(params.position.line, params.position.character);

            let Some(found) = module.find_node(byte_index) else {
                return Ok(None);
            };

            let completions = match found {
                Located::Pattern(_pattern) => None,

                Located::Statement(_) | Located::Expression(_) => {
                    Some(completer.completion_values())
                }

                Located::ModuleStatement(Definition::Function(_)) => {
                    Some(completer.completion_types())
                }

                Located::FunctionBody(_) => Some(completer.completion_values()),

                Located::ModuleStatement(Definition::TypeAlias(_) | Definition::CustomType(_)) => {
                    Some(completer.completion_types())
                }

                // If the import completions returned no results and we are in an import then
                // we should try to provide completions for unqualified values
                Located::ModuleStatement(Definition::Import(import)) => this
                    .compiler
                    .get_module_inferface(import.module.as_str())
                    .map(|importing_module| {
                        completer.unqualified_completions_from_module(importing_module)
                    }),

                Located::ModuleStatement(Definition::ModuleConstant(_)) => None,

                Located::UnqualifiedImport(_) => None,

                Located::Arg(_) => None,

                Located::Annotation(_, _) => Some(completer.completion_types()),
            };

            Ok(completions)
        })
    }

    pub fn code_actions(
        &mut self,
        params: lsp::CodeActionParams,
    ) -> Response<Option<Vec<CodeAction>>> {
        self.respond(|this| {
            let mut actions = vec![];
            let Some(module) = this.module_for_uri(&params.text_document.uri) else {
                return Ok(None);
            };

            code_action_unused_imports(module, &params, &mut actions);
            actions.extend(RedundantTupleInCaseSubject::new(module, &params).code_actions());

            Ok(if actions.is_empty() {
                None
            } else {
                Some(actions)
            })
        })
    }

    pub fn document_symbol(
        &mut self,
        params: lsp::DocumentSymbolParams,
    ) -> Response<Vec<DocumentSymbol>> {
        self.respond(|this| {
            let mut symbols = vec![];
            let Some(module) = this.module_for_uri(&params.text_document.uri) else {
                return Ok(symbols);
            };
            let line_numbers = LineNumbers::new(&module.code);

            for definition in &module.ast.definitions {
                match definition {
                    #[allow(deprecated)]
                    Definition::Function(function) => {
                        // By default, the function's location ends right after the return type.
                        // For the full symbol range, have it end at the end of the body.
                        // Also include the documentation, if available.
                        let full_function_span = SrcSpan {
                            start: function.doc_position.unwrap_or(function.location.start),
                            end: function.end_position,
                        };

                        symbols.push(DocumentSymbol {
                            name: function.name.to_string(),
                            detail: Some(
                                Printer::new().pretty_print(&get_function_type(function), 0),
                            ),
                            kind: SymbolKind::FUNCTION,
                            tags: make_deprecated_symbol_tag(&function.deprecation),
                            deprecated: None,
                            range: src_span_to_lsp_range(full_function_span, &line_numbers),
                            selection_range: src_span_to_lsp_range(
                                function.name_location.unwrap_or(function.location),
                                &line_numbers,
                            ),
                            children: None,
                        });
                    }

                    #[allow(deprecated)]
                    Definition::TypeAlias(alias) => {
                        let full_alias_span = match alias.doc_position {
                            Some(doc_position) => SrcSpan::new(doc_position, alias.location.end),
                            None => alias.location,
                        };

                        symbols.push(DocumentSymbol {
                            name: alias.alias.to_string(),
                            detail: Some(Printer::new().pretty_print(&alias.type_, 0)),
                            kind: SymbolKind::CLASS,
                            tags: make_deprecated_symbol_tag(&alias.deprecation),
                            deprecated: None,
                            range: src_span_to_lsp_range(full_alias_span, &line_numbers),
                            selection_range: src_span_to_lsp_range(
                                alias.alias_location,
                                &line_numbers,
                            ),
                            children: None,
                        });
                    }

                    Definition::CustomType(type_) => {
                        symbols.push(custom_type_symbol(type_, &line_numbers));
                    }

                    Definition::Import(_) => {}

                    #[allow(deprecated)]
                    Definition::ModuleConstant(constant) => {
                        // `ModuleConstant.location` gives us the span of the constant's name.
                        // Therefore, it is only suitable for `selection_range` below.
                        // For the full symbol span, necessary for `range`, include the
                        // constant value as well.
                        // Also include the documentation, if available.
                        let full_constant_span = SrcSpan {
                            start: constant.doc_position.unwrap_or(constant.location.start),
                            end: constant.value.location().end,
                        };

                        symbols.push(DocumentSymbol {
                            name: constant.name.to_string(),
                            detail: Some(Printer::new().pretty_print(&constant.type_, 0)),
                            kind: SymbolKind::CONSTANT,
                            tags: make_deprecated_symbol_tag(&constant.deprecation),
                            deprecated: None,
                            range: src_span_to_lsp_range(full_constant_span, &line_numbers),
                            selection_range: src_span_to_lsp_range(
                                constant.location,
                                &line_numbers,
                            ),
                            children: None,
                        });
                    }
                }
            }

            Ok(symbols)
        })
    }

    fn respond<T>(&mut self, handler: impl FnOnce(&mut Self) -> Result<T>) -> Response<T> {
        let result = handler(self);
        let warnings = self.take_warnings();
        // TODO: test. Ensure hover doesn't report as compiled
        let compilation = if self.compiled_since_last_feedback {
            let modules = std::mem::take(&mut self.modules_compiled_since_last_feedback);
            self.compiled_since_last_feedback = false;
            Compilation::Yes(modules)
        } else {
            Compilation::No
        };
        Response {
            result,
            warnings,
            compilation,
        }
    }

    pub fn hover(&mut self, params: lsp::HoverParams) -> Response<Option<Hover>> {
        self.respond(|this| {
            let params = params.text_document_position_params;

            let (lines, found) = match this.node_at_position(&params) {
                Some(value) => value,
                None => return Ok(None),
            };

            Ok(match found {
                Located::Statement(_) => None, // TODO: hover for statement
                Located::ModuleStatement(Definition::Function(fun)) => {
                    Some(hover_for_function_head(fun, lines))
                }
                Located::ModuleStatement(Definition::ModuleConstant(constant)) => {
                    Some(hover_for_module_constant(constant, lines))
                }
                Located::ModuleStatement(_) => None,
                Located::UnqualifiedImport(UnqualifiedImport {
                    name,
                    module,
                    is_type,
                    location,
                }) => this
                    .compiler
                    .get_module_inferface(module.as_str())
                    .and_then(|module| {
                        if is_type {
                            module.types.get(name).map(|t| {
                                hover_for_annotation(*location, t.typ.as_ref(), Some(t), lines)
                            })
                        } else {
                            module.values.get(name).map(|v| {
                                let m = if this.hex_deps.contains(&module.package) {
                                    Some(module)
                                } else {
                                    None
                                };
                                hover_for_imported_value(v, location, lines, m, name)
                            })
                        }
                    }),
                Located::Pattern(pattern) => Some(hover_for_pattern(pattern, lines)),
                Located::Expression(expression) => {
                    let module = this.module_for_uri(&params.text_document.uri);

                    Some(hover_for_expression(
                        expression,
                        lines,
                        module,
                        &this.hex_deps,
                    ))
                }
                Located::Arg(arg) => Some(hover_for_function_argument(arg, lines)),
                Located::FunctionBody(_) => None,
                Located::Annotation(annotation, type_) => {
                    let type_constructor = type_constructor_from_modules(
                        this.compiler.project_compiler.get_importable_modules(),
                        type_.clone(),
                    );
                    Some(hover_for_annotation(
                        annotation,
                        &type_,
                        type_constructor,
                        lines,
                    ))
                }
            })
        })
    }

    fn module_node_at_position(
        &self,
        params: &lsp::TextDocumentPositionParams,
        module: &'a Module,
    ) -> Option<(LineNumbers, Located<'a>)> {
        let line_numbers = LineNumbers::new(&module.code);
        let byte_index = line_numbers.byte_index(params.position.line, params.position.character);
        let node = module.find_node(byte_index);
        let node = node?;
        Some((line_numbers, node))
    }

    fn node_at_position(
        &self,
        params: &lsp::TextDocumentPositionParams,
    ) -> Option<(LineNumbers, Located<'_>)> {
        let module = self.module_for_uri(&params.text_document.uri)?;
        self.module_node_at_position(params, module)
    }

    fn module_for_uri(&self, uri: &Url) -> Option<&Module> {
        use itertools::Itertools;

        // The to_file_path method is available on these platforms
        #[cfg(any(unix, windows, target_os = "redox", target_os = "wasi"))]
        let path = uri.to_file_path().expect("URL file");

        #[cfg(not(any(unix, windows, target_os = "redox", target_os = "wasi")))]
        let path: Utf8PathBuf = uri.path().into();

        let components = path
            .strip_prefix(self.paths.root())
            .ok()?
            .components()
            .skip(1)
            .map(|c| c.as_os_str().to_string_lossy());
        let module_name: EcoString = Itertools::intersperse(components, "/".into())
            .collect::<String>()
            .strip_suffix(".gleam")?
            .into();

        self.compiler.modules.get(&module_name)
    }
<<<<<<< HEAD

    /// checks based on the publicity if something should be suggested for import from root package
    fn is_suggestable_import(&self, publicity: &Publicity, package: &str) -> bool {
        match publicity {
            // We skip private types as we never want those to appear in
            // completions.
            Publicity::Private => false,
            // We only skip internal types if those are not defined in
            // the root package.
            Publicity::Internal if package != self.root_package_name() => false,
            Publicity::Internal => true,
            // We never skip public types.
            Publicity::Public => true,
        }
    }

    fn completion_types<'b>(
        &'b self,
        module: &'b Module,
        line_numbers: &LineNumbers,
    ) -> Vec<lsp::CompletionItem> {
        let mut completions = vec![];

        // Prelude types
        for type_ in PreludeType::iter() {
            completions.push(lsp::CompletionItem {
                label: type_.name().into(),
                detail: Some("Type".into()),
                kind: Some(lsp::CompletionItemKind::CLASS),
                ..Default::default()
            });
        }

        // Module types
        for (name, type_) in &module.ast.type_info.types {
            completions.push(type_completion(None, name, type_));
        }

        // Imported modules
        for import in module.ast.definitions.iter().filter_map(get_import) {
            // The module may not be known of yet if it has not previously
            // compiled yet in this editor session.
            // TODO: test getting completions from modules defined in other packages
            let Some(module) = self.compiler.get_module_inferface(&import.module) else {
                continue;
            };

            // Qualified types
            for (name, type_) in &module.types {
                if !self.is_suggestable_import(&type_.publicity, module.package.as_str()) {
                    continue;
                }

                let module = import.used_name();
                if module.is_some() {
                    completions.push(type_completion(module.as_ref(), name, type_));
                }
            }

            // Unqualified types
            for unqualified in &import.unqualified_types {
                match module.get_public_type(&unqualified.name) {
                    Some(type_) => {
                        completions.push(type_completion(None, unqualified.used_name(), type_))
                    }
                    None => continue,
                }
            }
        }

        // Importable modules
        let import_location = self.first_import_line_in_module(module, line_numbers);
        for (module_full_name, module) in self.completable_modules_for_import(module) {
            if module_full_name == "gleam" {
                continue;
            }

            // Qualified types
            for (name, type_) in &module.types {
                if !self.is_suggestable_import(&type_.publicity, module.package.as_str()) {
                    continue;
                }

                let mod_import_name = module_full_name
                    .split('/')
                    .last()
                    .map(EcoString::from)
                    .unwrap_or(module_full_name.clone());

                let mut completion = type_completion(Some(&mod_import_name), name, type_);
                completion.additional_text_edits = Some(vec![lsp::TextEdit {
                    range: lsp::Range {
                        start: import_location,
                        end: import_location,
                    },
                    new_text: ["import ", module_full_name, "\n"].concat(),
                }]);
                completions.push(completion);
            }
        }

        completions
    }

    fn completion_values<'b>(
        &'b self,
        module: &'b Module,
        line_numbers: &LineNumbers,
    ) -> Vec<lsp::CompletionItem> {
        let mut completions = vec![];
        let mod_name = module.name.as_str();

        // Module functions
        for (name, value) in &module.ast.type_info.values {
            // Here we do not check for the internal attribute: we always want
            // to show autocompletions for values defined in the same module,
            // even if those are internal.
            completions.push(value_completion(None, mod_name, name, value));
        }

        // Imported modules
        for import in module.ast.definitions.iter().filter_map(get_import) {
            // The module may not be known of yet if it has not previously
            // compiled yet in this editor session.
            // TODO: test getting completions from modules defined in other packages
            let Some(module) = self.compiler.get_module_inferface(&import.module) else {
                continue;
            };

            // Qualified values
            for (name, value) in &module.values {
                if !self.is_suggestable_import(&value.publicity, module.package.as_str()) {
                    continue;
                }

                let module = import.used_name();
                if module.is_some() {
                    completions.push(value_completion(module.as_deref(), mod_name, name, value));
                }
            }

            // Unqualified values
            for unqualified in &import.unqualified_values {
                match module.get_public_value(&unqualified.name) {
                    Some(value) => {
                        let name = unqualified.used_name();
                        completions.push(value_completion(None, mod_name, name, value))
                    }
                    None => continue,
                }
            }
        }

        // Importable modules
        let import_location = self.first_import_line_in_module(module, line_numbers);
        for (module_full_name, module) in self.completable_modules_for_import(module) {
            if module_full_name == "gleam" {
                continue;
            }
            let qualifier = module_full_name.split('/').last();

            // Qualified values
            for (name, value) in &module.values {
                if !self.is_suggestable_import(&value.publicity, module.package.as_str()) {
                    continue;
                }

                let mut completion = value_completion(qualifier, module_full_name, name, value);

                completion.additional_text_edits = Some(vec![lsp::TextEdit {
                    range: lsp::Range {
                        start: import_location,
                        end: import_location,
                    },
                    new_text: ["import ", module_full_name, "\n"].concat(),
                }]);
                completions.push(completion);
            }
        }

        completions
    }

    fn unqualified_completions_from_module<'b>(
        &'b self,
        importing_module: &'b ModuleInterface,
        module: &'b Module,
        // should type completions include the word "type" in the completion
        include_type_in_completion: bool,
    ) -> Vec<lsp::CompletionItem> {
        let mut completions = vec![];

        // Find values and type that have already previously been imported
        let mut already_imported_types = std::collections::HashSet::new();
        let mut already_imported_values = std::collections::HashSet::new();

        // Search the ast for import statements
        for import in module.ast.definitions.iter().filter_map(get_import) {
            // Find the import that matches the module being imported from
            if import.module == importing_module.name {
                // Add the values and types that have already been imported
                for unqualified in &import.unqualified_types {
                    let _ = already_imported_types.insert(&unqualified.name);
                }

                for unqualified in &import.unqualified_values {
                    let _ = already_imported_values.insert(&unqualified.name);
                }
            }
        }

        // Get completable types
        for (name, type_) in &importing_module.types {
            // Skip types that should not be suggested
            if !self.is_suggestable_import(&type_.publicity, importing_module.package.as_str()) {
                continue;
            }

            // Skip type that are already imported
            if already_imported_types.contains(name) {
                continue;
            }

            let completion: lsp::CompletionItem = if !include_type_in_completion {
                type_completion(None, name, type_)
            } else {
                let completion = type_completion(None, name, type_);
                lsp::CompletionItem {
                    // Add type prior to unqualified import for types
                    insert_text: Some("type ".to_string() + &completion.label),
                    ..completion
                }
            };
            completions.push(completion);
        }

        // Get completable values
        for (name, value) in &importing_module.values {
            // Skip values that should not be suggested
            if !self.is_suggestable_import(&value.publicity, importing_module.package.as_str()) {
                continue;
            }

            // Skip values that are already imported
            if already_imported_values.contains(name) {
                continue;
            }
            completions.push(value_completion(None, name, name, value));
        }

        completions
    }

    fn import_completions<'b>(
        &'b self,
        src: EcoString,
        params: &lsp::TextDocumentPositionParams,
        module: &'b Module,
    ) -> Option<Result<Option<Vec<lsp::CompletionItem>>>> {
        let line_num = LineNumbers::new(src.as_str());
        let start_of_line = line_num.byte_index(params.position.line, 0);
        let end_of_line = line_num.byte_index(params.position.line + 1, 0);

        // Drop all lines except the line the cursor is on
        let src = &src.get(start_of_line as usize..end_of_line as usize)?;

        // If this isn't an import line then we don't offer import completions
        if !src.trim_start().starts_with("import") {
            return None;
        }

        // Check if we are completing an unqualified import
        if let Some(dot_index) = src.find('.') {
            // Find the module that is being imported from
            let importing_module_name = src.get(6..dot_index)?.trim();
            let importing_module: &ModuleInterface =
                self.compiler.get_module_inferface(importing_module_name)?;

            // Check if the cursor is proceeded by the word "type".
            // We want to make sure suggestions don't include the word "type"
            // if the cursor is proceeded by it.
            let cursor = src.get(..params.position.character as usize)?;
            Some(Ok(Some(self.unqualified_completions_from_module(
                importing_module,
                module,
                !cursor.trim().ends_with("type"),
            ))))
        } else {
            // Find where to start and end the import completion
            let start = line_num.line_and_column_number(start_of_line);
            let end = line_num.line_and_column_number(end_of_line - 1);
            let start = lsp::Position::new(start.line - 1, start.column + 6);
            let end = lsp::Position::new(end.line - 1, end.column - 1);
            let completions = self.complete_modules_for_import(module, start, end);

            Some(Ok(Some(completions)))
        }
    }

    // Get all the modules that can be imported that have not already been imported.
    fn completable_modules_for_import<'b>(
        &'b self,
        current_module: &'b Module,
    ) -> Vec<(&EcoString, &ModuleInterface)> {
        let mut direct_dep_packages: std::collections::HashSet<&EcoString> =
            std::collections::HashSet::from_iter(
                self.compiler.project_compiler.config.dependencies.keys(),
            );
        if !current_module.origin.is_src() {
            // In tests we can import direct dev dependencies
            direct_dep_packages.extend(
                self.compiler
                    .project_compiler
                    .config
                    .dev_dependencies
                    .keys(),
            )
        }

        let already_imported: std::collections::HashSet<EcoString> =
            std::collections::HashSet::from_iter(current_module.dependencies_list());
        self.compiler
            .project_compiler
            .get_importable_modules()
            .iter()
            //
            // It is possible to import modules from dependencies of dependencies
            // but it's not recommended so we don't include them in completions
            .filter(|(_, module)| {
                let is_root_or_prelude =
                    module.package == self.root_package_name() || module.package.is_empty();
                is_root_or_prelude || direct_dep_packages.contains(&module.package)
            })
            //
            // src/ cannot import test/
            .filter(|(_, module)| module.origin.is_src() || !current_module.origin.is_src())
            //
            // It is possible to import internal modules from other packages,
            // but it's not recommended so we don't include them in completions
            .filter(|(_, module)| module.package == self.root_package_name() || !module.is_internal)
            //
            // You cannot import a module twice
            .filter(|(name, _)| !already_imported.contains(*name))
            //
            // You cannot import yourself
            .filter(|(name, _)| *name != &current_module.name)
            .collect()
    }

    // Get all the completions for modules that can be imported
    fn complete_modules_for_import<'b>(
        &'b self,
        current_module: &'b Module,
        start: lsp::Position,
        end: lsp::Position,
    ) -> Vec<lsp::CompletionItem> {
        self.completable_modules_for_import(current_module)
            .iter()
            .map(|(name, _)| lsp::CompletionItem {
                label: name.to_string(),
                kind: Some(lsp::CompletionItemKind::MODULE),
                text_edit: Some(lsp::CompletionTextEdit::Edit(lsp::TextEdit {
                    range: lsp::Range { start, end },
                    new_text: name.to_string(),
                })),
                ..Default::default()
            })
            .collect()
    }

    // Gets the position of the line with the first import statement in the file.
    fn first_import_line_in_module<'b>(
        &'b self,
        module: &'b Module,
        line_numbers: &LineNumbers,
    ) -> lsp::Position {
        let import_location = module
            .ast
            .definitions
            .iter()
            .find_map(get_import)
            .map_or(0, |i| i.location.start);
        let import_location = line_numbers.line_number(import_location);
        lsp::Position::new(import_location - 1, 0)
    }

    fn root_package_name(&self) -> &str {
        self.compiler.project_compiler.config.name.as_str()
    }
}

fn type_completion(
    module: Option<&EcoString>,
    name: &str,
    type_: &TypeConstructor,
) -> lsp::CompletionItem {
    let label = match module {
        Some(module) => format!("{module}.{name}"),
        None => name.to_string(),
    };

    let kind = Some(if type_.typ.is_variable() {
        lsp::CompletionItemKind::VARIABLE
    } else {
        lsp::CompletionItemKind::CLASS
    });

    lsp::CompletionItem {
        label,
        kind,
        detail: Some("Type".into()),
        ..Default::default()
    }
}

fn value_completion(
    module_qualifier: Option<&str>,
    module_name: &str,
    name: &str,
    value: &crate::type_::ValueConstructor,
) -> lsp::CompletionItem {
    let label = match module_qualifier {
        Some(module) => format!("{module}.{name}"),
        None => name.to_string(),
    };

    let type_ = Printer::new().pretty_print(&value.type_, 0);

    let kind = Some(match value.variant {
        ValueConstructorVariant::LocalVariable { .. } => lsp::CompletionItemKind::VARIABLE,
        ValueConstructorVariant::ModuleConstant { .. } => lsp::CompletionItemKind::CONSTANT,
        ValueConstructorVariant::LocalConstant { .. } => lsp::CompletionItemKind::CONSTANT,
        ValueConstructorVariant::ModuleFn { .. } => lsp::CompletionItemKind::FUNCTION,
        ValueConstructorVariant::Record { arity: 0, .. } => lsp::CompletionItemKind::ENUM_MEMBER,
        ValueConstructorVariant::Record { .. } => lsp::CompletionItemKind::CONSTRUCTOR,
    });

    let documentation = value.get_documentation().map(|d| {
        lsp::Documentation::MarkupContent(lsp::MarkupContent {
            kind: lsp::MarkupKind::Markdown,
            value: d.into(),
        })
    });

    lsp::CompletionItem {
        label,
        kind,
        detail: Some(type_),
        label_details: Some(lsp::CompletionItemLabelDetails {
            detail: None,
            description: Some(module_name.into()),
        }),
        documentation,
        ..Default::default()
    }
}

fn custom_type_symbol(type_: &CustomType<Arc<Type>>, line_numbers: &LineNumbers) -> DocumentSymbol {
    let constructors = type_
        .constructors
        .iter()
        .map(|constructor| {
            let mut arguments = vec![];

            // List named arguments as field symbols.
            for argument in &constructor.arguments {
                let Some(label) = &argument.label else {
                    continue;
                };

                let full_arg_span = match argument.doc_position {
                    Some(doc_position) => SrcSpan::new(doc_position, argument.location.end),
                    None => argument.location,
                };

                #[allow(deprecated)]
                arguments.push(DocumentSymbol {
                    name: label.to_string(),
                    detail: Some(Printer::new().pretty_print(&argument.type_, 0)),
                    kind: SymbolKind::FIELD,
                    tags: None,
                    deprecated: None,
                    range: src_span_to_lsp_range(full_arg_span, line_numbers),
                    selection_range: src_span_to_lsp_range(
                        argument.label_location.unwrap_or(argument.location),
                        line_numbers,
                    ),
                    children: None,
                });
            }

            // The constructor's location only contains its name by default.
            // For the full symbol range, take from the start of the name to right after
            // the last argument.
            // Include documentation as well if it is available.
            let full_constructor_span = SrcSpan {
                start: constructor
                    .doc_position
                    .unwrap_or(constructor.location.start),

                end: constructor
                    .arguments
                    .last()
                    .map(|last_arg| last_arg.location.end + 1)
                    .unwrap_or(constructor.location.end),
            };

            #[allow(deprecated)]
            DocumentSymbol {
                name: constructor.name.to_string(),
                detail: None,
                kind: if constructor.arguments.is_empty() {
                    SymbolKind::ENUM_MEMBER
                } else {
                    SymbolKind::CONSTRUCTOR
                },
                tags: None,
                deprecated: None,
                range: src_span_to_lsp_range(full_constructor_span, line_numbers),
                selection_range: src_span_to_lsp_range(constructor.location, line_numbers),
                children: Some(arguments),
            }
        })
        .collect_vec();

    // The type's location, by default, ranges from "(pub) type" to the end of its name.
    // We need it to range to the end of its constructors instead for the full symbol range.
    // We also include documentation, if available, by LSP convention.
    let full_type_span = SrcSpan {
        start: type_.doc_position.unwrap_or(type_.location.start),
        end: type_.end_position,
    };

    #[allow(deprecated)]
    DocumentSymbol {
        name: type_.name.to_string(),
        detail: None,
        kind: SymbolKind::CLASS,
        tags: make_deprecated_symbol_tag(&type_.deprecation),
        deprecated: None,
        range: src_span_to_lsp_range(full_type_span, line_numbers),
        selection_range: src_span_to_lsp_range(type_.name_location, line_numbers),
        children: Some(constructors),
    }
}

fn get_import(statement: &TypedDefinition) -> Option<&Import<EcoString>> {
    match statement {
        Definition::Import(import) => Some(import),
        _ => None,
    }
=======
>>>>>>> 17fa7b8a
}

fn hover_for_pattern(pattern: &TypedPattern, line_numbers: LineNumbers) -> Hover {
    let documentation = pattern.get_documentation().unwrap_or_default();

    // Show the type of the hovered node to the user
    let type_ = Printer::new().pretty_print(pattern.type_().as_ref(), 0);
    let contents = format!(
        "```gleam
{type_}
```
{documentation}"
    );
    Hover {
        contents: HoverContents::Scalar(MarkedString::String(contents)),
        range: Some(src_span_to_lsp_range(pattern.location(), &line_numbers)),
    }
}

fn get_function_type(fun: &TypedFunction) -> Type {
    Type::Fn {
        args: fun.arguments.iter().map(|arg| arg.type_.clone()).collect(),
        retrn: fun.return_type.clone(),
    }
}

fn hover_for_function_head(fun: &TypedFunction, line_numbers: LineNumbers) -> Hover {
    let empty_str = EcoString::from("");
    let documentation = fun.documentation.as_ref().unwrap_or(&empty_str);
    let function_type = get_function_type(fun);
    let formatted_type = Printer::new().pretty_print(&function_type, 0);
    let contents = format!(
        "```gleam
{formatted_type}
```
{documentation}"
    );
    Hover {
        contents: HoverContents::Scalar(MarkedString::String(contents)),
        range: Some(src_span_to_lsp_range(fun.location, &line_numbers)),
    }
}

fn hover_for_function_argument(argument: &Arg<Arc<Type>>, line_numbers: LineNumbers) -> Hover {
    let type_ = Printer::new().pretty_print(&argument.type_, 0);
    let contents = format!("```gleam\n{type_}\n```");
    Hover {
        contents: HoverContents::Scalar(MarkedString::String(contents)),
        range: Some(src_span_to_lsp_range(argument.location, &line_numbers)),
    }
}

fn hover_for_annotation(
    location: SrcSpan,
    annotation_type: &Type,
    type_constructor: Option<&TypeConstructor>,
    line_numbers: LineNumbers,
) -> Hover {
    let empty_str = EcoString::from("");
    let documentation = type_constructor
        .and_then(|t| t.documentation.as_ref())
        .unwrap_or(&empty_str);
    let type_ = Printer::new().pretty_print(annotation_type, 0);
    let contents = format!(
        "```gleam
{type_}
```
{documentation}"
    );
    Hover {
        contents: HoverContents::Scalar(MarkedString::String(contents)),
        range: Some(src_span_to_lsp_range(location, &line_numbers)),
    }
}

fn hover_for_module_constant(
    constant: &ModuleConstant<Arc<Type>, EcoString>,
    line_numbers: LineNumbers,
) -> Hover {
    let empty_str = EcoString::from("");
    let type_ = Printer::new().pretty_print(&constant.type_, 0);
    let documentation = constant.documentation.as_ref().unwrap_or(&empty_str);
    let contents = format!("```gleam\n{type_}\n```\n{documentation}");
    Hover {
        contents: HoverContents::Scalar(MarkedString::String(contents)),
        range: Some(src_span_to_lsp_range(constant.location, &line_numbers)),
    }
}

fn hover_for_expression(
    expression: &TypedExpr,
    line_numbers: LineNumbers,
    module: Option<&Module>,
    hex_deps: &std::collections::HashSet<EcoString>,
) -> Hover {
    let documentation = expression.get_documentation().unwrap_or_default();

    let link_section = module
        .and_then(|m: &Module| {
            let (module_name, name) = get_expr_qualified_name(expression)?;
            get_hexdocs_link_section(module_name, name, &m.ast, hex_deps)
        })
        .unwrap_or("".to_string());

    // Show the type of the hovered node to the user
    let type_ = Printer::new().pretty_print(expression.type_().as_ref(), 0);
    let contents = format!(
        "```gleam
{type_}
```
{documentation}{link_section}"
    );
    Hover {
        contents: HoverContents::Scalar(MarkedString::String(contents)),
        range: Some(src_span_to_lsp_range(expression.location(), &line_numbers)),
    }
}

fn hover_for_imported_value(
    value: &crate::type_::ValueConstructor,
    location: &SrcSpan,
    line_numbers: LineNumbers,
    hex_module_imported_from: Option<&ModuleInterface>,
    name: &EcoString,
) -> Hover {
    let documentation = value.get_documentation().unwrap_or_default();

    let link_section = hex_module_imported_from.map_or("".to_string(), |m| {
        format_hexdocs_link_section(m.package.as_str(), m.name.as_str(), name)
    });

    // Show the type of the hovered node to the user
    let type_ = Printer::new().pretty_print(value.type_.as_ref(), 0);
    let contents = format!(
        "```gleam
{type_}
```
{documentation}{link_section}"
    );
    Hover {
        contents: HoverContents::Scalar(MarkedString::String(contents)),
        range: Some(src_span_to_lsp_range(*location, &line_numbers)),
    }
}

// Returns true if any part of either range overlaps with the other.
pub fn overlaps(a: lsp_types::Range, b: lsp_types::Range) -> bool {
    within(a.start, b) || within(a.end, b) || within(b.start, a) || within(b.end, a)
}

// Returns true if a position is within a range
fn within(position: lsp_types::Position, range: lsp_types::Range) -> bool {
    position >= range.start && position < range.end
}

fn code_action_unused_imports(
    module: &Module,
    params: &lsp::CodeActionParams,
    actions: &mut Vec<CodeAction>,
) {
    let uri = &params.text_document.uri;
    let unused = &module.ast.type_info.unused_imports;

    if unused.is_empty() {
        return;
    }

    // Convert src spans to lsp range
    let line_numbers = LineNumbers::new(&module.code);
    let mut hovered = false;
    let mut edits = Vec::with_capacity(unused.len());

    for unused in unused {
        let SrcSpan { start, end } = *unused;

        // If removing an unused alias or at the beginning of the file, don't backspace
        // Otherwise, adjust the end position by 1 to ensure the entire line is deleted with the import.
        let adjusted_end = if delete_line(unused, &line_numbers) {
            end + 1
        } else {
            end
        };

        let range = src_span_to_lsp_range(SrcSpan::new(start, adjusted_end), &line_numbers);
        // Keep track of whether any unused import has is where the cursor is
        hovered = hovered || overlaps(params.range, range);

        edits.push(lsp_types::TextEdit {
            range,
            new_text: "".into(),
        });
    }

    // If none of the imports are where the cursor is we do nothing
    if !hovered {
        return;
    }
    edits.sort_by_key(|edit| edit.range.start);

    CodeActionBuilder::new("Remove unused imports")
        .kind(lsp_types::CodeActionKind::QUICKFIX)
        .changes(uri.clone(), edits)
        .preferred(true)
        .push_to(actions);
}

// Check if the edit empties a whole line; if so, delete the line.
fn delete_line(span: &SrcSpan, line_numbers: &LineNumbers) -> bool {
    line_numbers.line_starts.iter().any(|&line_start| {
        line_start == span.start && line_numbers.line_starts.contains(&(span.end + 1))
    })
}

fn get_expr_qualified_name(expression: &TypedExpr) -> Option<(&EcoString, &EcoString)> {
    match expression {
        TypedExpr::Var {
            name, constructor, ..
        } if constructor.publicity.is_importable() => match &constructor.variant {
            ValueConstructorVariant::ModuleFn {
                module: module_name,
                ..
            } => Some((module_name, name)),

            ValueConstructorVariant::ModuleConstant {
                module: module_name,
                ..
            } => Some((module_name, name)),

            _ => None,
        },

        TypedExpr::ModuleSelect {
            label, module_name, ..
        } => Some((module_name, label)),

        _ => None,
    }
}

fn format_hexdocs_link_section(package_name: &str, module_name: &str, name: &str) -> String {
    let link = format!("https://hexdocs.pm/{package_name}/{module_name}.html#{name}");
    format!("\nView on [HexDocs]({link})")
}

fn get_hexdocs_link_section(
    module_name: &str,
    name: &str,
    ast: &TypedModule,
    hex_deps: &std::collections::HashSet<EcoString>,
) -> Option<String> {
    let package_name = ast.definitions.iter().find_map(|def| match def {
        Definition::Import(p) if p.module == module_name && hex_deps.contains(&p.package) => {
            Some(&p.package)
        }
        _ => None,
    })?;

    Some(format_hexdocs_link_section(package_name, module_name, name))
}

fn make_deprecated_symbol_tag(deprecation: &Deprecation) -> Option<Vec<SymbolTag>> {
    deprecation
        .is_deprecated()
        .then(|| vec![SymbolTag::DEPRECATED])
}<|MERGE_RESOLUTION|>--- conflicted
+++ resolved
@@ -1,12 +1,7 @@
 use crate::{
     ast::{
-<<<<<<< HEAD
-        Arg, CustomType, Definition, Import, ModuleConstant, Publicity, SrcSpan, TypedDefinition,
-        TypedExpr, TypedFunction, TypedModule, TypedPattern,
-=======
-        Arg, Definition, ModuleConstant, SrcSpan, TypedExpr, TypedFunction, TypedModule,
-        TypedPattern,
->>>>>>> 17fa7b8a
+        Arg, CustomType, Definition, ModuleConstant, SrcSpan, TypedExpr, TypedFunction,
+        TypedModule, TypedPattern,
     },
     build::{type_constructor_from_modules, Located, Module, UnqualifiedImport},
     config::PackageConfig,
@@ -16,14 +11,10 @@
     },
     line_numbers::LineNumbers,
     paths::ProjectPaths,
-<<<<<<< HEAD
     type_::{
-        pretty::Printer, Deprecation, ModuleInterface, PreludeType, Type, TypeConstructor,
+        pretty::Printer, Deprecation, ModuleInterface, Type, TypeConstructor,
         ValueConstructorVariant,
     },
-=======
-    type_::{pretty::Printer, ModuleInterface, Type, TypeConstructor, ValueConstructorVariant},
->>>>>>> 17fa7b8a
     Error, Result, Warning,
 };
 use camino::Utf8PathBuf;
@@ -515,462 +506,6 @@
 
         self.compiler.modules.get(&module_name)
     }
-<<<<<<< HEAD
-
-    /// checks based on the publicity if something should be suggested for import from root package
-    fn is_suggestable_import(&self, publicity: &Publicity, package: &str) -> bool {
-        match publicity {
-            // We skip private types as we never want those to appear in
-            // completions.
-            Publicity::Private => false,
-            // We only skip internal types if those are not defined in
-            // the root package.
-            Publicity::Internal if package != self.root_package_name() => false,
-            Publicity::Internal => true,
-            // We never skip public types.
-            Publicity::Public => true,
-        }
-    }
-
-    fn completion_types<'b>(
-        &'b self,
-        module: &'b Module,
-        line_numbers: &LineNumbers,
-    ) -> Vec<lsp::CompletionItem> {
-        let mut completions = vec![];
-
-        // Prelude types
-        for type_ in PreludeType::iter() {
-            completions.push(lsp::CompletionItem {
-                label: type_.name().into(),
-                detail: Some("Type".into()),
-                kind: Some(lsp::CompletionItemKind::CLASS),
-                ..Default::default()
-            });
-        }
-
-        // Module types
-        for (name, type_) in &module.ast.type_info.types {
-            completions.push(type_completion(None, name, type_));
-        }
-
-        // Imported modules
-        for import in module.ast.definitions.iter().filter_map(get_import) {
-            // The module may not be known of yet if it has not previously
-            // compiled yet in this editor session.
-            // TODO: test getting completions from modules defined in other packages
-            let Some(module) = self.compiler.get_module_inferface(&import.module) else {
-                continue;
-            };
-
-            // Qualified types
-            for (name, type_) in &module.types {
-                if !self.is_suggestable_import(&type_.publicity, module.package.as_str()) {
-                    continue;
-                }
-
-                let module = import.used_name();
-                if module.is_some() {
-                    completions.push(type_completion(module.as_ref(), name, type_));
-                }
-            }
-
-            // Unqualified types
-            for unqualified in &import.unqualified_types {
-                match module.get_public_type(&unqualified.name) {
-                    Some(type_) => {
-                        completions.push(type_completion(None, unqualified.used_name(), type_))
-                    }
-                    None => continue,
-                }
-            }
-        }
-
-        // Importable modules
-        let import_location = self.first_import_line_in_module(module, line_numbers);
-        for (module_full_name, module) in self.completable_modules_for_import(module) {
-            if module_full_name == "gleam" {
-                continue;
-            }
-
-            // Qualified types
-            for (name, type_) in &module.types {
-                if !self.is_suggestable_import(&type_.publicity, module.package.as_str()) {
-                    continue;
-                }
-
-                let mod_import_name = module_full_name
-                    .split('/')
-                    .last()
-                    .map(EcoString::from)
-                    .unwrap_or(module_full_name.clone());
-
-                let mut completion = type_completion(Some(&mod_import_name), name, type_);
-                completion.additional_text_edits = Some(vec![lsp::TextEdit {
-                    range: lsp::Range {
-                        start: import_location,
-                        end: import_location,
-                    },
-                    new_text: ["import ", module_full_name, "\n"].concat(),
-                }]);
-                completions.push(completion);
-            }
-        }
-
-        completions
-    }
-
-    fn completion_values<'b>(
-        &'b self,
-        module: &'b Module,
-        line_numbers: &LineNumbers,
-    ) -> Vec<lsp::CompletionItem> {
-        let mut completions = vec![];
-        let mod_name = module.name.as_str();
-
-        // Module functions
-        for (name, value) in &module.ast.type_info.values {
-            // Here we do not check for the internal attribute: we always want
-            // to show autocompletions for values defined in the same module,
-            // even if those are internal.
-            completions.push(value_completion(None, mod_name, name, value));
-        }
-
-        // Imported modules
-        for import in module.ast.definitions.iter().filter_map(get_import) {
-            // The module may not be known of yet if it has not previously
-            // compiled yet in this editor session.
-            // TODO: test getting completions from modules defined in other packages
-            let Some(module) = self.compiler.get_module_inferface(&import.module) else {
-                continue;
-            };
-
-            // Qualified values
-            for (name, value) in &module.values {
-                if !self.is_suggestable_import(&value.publicity, module.package.as_str()) {
-                    continue;
-                }
-
-                let module = import.used_name();
-                if module.is_some() {
-                    completions.push(value_completion(module.as_deref(), mod_name, name, value));
-                }
-            }
-
-            // Unqualified values
-            for unqualified in &import.unqualified_values {
-                match module.get_public_value(&unqualified.name) {
-                    Some(value) => {
-                        let name = unqualified.used_name();
-                        completions.push(value_completion(None, mod_name, name, value))
-                    }
-                    None => continue,
-                }
-            }
-        }
-
-        // Importable modules
-        let import_location = self.first_import_line_in_module(module, line_numbers);
-        for (module_full_name, module) in self.completable_modules_for_import(module) {
-            if module_full_name == "gleam" {
-                continue;
-            }
-            let qualifier = module_full_name.split('/').last();
-
-            // Qualified values
-            for (name, value) in &module.values {
-                if !self.is_suggestable_import(&value.publicity, module.package.as_str()) {
-                    continue;
-                }
-
-                let mut completion = value_completion(qualifier, module_full_name, name, value);
-
-                completion.additional_text_edits = Some(vec![lsp::TextEdit {
-                    range: lsp::Range {
-                        start: import_location,
-                        end: import_location,
-                    },
-                    new_text: ["import ", module_full_name, "\n"].concat(),
-                }]);
-                completions.push(completion);
-            }
-        }
-
-        completions
-    }
-
-    fn unqualified_completions_from_module<'b>(
-        &'b self,
-        importing_module: &'b ModuleInterface,
-        module: &'b Module,
-        // should type completions include the word "type" in the completion
-        include_type_in_completion: bool,
-    ) -> Vec<lsp::CompletionItem> {
-        let mut completions = vec![];
-
-        // Find values and type that have already previously been imported
-        let mut already_imported_types = std::collections::HashSet::new();
-        let mut already_imported_values = std::collections::HashSet::new();
-
-        // Search the ast for import statements
-        for import in module.ast.definitions.iter().filter_map(get_import) {
-            // Find the import that matches the module being imported from
-            if import.module == importing_module.name {
-                // Add the values and types that have already been imported
-                for unqualified in &import.unqualified_types {
-                    let _ = already_imported_types.insert(&unqualified.name);
-                }
-
-                for unqualified in &import.unqualified_values {
-                    let _ = already_imported_values.insert(&unqualified.name);
-                }
-            }
-        }
-
-        // Get completable types
-        for (name, type_) in &importing_module.types {
-            // Skip types that should not be suggested
-            if !self.is_suggestable_import(&type_.publicity, importing_module.package.as_str()) {
-                continue;
-            }
-
-            // Skip type that are already imported
-            if already_imported_types.contains(name) {
-                continue;
-            }
-
-            let completion: lsp::CompletionItem = if !include_type_in_completion {
-                type_completion(None, name, type_)
-            } else {
-                let completion = type_completion(None, name, type_);
-                lsp::CompletionItem {
-                    // Add type prior to unqualified import for types
-                    insert_text: Some("type ".to_string() + &completion.label),
-                    ..completion
-                }
-            };
-            completions.push(completion);
-        }
-
-        // Get completable values
-        for (name, value) in &importing_module.values {
-            // Skip values that should not be suggested
-            if !self.is_suggestable_import(&value.publicity, importing_module.package.as_str()) {
-                continue;
-            }
-
-            // Skip values that are already imported
-            if already_imported_values.contains(name) {
-                continue;
-            }
-            completions.push(value_completion(None, name, name, value));
-        }
-
-        completions
-    }
-
-    fn import_completions<'b>(
-        &'b self,
-        src: EcoString,
-        params: &lsp::TextDocumentPositionParams,
-        module: &'b Module,
-    ) -> Option<Result<Option<Vec<lsp::CompletionItem>>>> {
-        let line_num = LineNumbers::new(src.as_str());
-        let start_of_line = line_num.byte_index(params.position.line, 0);
-        let end_of_line = line_num.byte_index(params.position.line + 1, 0);
-
-        // Drop all lines except the line the cursor is on
-        let src = &src.get(start_of_line as usize..end_of_line as usize)?;
-
-        // If this isn't an import line then we don't offer import completions
-        if !src.trim_start().starts_with("import") {
-            return None;
-        }
-
-        // Check if we are completing an unqualified import
-        if let Some(dot_index) = src.find('.') {
-            // Find the module that is being imported from
-            let importing_module_name = src.get(6..dot_index)?.trim();
-            let importing_module: &ModuleInterface =
-                self.compiler.get_module_inferface(importing_module_name)?;
-
-            // Check if the cursor is proceeded by the word "type".
-            // We want to make sure suggestions don't include the word "type"
-            // if the cursor is proceeded by it.
-            let cursor = src.get(..params.position.character as usize)?;
-            Some(Ok(Some(self.unqualified_completions_from_module(
-                importing_module,
-                module,
-                !cursor.trim().ends_with("type"),
-            ))))
-        } else {
-            // Find where to start and end the import completion
-            let start = line_num.line_and_column_number(start_of_line);
-            let end = line_num.line_and_column_number(end_of_line - 1);
-            let start = lsp::Position::new(start.line - 1, start.column + 6);
-            let end = lsp::Position::new(end.line - 1, end.column - 1);
-            let completions = self.complete_modules_for_import(module, start, end);
-
-            Some(Ok(Some(completions)))
-        }
-    }
-
-    // Get all the modules that can be imported that have not already been imported.
-    fn completable_modules_for_import<'b>(
-        &'b self,
-        current_module: &'b Module,
-    ) -> Vec<(&EcoString, &ModuleInterface)> {
-        let mut direct_dep_packages: std::collections::HashSet<&EcoString> =
-            std::collections::HashSet::from_iter(
-                self.compiler.project_compiler.config.dependencies.keys(),
-            );
-        if !current_module.origin.is_src() {
-            // In tests we can import direct dev dependencies
-            direct_dep_packages.extend(
-                self.compiler
-                    .project_compiler
-                    .config
-                    .dev_dependencies
-                    .keys(),
-            )
-        }
-
-        let already_imported: std::collections::HashSet<EcoString> =
-            std::collections::HashSet::from_iter(current_module.dependencies_list());
-        self.compiler
-            .project_compiler
-            .get_importable_modules()
-            .iter()
-            //
-            // It is possible to import modules from dependencies of dependencies
-            // but it's not recommended so we don't include them in completions
-            .filter(|(_, module)| {
-                let is_root_or_prelude =
-                    module.package == self.root_package_name() || module.package.is_empty();
-                is_root_or_prelude || direct_dep_packages.contains(&module.package)
-            })
-            //
-            // src/ cannot import test/
-            .filter(|(_, module)| module.origin.is_src() || !current_module.origin.is_src())
-            //
-            // It is possible to import internal modules from other packages,
-            // but it's not recommended so we don't include them in completions
-            .filter(|(_, module)| module.package == self.root_package_name() || !module.is_internal)
-            //
-            // You cannot import a module twice
-            .filter(|(name, _)| !already_imported.contains(*name))
-            //
-            // You cannot import yourself
-            .filter(|(name, _)| *name != &current_module.name)
-            .collect()
-    }
-
-    // Get all the completions for modules that can be imported
-    fn complete_modules_for_import<'b>(
-        &'b self,
-        current_module: &'b Module,
-        start: lsp::Position,
-        end: lsp::Position,
-    ) -> Vec<lsp::CompletionItem> {
-        self.completable_modules_for_import(current_module)
-            .iter()
-            .map(|(name, _)| lsp::CompletionItem {
-                label: name.to_string(),
-                kind: Some(lsp::CompletionItemKind::MODULE),
-                text_edit: Some(lsp::CompletionTextEdit::Edit(lsp::TextEdit {
-                    range: lsp::Range { start, end },
-                    new_text: name.to_string(),
-                })),
-                ..Default::default()
-            })
-            .collect()
-    }
-
-    // Gets the position of the line with the first import statement in the file.
-    fn first_import_line_in_module<'b>(
-        &'b self,
-        module: &'b Module,
-        line_numbers: &LineNumbers,
-    ) -> lsp::Position {
-        let import_location = module
-            .ast
-            .definitions
-            .iter()
-            .find_map(get_import)
-            .map_or(0, |i| i.location.start);
-        let import_location = line_numbers.line_number(import_location);
-        lsp::Position::new(import_location - 1, 0)
-    }
-
-    fn root_package_name(&self) -> &str {
-        self.compiler.project_compiler.config.name.as_str()
-    }
-}
-
-fn type_completion(
-    module: Option<&EcoString>,
-    name: &str,
-    type_: &TypeConstructor,
-) -> lsp::CompletionItem {
-    let label = match module {
-        Some(module) => format!("{module}.{name}"),
-        None => name.to_string(),
-    };
-
-    let kind = Some(if type_.typ.is_variable() {
-        lsp::CompletionItemKind::VARIABLE
-    } else {
-        lsp::CompletionItemKind::CLASS
-    });
-
-    lsp::CompletionItem {
-        label,
-        kind,
-        detail: Some("Type".into()),
-        ..Default::default()
-    }
-}
-
-fn value_completion(
-    module_qualifier: Option<&str>,
-    module_name: &str,
-    name: &str,
-    value: &crate::type_::ValueConstructor,
-) -> lsp::CompletionItem {
-    let label = match module_qualifier {
-        Some(module) => format!("{module}.{name}"),
-        None => name.to_string(),
-    };
-
-    let type_ = Printer::new().pretty_print(&value.type_, 0);
-
-    let kind = Some(match value.variant {
-        ValueConstructorVariant::LocalVariable { .. } => lsp::CompletionItemKind::VARIABLE,
-        ValueConstructorVariant::ModuleConstant { .. } => lsp::CompletionItemKind::CONSTANT,
-        ValueConstructorVariant::LocalConstant { .. } => lsp::CompletionItemKind::CONSTANT,
-        ValueConstructorVariant::ModuleFn { .. } => lsp::CompletionItemKind::FUNCTION,
-        ValueConstructorVariant::Record { arity: 0, .. } => lsp::CompletionItemKind::ENUM_MEMBER,
-        ValueConstructorVariant::Record { .. } => lsp::CompletionItemKind::CONSTRUCTOR,
-    });
-
-    let documentation = value.get_documentation().map(|d| {
-        lsp::Documentation::MarkupContent(lsp::MarkupContent {
-            kind: lsp::MarkupKind::Markdown,
-            value: d.into(),
-        })
-    });
-
-    lsp::CompletionItem {
-        label,
-        kind,
-        detail: Some(type_),
-        label_details: Some(lsp::CompletionItemLabelDetails {
-            detail: None,
-            description: Some(module_name.into()),
-        }),
-        documentation,
-        ..Default::default()
-    }
 }
 
 fn custom_type_symbol(type_: &CustomType<Arc<Type>>, line_numbers: &LineNumbers) -> DocumentSymbol {
@@ -1060,15 +595,6 @@
         selection_range: src_span_to_lsp_range(type_.name_location, line_numbers),
         children: Some(constructors),
     }
-}
-
-fn get_import(statement: &TypedDefinition) -> Option<&Import<EcoString>> {
-    match statement {
-        Definition::Import(import) => Some(import),
-        _ => None,
-    }
-=======
->>>>>>> 17fa7b8a
 }
 
 fn hover_for_pattern(pattern: &TypedPattern, line_numbers: LineNumbers) -> Hover {
