use ecow::{eco_format, EcoString};

use super::*;
use crate::{
    build::SourceFingerprint,
    io::{memory::InMemoryFileSystem, FileSystemWriter},
    line_numbers,
    parse::extra::ModuleExtra,
    warning::NullWarningEmitterIO,
    Warning,
};

use std::time::Duration;

#[derive(Debug)]
struct LoaderTestOutput {
    to_compile: Vec<EcoString>,
    cached: Vec<EcoString>,
    warnings: Vec<Warning>,
}

const TEST_SOURCE_1: &'static str = "const x = 1";
const TEST_SOURCE_2: &'static str = "const x = 2";

fn write_src(fs: &InMemoryFileSystem, path: &str, seconds: u64, src: &str) {
    let path = Utf8Path::new(path);
    fs.write(&path, src).unwrap();
    fs.set_modification_time(&path, SystemTime::UNIX_EPOCH + Duration::from_secs(seconds));
}

fn write_cache(
    fs: &InMemoryFileSystem,
    name: &str,
    seconds: u64,
    deps: Vec<(EcoString, SrcSpan)>,
    src: &str,
) {
    let line_numbers = line_numbers::LineNumbers::new(src);
    let mtime = SystemTime::UNIX_EPOCH + Duration::from_secs(seconds);
    let cache_metadata = CacheMetadata {
        mtime,
        codegen_performed: true,
        dependencies: deps,
        fingerprint: SourceFingerprint::new(src),
        line_numbers: line_numbers.clone(),
    };
    let path = Utf8Path::new("/artefact").join(format!("{name}.cache_meta"));
    fs.write_bytes(&path, &cache_metadata.to_binary()).unwrap();

    let cache = crate::type_::ModuleInterface {
        name: name.into(),
        origin: Origin::Src,
        package: "my_package".into(),
        types: Default::default(),
        types_value_constructors: Default::default(),
        values: Default::default(),
        accessors: Default::default(),
        unused_imports: Vec::new(),
<<<<<<< HEAD
        unused_values: Vec::new(),
=======
        name_corrections: Vec::new(),
>>>>>>> dafcef32
        contains_todo: false,
        line_numbers: line_numbers.clone(),
        is_internal: false,
        src_path: Utf8PathBuf::from(format!("/src/{}.gleam", name)),
    };
    let path = Utf8Path::new("/artefact").join(format!("{name}.cache"));
    fs.write_bytes(
        &path,
        &metadata::ModuleEncoder::new(&cache).encode().unwrap(),
    )
    .unwrap();
}

fn run_loader(fs: InMemoryFileSystem, root: &Utf8Path, artefact: &Utf8Path) -> LoaderTestOutput {
    let mut defined = im::HashMap::new();
    let ids = UniqueIdGenerator::new();
    let (emitter, warnings) = WarningEmitter::vector();

    let loader = PackageLoader {
        io: fs.clone(),
        ids,
        mode: Mode::Dev,
        root: &root,
        warnings: &emitter,
        codegen: CodegenRequired::Yes,
        artefact_directory: &artefact,
        package_name: &"my_package".into(),
        target: Target::JavaScript,
        stale_modules: &mut StaleTracker::default(),
        already_defined_modules: &mut defined,
        incomplete_modules: &mut HashSet::new(),
    };
    let loaded = loader.run().unwrap();

    LoaderTestOutput {
        to_compile: loaded.to_compile.into_iter().map(|m| m.name).collect(),
        cached: loaded.cached.into_iter().map(|m| m.name).collect(),
        warnings: warnings.take(),
    }
}

#[test]
fn no_modules() {
    let fs = InMemoryFileSystem::new();
    let root = Utf8Path::new("/");
    let artefact = Utf8Path::new("/artefact");

    let loaded = run_loader(fs, root, artefact);
    assert!(loaded.to_compile.is_empty());
    assert!(loaded.cached.is_empty());
}

#[test]
fn one_src_module() {
    let fs = InMemoryFileSystem::new();
    let root = Utf8Path::new("/");
    let artefact = Utf8Path::new("/artefact");

    write_src(&fs, "/src/main.gleam", 0, "const x = 1");

    let loaded = run_loader(fs, root, artefact);
    assert_eq!(loaded.to_compile, vec![EcoString::from("main")]);
    assert!(loaded.cached.is_empty());
}

#[test]
fn one_test_module() {
    let fs = InMemoryFileSystem::new();
    let root = Utf8Path::new("/");
    let artefact = Utf8Path::new("/artefact");

    write_src(&fs, "/test/main.gleam", 0, "const x = 1");

    let loaded = run_loader(fs, root, artefact);
    assert_eq!(loaded.to_compile, vec![EcoString::from("main")]);
    assert!(loaded.cached.is_empty());
}

#[test]
fn importing() {
    let fs = InMemoryFileSystem::new();
    let root = Utf8Path::new("/");
    let artefact = Utf8Path::new("/artefact");

    write_src(&fs, "/src/three.gleam", 0, "import two");
    write_src(&fs, "/src/one.gleam", 0, "");
    write_src(&fs, "/src/two.gleam", 0, "import one");

    let loaded = run_loader(fs, root, artefact);
    assert_eq!(
        loaded.to_compile,
        vec![
            EcoString::from("one"),
            EcoString::from("two"),
            EcoString::from("three")
        ]
    );
    assert!(loaded.cached.is_empty());
}

#[test]
fn reading_cache() {
    let fs = InMemoryFileSystem::new();
    let root = Utf8Path::new("/");
    let artefact = Utf8Path::new("/artefact");

    write_src(&fs, "/src/one.gleam", 0, TEST_SOURCE_1);
    write_cache(&fs, "one", 0, vec![], TEST_SOURCE_1);

    let loaded = run_loader(fs, root, artefact);
    assert!(loaded.to_compile.is_empty());
    assert_eq!(loaded.cached, vec![EcoString::from("one")]);
}

#[test]
fn module_is_stale_if_cache_older() {
    let fs = InMemoryFileSystem::new();
    let root = Utf8Path::new("/");
    let artefact = Utf8Path::new("/artefact");

    write_src(&fs, "/src/one.gleam", 1, TEST_SOURCE_2);
    write_cache(&fs, "one", 0, vec![], TEST_SOURCE_1);

    let loaded = run_loader(fs, root, artefact);
    assert_eq!(loaded.to_compile, vec![EcoString::from("one")]);
    assert!(loaded.cached.is_empty());
}

#[test]
fn module_is_stale_if_deps_are_stale() {
    let fs = InMemoryFileSystem::new();
    let root = Utf8Path::new("/");
    let artefact = Utf8Path::new("/artefact");

    // Cache is stale
    write_src(&fs, "/src/one.gleam", 1, TEST_SOURCE_2);
    write_cache(&fs, "one", 0, vec![], TEST_SOURCE_1);

    // Cache is fresh but dep is stale
    write_src(&fs, "/src/two.gleam", 1, "import one");
    write_cache(
        &fs,
        "two",
        2,
        vec![(EcoString::from("one"), SrcSpan { start: 0, end: 0 })],
        "import one",
    );

    // Cache is fresh
    write_src(&fs, "/src/three.gleam", 1, TEST_SOURCE_1);
    write_cache(&fs, "three", 2, vec![], TEST_SOURCE_1);

    let loaded = run_loader(fs, root, artefact);
    assert_eq!(
        loaded.to_compile,
        vec![EcoString::from("one"), EcoString::from("two")]
    );
    assert_eq!(loaded.cached, vec![EcoString::from("three")]);
}

#[test]
fn invalid_module_name() {
    let fs = InMemoryFileSystem::new();
    let root = Utf8Path::new("/");
    let artefact = Utf8Path::new("/artefact");

    // Cache is stale
    write_src(&fs, "/src/One.gleam", 1, TEST_SOURCE_2);

    let loaded = run_loader(fs, root, artefact);
    assert!(loaded.to_compile.is_empty());
    assert!(loaded.cached.is_empty());
    assert_eq!(
        loaded.warnings,
        vec![Warning::InvalidSource {
            path: Utf8PathBuf::from("/src/One.gleam"),
        }],
    );
}

#[test]
fn invalid_nested_module_name() {
    let fs = InMemoryFileSystem::new();
    let root = Utf8Path::new("/");
    let artefact = Utf8Path::new("/artefact");

    // Cache is stale
    write_src(&fs, "/src/1/one.gleam", 1, TEST_SOURCE_2);

    let loaded = run_loader(fs, root, artefact);
    assert!(loaded.to_compile.is_empty());
    assert!(loaded.cached.is_empty());
    assert_eq!(
        loaded.warnings,
        vec![Warning::InvalidSource {
            path: Utf8PathBuf::from("/src/1/one.gleam"),
        }],
    );
}

#[test]
fn invalid_module_name_in_test() {
    let fs = InMemoryFileSystem::new();
    let root = Utf8Path::new("/");
    let artefact = Utf8Path::new("/artefact");

    // Cache is stale
    write_src(&fs, "/test/One.gleam", 1, TEST_SOURCE_2);

    let loaded = run_loader(fs, root, artefact);
    assert!(loaded.to_compile.is_empty());
    assert!(loaded.cached.is_empty());
    assert_eq!(
        loaded.warnings,
        vec![Warning::InvalidSource {
            path: Utf8PathBuf::from("/test/One.gleam"),
        }],
    );
}

#[test]
fn invalid_nested_module_name_in_test() {
    let fs = InMemoryFileSystem::new();
    let root = Utf8Path::new("/");
    let artefact = Utf8Path::new("/artefact");

    // Cache is stale
    write_src(&fs, "/test/1/one.gleam", 1, TEST_SOURCE_2);

    let loaded = run_loader(fs, root, artefact);
    assert!(loaded.to_compile.is_empty());
    assert!(loaded.cached.is_empty());
    assert_eq!(
        loaded.warnings,
        vec![Warning::InvalidSource {
            path: Utf8PathBuf::from("/test/1/one.gleam"),
        }],
    );
}<|MERGE_RESOLUTION|>--- conflicted
+++ resolved
@@ -56,11 +56,8 @@
         values: Default::default(),
         accessors: Default::default(),
         unused_imports: Vec::new(),
-<<<<<<< HEAD
         unused_values: Vec::new(),
-=======
         name_corrections: Vec::new(),
->>>>>>> dafcef32
         contains_todo: false,
         line_numbers: line_numbers.clone(),
         is_internal: false,
