--- conflicted
+++ resolved
@@ -14,11 +14,7 @@
 #[cfg(test)]
 use crate::manifest::ManifestPackage;
 
-<<<<<<< HEAD
-use crate::build::{Mode, Target};
-=======
-use crate::build::{Mode, Module, Runtime, Target};
->>>>>>> e5d45b5f
+use crate::build::{Mode, Runtime, Target};
 
 fn default_version() -> Version {
     Version::parse("0.1.0").expect("default version")
