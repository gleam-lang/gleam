#![allow(clippy::unwrap_used, clippy::expect_used)]
use crate::build::{Runtime, Target};
use crate::diagnostic::{Diagnostic, Label, Location};
use crate::type_::error::RecordVariants;
use crate::type_::error::{MissingAnnotation, UnknownTypeHint};
use crate::type_::{error::PatternMatchKind, FieldAccessUsage};
use crate::{ast::BinOp, parse::error::ParseErrorType, type_::Type};
use crate::{
    bit_array,
    diagnostic::Level,
    javascript,
    type_::{pretty::Printer, UnifyErrorSituation},
};
use ecow::EcoString;
use hexpm::version::ResolutionError;
use itertools::Itertools;
use pubgrub::package::Package;
use pubgrub::report::DerivationTree;
use pubgrub::version::Version;
use std::collections::HashSet;
use std::env;
use std::fmt::Debug;
use std::io::Write;
use std::path::PathBuf;
use termcolor::Buffer;
use thiserror::Error;
use vec1::Vec1;

use camino::{Utf8Path, Utf8PathBuf};

pub type Name = EcoString;

pub type Result<Ok, Err = Error> = std::result::Result<Ok, Err>;

macro_rules! wrap_format {
    ($($tts:tt)*) => {
        wrap(&format!($($tts)*))
    }
}

#[derive(Debug, Clone, Eq, PartialEq)]
pub struct UnknownImportDetails {
    pub module: Name,
    pub location: crate::ast::SrcSpan,
    pub path: Utf8PathBuf,
    pub src: EcoString,
    pub modules: Vec<EcoString>,
}

#[derive(Debug, Eq, PartialEq, Error, Clone)]
pub enum Error {
    #[error("failed to parse Gleam source code")]
    Parse {
        path: Utf8PathBuf,
        src: EcoString,
        error: crate::parse::error::ParseError,
    },

    #[error("type checking failed")]
    Type {
        path: Utf8PathBuf,
        src: EcoString,
        errors: Vec1<crate::type_::Error>,
    },

    #[error("unknown import {import}")]
    UnknownImport {
        import: EcoString,
        // Boxed to prevent this variant from being overly large
        details: Box<UnknownImportDetails>,
    },

    #[error("duplicate module {module}")]
    DuplicateModule {
        module: Name,
        first: Utf8PathBuf,
        second: Utf8PathBuf,
    },

    #[error("duplicate source file {file}")]
    DuplicateSourceFile { file: String },

    #[error("cyclical module imports")]
    ImportCycle { modules: Vec<EcoString> },

    #[error("cyclical package dependencies")]
    PackageCycle { packages: Vec<EcoString> },

    #[error("file operation failed")]
    FileIo {
        kind: FileKind,
        action: FileIoAction,
        path: Utf8PathBuf,
        err: Option<String>,
    },

    #[error("Non Utf-8 Path: {path}")]
    NonUtf8Path { path: PathBuf },

    #[error("{error}")]
    GitInitialization { error: String },

    #[error("io operation failed")]
    StandardIo {
        action: StandardIoAction,
        err: Option<std::io::ErrorKind>,
    },

    #[error("source code incorrectly formatted")]
    Format { problem_files: Vec<Unformatted> },

    #[error("Hex error: {0}")]
    Hex(String),

    #[error("{error}")]
    ExpandTar { error: String },

    #[error("{err}")]
    AddTar { path: Utf8PathBuf, err: String },

    #[error("{0}")]
    TarFinish(String),

    #[error("{0}")]
    Gzip(String),

    #[error("shell program `{program}` not found")]
    ShellProgramNotFound { program: String },

    #[error("shell program `{program}` failed")]
    ShellCommand {
        program: String,
        err: Option<std::io::ErrorKind>,
    },

    #[error("{name} is not a valid project name")]
    InvalidProjectName {
        name: String,
        reason: InvalidProjectNameReason,
    },

    #[error("{module} is not a valid module name")]
    InvalidModuleName { module: String },

    #[error("{module} is not module")]
    ModuleDoesNotExist {
        module: EcoString,
        suggestion: Option<EcoString>,
    },

    #[error("{module} does not have a main function")]
    ModuleDoesNotHaveMainFunction { module: EcoString },

    #[error("{module}'s main function has the wrong arity so it can not be run")]
    MainFunctionHasWrongArity { module: EcoString, arity: usize },

    #[error("{module}'s main function does not support the current target")]
    MainFunctionDoesNotSupportTarget { module: EcoString, target: Target },

    #[error("{input} is not a valid version. {error}")]
    InvalidVersionFormat { input: String, error: String },

    #[error("project root already exists")]
    ProjectRootAlreadyExist { path: String },

    #[error("File(s) already exist in {}",
file_names.iter().map(|x| x.as_str()).join(", "))]
    OutputFilesAlreadyExist { file_names: Vec<Utf8PathBuf> },

    #[error("unable to find project root")]
    UnableToFindProjectRoot { path: String },

    #[error("gleam.toml version {toml_ver} does not match .app version {app_ver}")]
    VersionDoesNotMatch { toml_ver: String, app_ver: String },

    #[error("metadata decoding failed")]
    MetadataDecodeError { error: Option<String> },

    #[error("warnings are not permitted")]
    ForbiddenWarnings { count: usize },

    #[error("javascript codegen failed")]
    JavaScript {
        path: Utf8PathBuf,
        src: EcoString,
        error: crate::javascript::Error,
    },

    #[error("Invalid runtime for {target} target: {invalid_runtime}")]
    InvalidRuntime {
        target: Target,
        invalid_runtime: Runtime,
    },

    #[error("package downloading failed: {error}")]
    DownloadPackageError {
        package_name: String,
        package_version: String,
        error: String,
    },

    #[error("{0}")]
    Http(String),

    #[error("Git dependencies are currently unsupported")]
    GitDependencyUnsupported,

    #[error("Failed to create canonical path for package {0}")]
    DependencyCanonicalizationFailed(String),

    #[error("Dependency tree resolution failed: {0}")]
    DependencyResolutionFailed(String),

    #[error("The package {0} is listed in dependencies and dev-dependencies")]
    DuplicateDependency(EcoString),

    #[error("Expected package {expected} at path {path} but found {found} instead")]
    WrongDependencyProvided {
        path: Utf8PathBuf,
        expected: String,
        found: String,
    },

    #[error("The package {package} is provided multiple times, as {source_1} and {source_2}")]
    ProvidedDependencyConflict {
        package: String,
        source_1: String,
        source_2: String,
    },

    #[error("The package was missing required fields for publishing")]
    MissingHexPublishFields {
        description_missing: bool,
        licence_missing: bool,
    },

    #[error("Dependency {package:?} has not been published to Hex")]
    PublishNonHexDependencies { package: String },

    #[error("The package {package} uses unsupported build tools {build_tools:?}")]
    UnsupportedBuildTool {
        package: String,
        build_tools: Vec<EcoString>,
    },

    #[error("Opening docs at {path} failed: {error}")]
    FailedToOpenDocs { path: Utf8PathBuf, error: String },

    #[error("The package {package} requires a Gleam version satisfying {required_version} and you are using v{gleam_version}")]
    IncompatibleCompilerVersion {
        package: String,
        required_version: String,
        gleam_version: String,
    },

    #[error("The --javascript-prelude flag must be given when compiling to JavaScript")]
    JavaScriptPreludeRequired,

    #[error("The modules {unfinished:?} contain todo expressions and so cannot be published")]
    CannotPublishTodo { unfinished: Vec<EcoString> },

    #[error("The modules {unfinished:?} contain internal types in their public API so cannot be published")]
    CannotPublishLeakedInternalType { unfinished: Vec<EcoString> },

    #[error("Publishing packages to reserve names is not permitted")]
    HexPackageSquatting,

    #[error("Corrupt manifest.toml")]
    CorruptManifest,
}

impl Error {
    pub fn http<E>(error: E) -> Error
    where
        E: std::error::Error,
    {
        Self::Http(error.to_string())
    }

    pub fn hex<E>(error: E) -> Error
    where
        E: std::error::Error,
    {
        Self::Hex(error.to_string())
    }

    pub fn add_tar<P, E>(path: P, error: E) -> Error
    where
        P: AsRef<Utf8Path>,
        E: std::error::Error,
    {
        Self::AddTar {
            path: path.as_ref().to_path_buf(),
            err: error.to_string(),
        }
    }

    pub fn finish_tar<E>(error: E) -> Error
    where
        E: std::error::Error,
    {
        Self::TarFinish(error.to_string())
    }

    pub fn dependency_resolution_failed(error: ResolutionError) -> Error {
        fn collect_conflicting_packages<'dt, P: Package, V: Version>(
            derivation_tree: &'dt DerivationTree<P, V>,
            conflicting_packages: &mut HashSet<&'dt P>,
        ) {
            match derivation_tree {
                DerivationTree::External(external) => match external {
                    pubgrub::report::External::NotRoot(package, _) => {
                        let _ = conflicting_packages.insert(package);
                    }
                    pubgrub::report::External::NoVersions(package, _) => {
                        let _ = conflicting_packages.insert(package);
                    }
                    pubgrub::report::External::UnavailableDependencies(package, _) => {
                        let _ = conflicting_packages.insert(package);
                    }
                    pubgrub::report::External::FromDependencyOf(package, _, dep_package, _) => {
                        let _ = conflicting_packages.insert(package);
                        let _ = conflicting_packages.insert(dep_package);
                    }
                },
                DerivationTree::Derived(derived) => {
                    collect_conflicting_packages(&derived.cause1, conflicting_packages);
                    collect_conflicting_packages(&derived.cause2, conflicting_packages);
                }
            }
        }

        Self::DependencyResolutionFailed(match error {
            ResolutionError::NoSolution(mut derivation_tree) => {
                derivation_tree.collapse_no_versions();

                let mut conflicting_packages = HashSet::new();
                collect_conflicting_packages(&derivation_tree, &mut conflicting_packages);

                let report = format!("{}\n\n{}",
                    String::from("Unable to find compatible versions for the version constraints in your gleam.toml. The conflicting packages are:"),
                    conflicting_packages.into_iter().map(|s| format!("- {}", s)).join("\n"));
                wrap(&report)
            }

            ResolutionError::ErrorRetrievingDependencies {
                package,
                version,
                source,
            } => format!(
                "An error occurred while trying to retrieve dependencies of {package}@{version}: {source}",
            ),

            ResolutionError::DependencyOnTheEmptySet {
                package,
                version,
                dependent,
            } => format!(
                "{package}@{version} has an impossible dependency on {dependent}",
            ),

            ResolutionError::SelfDependency { package, version } => {
                format!("{package}@{version} somehow depends on itself.")
            }

            ResolutionError::ErrorChoosingPackageVersion(err) => {
                format!("Unable to determine package versions: {err}")
            }

            ResolutionError::ErrorInShouldCancel(err) => {
                format!("Dependency resolution was cancelled. {err}")
            }

            ResolutionError::Failure(err) => format!(
                "An unrecoverable error happened while solving dependencies: {err}"
            ),
        })
    }

    pub fn expand_tar<E>(error: E) -> Error
    where
        E: std::error::Error,
    {
        Self::ExpandTar {
            error: error.to_string(),
        }
    }
}

impl From<capnp::Error> for Error {
    fn from(error: capnp::Error) -> Self {
        Error::MetadataDecodeError {
            error: Some(error.to_string()),
        }
    }
}

impl From<capnp::NotInSchema> for Error {
    fn from(error: capnp::NotInSchema) -> Self {
        Error::MetadataDecodeError {
            error: Some(error.to_string()),
        }
    }
}

#[derive(Debug, PartialEq, Eq, Clone, Copy)]
pub enum InvalidProjectNameReason {
    Format,
    GleamPrefix,
    ErlangReservedWord,
    ErlangStandardLibraryModule,
    GleamReservedWord,
    GleamReservedModule,
}

#[derive(Debug, PartialEq, Eq, Clone, Copy)]
pub enum StandardIoAction {
    Read,
    Write,
}

impl StandardIoAction {
    fn text(&self) -> &'static str {
        match self {
            StandardIoAction::Read => "read from",
            StandardIoAction::Write => "write to",
        }
    }
}

#[derive(Debug, PartialEq, Eq, Clone, Copy)]
pub enum FileIoAction {
    Link,
    Open,
    Copy,
    Read,
    Parse,
    Delete,
    // Rename,
    Create,
    WriteTo,
    Canonicalise,
    UpdatePermissions,
    FindParent,
    ReadMetadata,
}

impl FileIoAction {
    fn text(&self) -> &'static str {
        match self {
            FileIoAction::Link => "link",
            FileIoAction::Open => "open",
            FileIoAction::Copy => "copy",
            FileIoAction::Read => "read",
            FileIoAction::Parse => "parse",
            FileIoAction::Delete => "delete",
            // FileIoAction::Rename => "rename",
            FileIoAction::Create => "create",
            FileIoAction::WriteTo => "write to",
            FileIoAction::FindParent => "find the parent of",
            FileIoAction::Canonicalise => "canonicalise",
            FileIoAction::UpdatePermissions => "update permissions of",
            FileIoAction::ReadMetadata => "read metadata of",
        }
    }
}

#[derive(Debug, Clone, Copy, PartialEq, Eq)]
pub enum FileKind {
    File,
    Directory,
}

impl FileKind {
    fn text(&self) -> &'static str {
        match self {
            FileKind::File => "file",
            FileKind::Directory => "directory",
        }
    }
}

// https://github.com/rust-lang/rust/blob/03994e498df79aa1f97f7bbcfd52d57c8e865049/compiler/rustc_span/src/edit_distance.rs
fn edit_distance(a: &str, b: &str, limit: usize) -> Option<usize> {
    let mut a = &a.chars().collect::<Vec<_>>()[..];
    let mut b = &b.chars().collect::<Vec<_>>()[..];

    if a.len() < b.len() {
        std::mem::swap(&mut a, &mut b);
    }

    let min_dist = a.len() - b.len();
    // If we know the limit will be exceeded, we can return early.
    if min_dist > limit {
        return None;
    }

    // Strip common prefix.
    while !b.is_empty() && !a.is_empty() {
        let (b_first, b_rest) = b.split_last().expect("Failed to split 'b' slice");
        let (a_first, a_rest) = a.split_last().expect("Failed to split 'a' slice");

        if b_first == a_first {
            a = a_rest;
            b = b_rest;
        } else {
            break;
        }
    }

    // If either string is empty, the distance is the length of the other.
    // We know that `b` is the shorter string, so we don't need to check `a`.
    if b.is_empty() {
        return Some(min_dist);
    }

    let mut prev_prev = vec![usize::MAX; b.len() + 1];
    let mut prev = (0..=b.len()).collect::<Vec<_>>();
    let mut current = vec![0; b.len() + 1];

    // row by row
    for i in 1..=a.len() {
        if let Some(elem) = current.get_mut(0) {
            *elem = i;
        }
        let a_idx = i - 1;

        // column by column
        for j in 1..=b.len() {
            let b_idx = j - 1;

            // There is no cost to substitute a character with itself.
            let substitution_cost = match (a.get(a_idx), b.get(b_idx)) {
                (Some(&a_char), Some(&b_char)) => {
                    if a_char == b_char {
                        0
                    } else {
                        1
                    }
                }
                _ => panic!("Index out of bounds"),
            };

            let insertion = current.get(j - 1).map_or(std::usize::MAX, |&x| x + 1);

            if let Some(value) = current.get_mut(j) {
                *value = std::cmp::min(
                    // deletion
                    prev.get(j).map_or(std::usize::MAX, |&x| x + 1),
                    std::cmp::min(
                        // insertion
                        insertion,
                        // substitution
                        prev.get(j - 1)
                            .map_or(std::usize::MAX, |&x| x + substitution_cost),
                    ),
                );
            }

            if (i > 1) && (j > 1) {
                if let (Some(&a_val), Some(&b_val_prev), Some(&a_val_prev), Some(&b_val)) = (
                    a.get(a_idx),
                    b.get(b_idx - 1),
                    a.get(a_idx - 1),
                    b.get(b_idx),
                ) {
                    if (a_val == b_val_prev) && (a_val_prev == b_val) {
                        // transposition
                        if let Some(curr) = current.get_mut(j) {
                            if let Some(&prev_prev_val) = prev_prev.get(j - 2) {
                                *curr = std::cmp::min(*curr, prev_prev_val + 1);
                            }
                        }
                    }
                }
            }
        }

        // Rotate the buffers, reusing the memory.
        [prev_prev, prev, current] = [prev, current, prev_prev];
    }

    // `prev` because we already rotated the buffers.
    let distance = match prev.get(b.len()) {
        Some(&d) => d,
        None => std::usize::MAX,
    };
    (distance <= limit).then_some(distance)
}

fn edit_distance_with_substrings(a: &str, b: &str, limit: usize) -> Option<usize> {
    let n = a.chars().count();
    let m = b.chars().count();

    // Check one isn't less than half the length of the other. If this is true then there is a
    // big difference in length.
    let big_len_diff = (n * 2) < m || (m * 2) < n;
    let len_diff = if n < m { m - n } else { n - m };
    let distance = edit_distance(a, b, limit + len_diff)?;

    // This is the crux, subtracting length difference means exact substring matches will now be 0
    let score = distance - len_diff;

    // If the score is 0 but the words have different lengths then it's a substring match not a full
    // word match
    let score = if score == 0 && len_diff > 0 && !big_len_diff {
        1 // Exact substring match, but not a total word match so return non-zero
    } else if !big_len_diff {
        // Not a big difference in length, discount cost of length difference
        score + (len_diff + 1) / 2
    } else {
        // A big difference in length, add back the difference in length to the score
        score + len_diff
    };

    (score <= limit).then_some(score)
}

fn did_you_mean(name: &str, options: &[EcoString]) -> Option<String> {
    // If only one option is given, return that option.
    // This seems to solve the `unknown_variable_3` test.
    if options.len() == 1 {
        return options
            .first()
            .map(|option| format!("Did you mean `{}`?", option));
    }

    // Check for case-insensitive matches.
    // This solves the comparison to small and single character terms,
    // such as the test on `type_vars_must_be_declared`.
    if let Some(exact_match) = options
        .iter()
        .find(|&option| option.eq_ignore_ascii_case(name))
    {
        return Some(format!("Did you mean `{}`?", exact_match));
    }

    // Calculate the threshold as one third of the name's length, with a minimum of 1.
    let threshold = std::cmp::max(name.chars().count() / 3, 1);

    // Filter and sort options based on edit distance.
    options
        .iter()
        .filter(|&option| option != crate::ast::CAPTURE_VARIABLE)
        .sorted()
        .filter_map(|option| {
            edit_distance_with_substrings(option, name, threshold)
                .map(|distance| (option, distance))
        })
        .min_by_key(|&(_, distance)| distance)
        .map(|(option, _)| format!("Did you mean `{}`?", option))
}

impl Error {
    pub fn pretty_string(&self) -> String {
        let mut nocolor = Buffer::no_color();
        self.pretty(&mut nocolor);
        String::from_utf8(nocolor.into_inner()).expect("Error printing produced invalid utf8")
    }

    pub fn pretty(&self, buffer: &mut Buffer) {
        for diagnostic in self.to_diagnostics() {
            diagnostic.write(buffer);
            writeln!(buffer).expect("write new line after diagnostic");
        }
    }

    pub fn to_diagnostics(&self) -> Vec<Diagnostic> {
        use crate::type_::Error as TypeError;
        match self {
            Error::HexPackageSquatting => {
                let text =
                    "You appear to be attempting to reserve a name on Hex rather than publishing a
working package. This is against the Hex terms of service and can result in
package deletion or account suspension.
"
                    .into();

                vec![Diagnostic {
                    title: "Invalid Hex package".into(),
                    text,
                    level: Level::Error,
                    location: None,
                    hint: None,
                }]
            }

            Error::MetadataDecodeError { error } => {
                let mut text = "A problem was encountered when decoding the metadata for one \
of the Gleam dependency modules."
                    .to_string();
                if let Some(error) = error {
                    text.push_str("\nThe error from the decoder library was:\n\n");
                    text.push_str(error);
                }

                vec![Diagnostic {
                    title: "Failed to decode module metadata".into(),
                    text,
                    level: Level::Error,
                    location: None,
                    hint: None,
                }]
            }

            Error::InvalidProjectName { name, reason } => {
                let text = wrap_format!(
                    "We were not able to create your project as `{}` {}

Please try again with a different project name.",
                    name,
                    match reason {
                        InvalidProjectNameReason::ErlangReservedWord =>
                            "is a reserved word in Erlang.",
                        InvalidProjectNameReason::ErlangStandardLibraryModule =>
                            "is a standard library module in Erlang.",
                        InvalidProjectNameReason::GleamReservedWord =>
                            "is a reserved word in Gleam.",
                        InvalidProjectNameReason::GleamReservedModule =>
                            "is a reserved module name in Gleam.",
                        InvalidProjectNameReason::Format =>
                            "does not have the correct format. Project names \
must start with a lowercase letter and may only contain lowercase letters, \
numbers and underscores.",
                        InvalidProjectNameReason::GleamPrefix =>
                            "has the reserved prefix `gleam_`. \
This prefix is intended for official Gleam packages only.",
                    }
                );

                vec![Diagnostic {
                    title: "Invalid project name".into(),
                    text,
                    hint: None,
                    level: Level::Error,
                    location: None,
                }]
            }

            Error::InvalidModuleName { module } => vec![Diagnostic {
                title: "Invalid module name".into(),
                text: format!(
                    "`{module}` is not a valid module name.
Module names can only contain lowercase letters, underscore, and
forward slash and must not end with a slash."
                ),
                level: Level::Error,
                location: None,
                hint: None,
            }],

            Error::ModuleDoesNotExist { module, suggestion } => {
                let hint = match suggestion {
                    Some(suggestion) => format!("Did you mean `{suggestion}`?"),
                    None => format!("Try creating the file `src/{module}.gleam`."),
                };
                vec![Diagnostic {
                    title: "Module does not exist".into(),
                    text: format!("Module `{module}` was not found."),
                    level: Level::Error,
                    location: None,
                    hint: Some(hint),
                }]
            }

            Error::ModuleDoesNotHaveMainFunction { module } => vec![Diagnostic {
                title: "Module does not have a main function".into(),
                text: format!(
                    "`{module}` does not have a main function so the module can not be run."
                ),
                level: Level::Error,
                location: None,
                hint: Some(format!(
                    "Add a public `main` function to \
to `src/{module}.gleam`."
                )),
            }],

            Error::MainFunctionDoesNotSupportTarget { module, target } => vec![Diagnostic {
                title: "Target not supported".into(),
                text: wrap_format!(
                    "`{module}` has a main function, but it does not support the {target} \
target, so it cannot be run."
                ),
                level: Level::Error,
                location: None,
                hint: None,
            }],

            Error::MainFunctionHasWrongArity { module, arity } => vec![Diagnostic {
                title: "Main function has wrong arity".into(),
                text: format!(
                    "`{module}:main` should have an arity of 0 to be run but its arity is {arity}."
                ),
                level: Level::Error,
                location: None,
                hint: Some("Change the function signature of main to `pub fn main() {}`.".into()),
            }],

            Error::ProjectRootAlreadyExist { path } => vec![Diagnostic {
                title: "Project folder already exists".into(),
                text: format!("Project folder root:\n\n  {path}"),
                level: Level::Error,
                hint: None,
                location: None,
            }],

            Error::OutputFilesAlreadyExist { file_names } => vec![Diagnostic {
                title: format!(
                    "{} already exist{} in target directory",
                    if file_names.len() == 1 {
                        "File"
                    } else {
                        "Files"
                    },
                    if file_names.len() == 1 { "" } else { "s" }
                ),
                text: format!(
                    "{}
If you want to overwrite these files, delete them and run the command again.
",
                    file_names
                        .iter()
                        .map(|name| format!("  - {}", name.as_str()))
                        .join("\n")
                ),
                level: Level::Error,
                hint: None,
                location: None,
            }],

            Error::CannotPublishTodo { unfinished } => vec![Diagnostic {
                title: "Cannot publish unfinished code".into(),
                text: format!(
                    "These modules contain todo expressions and cannot be published:

{}

Please remove them and try again.
",
                    unfinished
                        .iter()
                        .map(|name| format!("  - {}", name.as_str()))
                        .join("\n")
                ),
                level: Level::Error,
                hint: None,
                location: None,
            }],

            Error::CannotPublishLeakedInternalType { unfinished } => vec![Diagnostic {
                title: "Cannot publish unfinished code".into(),
                text: format!(
                    "These modules leak internal types in their public API and cannot be published:

{}

Please make sure internal types do not appear in public functions and try again.
",
                    unfinished
                        .iter()
                        .map(|name| format!("  - {}", name.as_str()))
                        .join("\n")
                ),
                level: Level::Error,
                hint: None,
                location: None,
            }],

            Error::UnableToFindProjectRoot { path } => {
                let text = wrap_format!(
                    "We were unable to find gleam.toml.

We searched in {path} and all parent directories."
                );
                vec![Diagnostic {
                    title: "Project not found".into(),
                    text,
                    hint: None,
                    level: Level::Error,
                    location: None,
                }]
            }

            Error::VersionDoesNotMatch { toml_ver, app_ver } => {
                let text = format!(
                    "The version in gleam.toml \"{toml_ver}\" does not match the version in
your app.src file \"{app_ver}\"."
                );
                vec![Diagnostic {
                    title: "Version does not match".into(),
                    hint: None,
                    text,
                    level: Level::Error,
                    location: None,
                }]
            }

            Error::ShellProgramNotFound { program } => {
                let mut text = format!("The program `{program}` was not found. Is it installed?");

                match program.as_str() {
                    "erl" | "erlc" | "escript" => text.push_str(
                        "
Documentation for installing Erlang can be viewed here:
https://gleam.run/getting-started/installing/",
                    ),
                    "rebar3" => text.push_str(
                        "
Documentation for installing rebar3 can be viewed here:
https://gleam.run/getting-started/installing/",
                    ),
                    _ => (),
                }
                match (program.as_str(), env::consts::OS) {
                    // TODO: Further suggestions for other OSes?
                    ("erl" | "erlc" | "escript", "macos") => text.push_str(
                        "
You can also install Erlang via homebrew using \"brew install erlang\"",
                    ),
                    ("rebar3", "macos") => text.push_str(
                        "
You can also install rebar3 via homebrew using \"brew install rebar3\"",
                    ),
                    _ => (),
                };

                vec![Diagnostic {
                    title: "Program not found".into(),
                    text,
                    hint: None,
                    level: Level::Error,
                    location: None,
                }]
            }

            Error::ShellCommand {
                program: command,
                err: None,
            } => {
                let text =
                    format!("There was a problem when running the shell command `{command}`.");
                vec![Diagnostic {
                    title: "Shell command failure".into(),
                    text,
                    hint: None,
                    level: Level::Error,
                    location: None,
                }]
            }

            Error::ShellCommand {
                program: command,
                err: Some(err),
            } => {
                let text = format!(
                    "There was a problem when running the shell command `{}`.

The error from the shell command library was:

    {}",
                    command,
                    std_io_error_kind_text(err)
                );
                vec![Diagnostic {
                    title: "Shell command failure".into(),
                    text,
                    hint: None,
                    level: Level::Error,
                    location: None,
                }]
            }

            Error::Gzip(detail) => {
                let text = format!(
                    "There was a problem when applying gzip compression.

This was error from the gzip library:

    {detail}"
                );
                vec![Diagnostic {
                    title: "Gzip compression failure".into(),
                    text,
                    hint: None,
                    level: Level::Error,
                    location: None,
                }]
            }

            Error::AddTar { path, err } => {
                let text = format!(
                    "There was a problem when attempting to add the file {path}
to a tar archive.

This was error from the tar library:

    {err}"
                );
                vec![Diagnostic {
                    title: "Failure creating tar archive".into(),
                    text,
                    hint: None,
                    level: Level::Error,
                    location: None,
                }]
            }

            Error::ExpandTar { error } => {
                let text = format!(
                    "There was a problem when attempting to expand a to a tar archive.

This was error from the tar library:

    {error}"
                );
                vec![Diagnostic {
                    title: "Failure opening tar archive".into(),
                    text,
                    hint: None,
                    level: Level::Error,
                    location: None,
                }]
            }

            Error::TarFinish(detail) => {
                let text = format!(
                    "There was a problem when creating a tar archive.

This was error from the tar library:

    {detail}"
                );
                vec![Diagnostic {
                    title: "Failure creating tar archive".into(),
                    text,
                    hint: None,
                    level: Level::Error,
                    location: None,
                }]
            }

            Error::Hex(detail) => {
                let text = format!(
                    "There was a problem when using the Hex API.

This was error from the Hex client library:

    {detail}"
                );
                vec![Diagnostic {
                    title: "Hex API failure".into(),
                    text,
                    hint: None,
                    level: Level::Error,
                    location: None,
                }]
            }

            Error::DuplicateModule {
                module,
                first,
                second,
            } => {
                let text = format!(
                    "The module `{module}` is defined multiple times.

First:  {first}
Second: {second}"
                );

                vec![Diagnostic {
                    title: "Duplicate module".into(),
                    text,
                    hint: None,
                    level: Level::Error,
                    location: None,
                }]
            }

            Error::DuplicateSourceFile { file } => vec![Diagnostic {
                title: "Duplicate Source file".into(),
                text: format!("The file `{file}` is defined multiple times."),
                hint: None,
                level: Level::Error,
                location: None,
            }],

            Error::FileIo {
                kind,
                action,
                path,
                err,
            } => {
                let err = match err {
                    Some(e) => {
                        format!("\nThe error message from the file IO library was:\n\n    {e}\n")
                    }
                    None => "".into(),
                };
                let text = format!(
                    "An error occurred while trying to {} this {}:

    {}
{}",
                    action.text(),
                    kind.text(),
                    path,
                    err,
                );
                vec![Diagnostic {
                    title: "File IO failure".into(),
                    text,
                    hint: None,
                    level: Level::Error,
                    location: None,
                }]
            }

            Error::NonUtf8Path { path } => {
                let text = format!(
                    "Encountered a non UTF-8 path '{}', but only UTF-8 paths are supported.",
                    path.to_string_lossy()
                );
                vec![Diagnostic {
                    title: "Non UTF-8 Path Encountered".into(),
                    text,
                    level: Level::Error,
                    location: None,
                    hint: None,
                }]
            }

            Error::GitInitialization { error } => {
                let text = format!(
                    "An error occurred while trying make a git repository for this project:

    {error}"
                );
                vec![Diagnostic {
                    title: "Failed to initialize git repository".into(),
                    text,
                    hint: None,
                    level: Level::Error,
                    location: None,
                }]
            }

            Error::Type { path, src, errors: error } => error
                .iter()
                .map(|error| {
                    match error {
                TypeError::SrcImportingTest {
                    location,
                    src_module,
                    test_module,
                } => {
                    let text = wrap_format!(
                        "The application module `{src_module}` is importing the test module `{test_module}`.

Test modules are not included in production builds so test \
modules cannot import them. Perhaps move the `{test_module}` module to the src directory.",
                    );

                    Diagnostic {
                        title: "App importing test module".into(),
                        text,
                        hint: None,
                        level: Level::Error,
                        location: Some(Location {
                            label: Label {
                                text: Some("Imported here".into()),
                                span: *location,
                            },
                            path: path.clone(),
                            src: src.clone(),
                            extra_labels: vec![],
                        }),
                    }
                }

                TypeError::UnknownLabels {
                    unknown,
                    valid,
                    supplied,
                } => {
                    let other_labels: Vec<_> = valid
                        .iter()
                        .filter(|label| !supplied.contains(label))
                        .cloned()
                        .collect();

                    let title = if unknown.len() > 1 {
                        "Unknown labels"
                    } else {
                        "Unknown label"
                    }
                    .into();

                    let mut labels = unknown.iter().map(|(label, location)| {
                        let text = did_you_mean(label, &other_labels)
                            .unwrap_or_else(|| "Unexpected label".into());
                        Label {
                            text: Some(text),
                            span: *location,
                        }
                    });
                    let label = labels.next().expect("Unknown labels first label");
                    let extra_labels = labels.collect();
                    let text = if valid.is_empty() {
                        "This constructor does not accept any labelled arguments.".into()
                    } else if other_labels.is_empty() {
                        "You have already supplied all the labelled arguments that this
constructor accepts."
                            .into()
                    } else {
                        let mut label_text = String::from("It accepts these labels:\n");
                        for label in other_labels.iter().sorted() {
                            label_text.push_str("\n    ");
                            label_text.push_str(label);
                        }
                        label_text
                    };
                    Diagnostic {
                        title,
                        text,
                        hint: None,
                        level: Level::Error,
                        location: Some(Location {
                            label,
                            path: path.clone(),
                            src: src.clone(),
                            extra_labels,
                        }),
                    }
                }

                TypeError::UnexpectedLabelledArg { location, label } => {
                    let text = format!(
                        "This argument has been given a label but the constructor does
not expect any. Please remove the label `{label}`."
                    );
                    Diagnostic {
                        title: "Unexpected labelled argument".into(),
                        text,
                        hint: None,
                        level: Level::Error,
                        location: Some(Location {
                            label: Label {
                                text: None,
                                span: *location,
                            },
                            path: path.clone(),
                            src: src.clone(),
                            extra_labels: vec![],
                        }),
                    }
                }

                TypeError::PositionalArgumentAfterLabelled { location } => {
                    let text = "This unlabeled argument has been supplied after a labelled argument.
Once a labelled argument has been supplied all following arguments must
also be labelled."
                        .into();
                    Diagnostic {
                        title: "Unexpected positional argument".into(),
                        text,
                        hint: None,
                        level: Level::Error,
                        location: Some(Location {
                            label: Label {
                                text: None,
                                span: *location,
                            },
                            path: path.clone(),
                            src: src.clone(),
                            extra_labels: vec![],
                        }),
                    }
                }

                TypeError::DuplicateImport {
                    location,
                    previous_location,
                    name,
                } => {
                    let text = format!(
                        "`{name}` has been imported multiple times.
Names in a Gleam module must be unique so one will need to be renamed."
                    );
                    Diagnostic {
                        title: "Duplicate import".into(),
                        text,
                        hint: None,
                        level: Level::Error,
                        location: Some(Location {
                            label: Label {
                                text: Some("Reimported here".into()),
                                span: *location,
                            },
                            path: path.clone(),
                            src: src.clone(),
                            extra_labels: vec![Label {
                                text: Some("First imported here".into()),
                                span: *previous_location,
                            }],
                        }),
                    }
                }

                TypeError::DuplicateName {
                    location_a,
                    location_b,
                    name,
                    ..
                } => {
                    let (first_location, second_location) = if location_a.start < location_b.start {
                        (location_a, location_b)
                    } else {
                        (location_b, location_a)
                    };
                    let text = format!(
                        "`{name}` has been defined multiple times.
Names in a Gleam module must be unique so one will need to be renamed."
                    );
                    Diagnostic {
                        title: "Duplicate definition".into(),
                        text,
                        hint: None,
                        level: Level::Error,
                        location: Some(Location {
                            label: Label {
                                text: Some("Redefined here".into()),
                                span: *second_location,
                            },
                            path: path.clone(),
                            src: src.clone(),
                            extra_labels: vec![Label {
                                text: Some("First defined here".into()),
                                span: *first_location,
                            }],
                        }),
                    }
                }

                TypeError::DuplicateTypeName {
                    name,
                    location,
                    previous_location,
                    ..
                } => {
                    let text = format!(
                        "The type `{name}` has been defined multiple times.
Names in a Gleam module must be unique so one will need to be renamed."
                    );
                    Diagnostic {
                        title: "Duplicate type definition".into(),
                        text,
                        hint: None,
                        level: Level::Error,
                        location: Some(Location {
                            label: Label {
                                text: Some("Redefined here".into()),
                                span: *location,
                            },
                            path: path.clone(),
                            src: src.clone(),
                            extra_labels: vec![Label {
                                text: Some("First defined here".into()),
                                span: *previous_location,
                            }],
                        }),
                    }
                }

                TypeError::DuplicateField { location, label } => {
                    let text =
                        format!("The field `{label}` has already been defined. Rename this field.");
                    Diagnostic {
                        title: "Duplicate field".into(),
                        text,
                        hint: None,
                        level: Level::Error,
                        location: Some(Location {
                            label: Label {
                                text: None,
                                span: *location,
                            },
                            path: path.clone(),
                            src: src.clone(),
                            extra_labels: vec![],
                        }),
                    }
                }

                TypeError::DuplicateArgument { location, label } => {
                    let text = format!("The labelled argument `{label}` has already been supplied.");
                    Diagnostic {
                        title: "Duplicate argument".into(),
                        text,
                        hint: None,
                        level: Level::Error,
                        location: Some(Location {
                            label: Label {
                                text: None,
                                span: *location,
                            },
                            path: path.clone(),
                            src: src.clone(),
                            extra_labels: vec![],
                        }),
                    }
                }

                TypeError::RecursiveType { location } => {
                    let text = "I don't know how to work out what type this value has. It seems
to be defined in terms of itself.

Hint: Add some type annotations and try again."
                        .into();
                    Diagnostic {
                        title: "Recursive type".into(),
                        text,
                        hint: None,
                        level: Level::Error,
                        location: Some(Location {
                            label: Label {
                                text: None,
                                span: *location,
                            },
                            path: path.clone(),
                            src: src.clone(),
                            extra_labels: vec![],
                        }),
                    }
                }

                TypeError::NotFn { location, typ } => {
                    let mut printer = Printer::new();
                    let text = format!(
                        "This value is being called as a function but its type is:\n\n{}",
                        printer.pretty_print(typ, 4)
                    );
                    Diagnostic {
                        title: "Type mismatch".into(),
                        text,
                        hint: None,
                        level: Level::Error,
                        location: Some(Location {
                            label: Label {
                                text: None,
                                span: *location,
                            },
                            path: path.clone(),
                            src: src.clone(),
                            extra_labels: vec![],
                        }),
                    }
                }

                TypeError::UnknownRecordField {
                    usage,
                    location,
                    typ,
                    label,
                    fields,
                    variants,
                } => {
                    let mut printer = Printer::new();

                    // Give a hint about what type this value has.
                    let mut text = format!(
                        "The value being accessed has this type:\n\n{}\n",
                        printer.pretty_print(typ, 4)
                    );

                    // Give a hint about what record fields this value has, if any.
                    if fields.is_empty() {
                        text.push_str("\nIt does not have any fields.");
                    } else {
                        text.push_str("\nIt has these fields:\n");
                    }
                    for field in fields.iter().sorted() {
                        text.push_str("\n    .");
                        text.push_str(field);
                    }

                    match variants {
                        RecordVariants::HasVariants => {
                            let msg = wrap(
                                "Note: The field you are trying to \
access might not be consistently present or positioned across the custom \
type's variants, preventing reliable access. Ensure the field exists in the \
same position and has the same type in all variants to enable direct accessor syntax.",
                            );
                            text.push_str("\n\n");
                            text.push_str(&msg);
                        }
                        RecordVariants::NoVariants => (),
                    }

                    // Give a hint about Gleam not having OOP methods if it
                    // looks like they might be trying to call one.
                    match usage {
                        FieldAccessUsage::MethodCall => {
                            let msg = wrap(
                                "Gleam is not object oriented, so if you are trying \
to call a method on this value you may want to use the function syntax instead.",
                            );
                            text.push_str("\n\n");
                            text.push_str(&msg);
                            text.push_str("\n\n    ");
                            text.push_str(label);
                            text.push_str("(value)");
                        }
                        FieldAccessUsage::Other => (),
                    }

                    let label = did_you_mean(label, fields)
                        .unwrap_or_else(|| "This field does not exist".into());
                    Diagnostic {
                        title: "Unknown record field".into(),
                        text,
                        hint: None,
                        level: Level::Error,
                        location: Some(Location {
                            label: Label {
                                text: Some(label),
                                span: *location,
                            },
                            path: path.clone(),
                            src: src.clone(),
                            extra_labels: vec![],
                        }),
                    }
                }

                TypeError::CouldNotUnify {
                    location,
                    expected,
                    given,
                    situation: Some(UnifyErrorSituation::Operator(op)),
                    rigid_type_names: annotated_names,
                } => {
                    let mut printer = Printer::new();
                    printer.with_names(annotated_names.clone());
                    let mut text = format!(
                        "The {op} operator expects arguments of this type:

{expected}

But this argument has this type:

{given}\n",
                        op = op.name(),
                        expected = printer.pretty_print(expected, 4),
                        given = printer.pretty_print(given, 4),
                    );
                    if let Some(hint) = hint_alternative_operator(op, given) {
                        text.push('\n');
                        text.push_str("Hint: ");
                        text.push_str(&hint);
                    }
                    Diagnostic {
                        title: "Type mismatch".into(),
                        text,
                        hint: None,
                        level: Level::Error,
                        location: Some(Location {
                            label: Label {
                                text: None,
                                span: *location,
                            },
                            path: path.clone(),
                            src: src.clone(),
                            extra_labels: vec![],
                        }),
                    }
                }

                TypeError::CouldNotUnify {
                    location,
                    expected,
                    given,
                    situation: Some(UnifyErrorSituation::PipeTypeMismatch),
                    rigid_type_names: annotated_names,
                } => {
                    // Remap the pipe function type into just the type expected by the pipe.
                    let expected = expected
                        .fn_types()
                        .and_then(|(args, _)| args.first().cloned());

                    // Remap the argument as well, if it's a function.
                    let given = given
                        .fn_types()
                        .and_then(|(args, _)| args.first().cloned())
                        .unwrap_or_else(|| given.clone());

                    let mut printer = Printer::new();
                    printer.with_names(annotated_names.clone());
                    let text = format!(
                        "The argument is:

{given}

But function expects:

{expected}",
                        expected = expected
                            .map(|v| printer.pretty_print(&v, 4))
                            .unwrap_or_else(|| "    No arguments".into()),
                        given = printer.pretty_print(&given, 4)
                    );

                    Diagnostic {
                        title: "Type mismatch".into(),
                        text,
                        hint: None,
                        level: Level::Error,
                        location: Some(Location {
                            label: Label {
                                text: Some("This function does not accept the piped type".into()),
                                span: *location,
                            },
                            path: path.clone(),
                            src: src.clone(),
                            extra_labels: vec![],
                        }),
                    }
                }

                TypeError::CouldNotUnify {
                    location,
                    expected,
                    given,
                    situation,
                    rigid_type_names: annotated_names,
                } => {
                    let mut printer = Printer::new();
                    printer.with_names(annotated_names.clone());
                    let mut text = if let Some(description) = situation.and_then(|s| s.description()) {
                        let mut text = description.to_string();
                        text.push('\n');
                        text.push('\n');
                        text
                    } else {
                        "".into()
                    };
                    text.push_str("Expected type:\n\n");
                    text.push_str(&printer.pretty_print(expected, 4));
                    text.push_str("\n\nFound type:\n\n");
                    text.push_str(&printer.pretty_print(given, 4));
                    Diagnostic {
                        title: "Type mismatch".into(),
                        text,
                        hint: None,
                        level: Level::Error,
                        location: Some(Location {
                            label: Label {
                                text: None,
                                span: *location,
                            },
                            path: path.clone(),
                            src: src.clone(),
                            extra_labels: vec![],
                        }),
                    }
                }

                TypeError::IncorrectTypeArity {
                    location,
                    expected,
                    given,
                    ..
                } => {
                    let text = "Functions and constructors have to be called with their expected
number of arguments."
                        .into();
                    let expected = match expected {
                        0 => "no arguments".into(),
                        1 => "1 argument".into(),
                        _ => format!("{expected} arguments"),
                    };
                    Diagnostic {
                        title: "Incorrect arity".into(),
                        text,
                        hint: None,
                        level: Level::Error,
                        location: Some(Location {
                            label: Label {
                                text: Some(format!("Expected {expected}, got {given}")),
                                span: *location,
                            },
                            path: path.clone(),
                            src: src.clone(),
                            extra_labels: vec![],
                        }),
                    }
                }

                TypeError::IncorrectArity {
                    labels,
                    location,
                    expected,
                    given,
                } => {
                    let text = if labels.is_empty() {
                        "".into()
                    } else {
                        let labels = labels
                            .iter()
                            .map(|p| format!("  - {p}"))
                            .sorted()
                            .join("\n");
                        format!("This call accepts these additional labelled arguments:\n\n{labels}",)
                    };
                    let expected = match expected {
                        0 => "no arguments".into(),
                        1 => "1 argument".into(),
                        _ => format!("{expected} arguments"),
                    };
                    let label = format!("Expected {expected}, got {given}");
                    Diagnostic {
                        title: "Incorrect arity".into(),
                        text,
                        hint: None,
                        level: Level::Error,
                        location: Some(Location {
                            label: Label {
                                text: Some(label),
                                span: *location,
                            },
                            path: path.clone(),
                            src: src.clone(),
                            extra_labels: vec![],
                        }),
                    }
                }

                TypeError::UnnecessarySpreadOperator { location, arity } => {
                    let text = wrap_format!(
                        "This record has {arity} fields and you have already \
assigned variables to all of them."
                    );
                    Diagnostic {
                        title: "Unnecessary spread operator".into(),
                        text,
                        hint: None,
                        level: Level::Error,
                        location: Some(Location {
                            label: Label {
                                text: None,
                                span: *location,
                            },
                            path: path.clone(),
                            src: src.clone(),
                            extra_labels: vec![],
                        }),
                    }
                }

                TypeError::UpdateMultiConstructorType { location } => {
                    let text = "This type has multiple constructors so it cannot be safely updated.
If this value was one of the other variants then the update would be
produce incorrect results.

Consider pattern matching on it with a case expression and then
constructing a new record with its values."
                        .into();

                    Diagnostic {
                        title: "Unsafe record update".into(),
                        text,
                        hint: None,
                        level: Level::Error,
                        location: Some(Location {
                            label: Label {
                                text: Some("I can't tell this is always the right constructor".into()),
                                span: *location,
                            },
                            path: path.clone(),
                            src: src.clone(),
                            extra_labels: vec![],
                        }),
                    }
                }

                TypeError::UnknownType {
                    location,
                    name,
                    hint,
                } => {
                    let label_text = match hint {
                        UnknownTypeHint::AlternativeTypes(types) => did_you_mean(name, types),
                        UnknownTypeHint::ValueInScopeWithSameName => None,
                    };

                    let mut text =
                        wrap_format!("The type `{name}` is not defined or imported in this module.");

                    match hint {
                        UnknownTypeHint::ValueInScopeWithSameName => {
                            let hint = wrap_format!(
                                    "There is a value in scope with the name `{name}`, but no type in scope with that name."
                                );
                            text.push('\n');
                            text.push_str(hint.as_str());
                        }
                        UnknownTypeHint::AlternativeTypes(_) => {}
                    };

                    Diagnostic {
                        title: "Unknown type".into(),
                        text,
                        hint: None,
                        level: Level::Error,
                        location: Some(Location {
                            label: Label {
                                text: label_text,
                                span: *location,
                            },
                            path: path.clone(),
                            src: src.clone(),
                            extra_labels: vec![],
                        }),
                    }
                }

                TypeError::UnknownVariable {
                    location,
                    variables,
                    name,
                    type_with_name_in_scope,
                } => {
                    let text = if *type_with_name_in_scope {
                        wrap_format!("`{name}` is a type, it cannot be used as a value.")
                    } else {
                        wrap_format!("The name `{name}` is not in scope here.")
                    };
                    Diagnostic {
                        title: "Unknown variable".into(),
                        text,
                        hint: None,
                        level: Level::Error,
                        location: Some(Location {
                            label: Label {
                                text: did_you_mean(name, variables),
                                span: *location,
                            },
                            path: path.clone(),
                            src: src.clone(),
                            extra_labels: vec![],
                        }),
                    }
                }

                TypeError::PrivateTypeLeak { location, leaked } => {
                    let mut printer = Printer::new();

                    // TODO: be more precise.
                    // - is being returned by this public function
                    // - is taken as an argument by this public function
                    // - is taken as an argument by this public enum constructor
                    // etc
                    let text = format!(
                        "The following type is private, but is being used by this public export.

{}

Private types can only be used within the module that defines them.",
                        printer.pretty_print(leaked, 4),
                    );
                    Diagnostic {
                        title: "Private type used in public interface".into(),
                        text,
                        hint: None,
                        level: Level::Error,
                        location: Some(Location {
                            label: Label {
                                text: None,
                                span: *location,
                            },
                            path: path.clone(),
                            src: src.clone(),
                            extra_labels: vec![],
                        }),
                    }
                }

                TypeError::UnknownModule {
                    location,
                    name,
                    imported_modules,
                } => Diagnostic {
                    title: "Unknown module".into(),
                    text: format!("No module has been found with the name `{name}`."),
                    hint: None,
                    level: Level::Error,
                    location: Some(Location {
                        label: Label {
                            text: did_you_mean(name, imported_modules),
                            span: *location,
                        },
                        path: path.clone(),
                        src: src.clone(),
                        extra_labels: vec![],
                    }),
                },

                TypeError::UnknownModuleType {
                    location,
                    name,
                    module_name,
                    type_constructors,
                    value_with_same_name: imported_type_as_value
                } => {
                    let text = if *imported_type_as_value {
                        format!("`{name}` is only a value, it cannot be imported as a type.")
                    } else {
                        format!("The module `{module_name}` does not have a `{name}` type.")
                    };
                    Diagnostic {
                        title: "Unknown module type".into(),
                        text,
                        hint: None,
                        level: Level::Error,
                        location: Some(Location {
                            label: Label {
                                text: if *imported_type_as_value {
                                    Some(format!("Did you mean `{name}`?"))
                                } else {
                                    did_you_mean(name, type_constructors)
                                },
                                span: *location,
                            },
                            path: path.clone(),
                            src: src.clone(),
                            extra_labels: vec![],
                        }),
                    }
                }

                TypeError::UnknownModuleValue {
                    location,
                    name,
                    module_name,
                    value_constructors,
                    type_with_same_name: imported_value_as_type,
                } => {
                    let text = if *imported_value_as_type {
                        format!("`{name}` is only a type, it cannot be imported as a value.")
                    } else {
                        format!("The module `{module_name}` does not have a `{name}` value.")
                    };
                    Diagnostic {
                        title: "Unknown module field".into(),
                        text,
                        hint: None,
                        level: Level::Error,
                        location: Some(Location {
                            label: Label {
                                text: if *imported_value_as_type {
                                    Some(format!("Did you mean `type {name}`?"))
                                } else {
                                    did_you_mean(name, value_constructors)
                                },
                                span: *location,
                            },
                            path: path.clone(),
                            src: src.clone(),
                            extra_labels: vec![],
                        }),
                    }
                }

                TypeError::IncorrectNumClausePatterns {
                    location,
                    expected,
                    given,
                } => {
                    let text = wrap_format!(
                            "This case expression has {expected} subjects, but this pattern matches {given}.
Each clause must have a pattern for every subject value.",
                        );
                    Diagnostic {
                        title: "Incorrect number of patterns".into(),
                        text,
                        hint: None,
                        level: Level::Error,
                        location: Some(Location {
                            label: Label {
                                text: Some(format!("Expected {expected} patterns, got {given}")),
                                span: *location,
                            },
                            path: path.clone(),
                            src: src.clone(),
                            extra_labels: vec![],
                        }),
                    }
                }

                TypeError::NonLocalClauseGuardVariable { location, name } => {
                    let text = wrap_format!(
                        "Variables used in guards must be either defined in the \
function, or be an argument to the function. The variable `{name}` is not defined locally.",
                    );
                    Diagnostic {
                        title: "Invalid guard variable".into(),
                        text,
                        hint: None,
                        level: Level::Error,
                        location: Some(Location {
                            label: Label {
                                text: Some("Is not locally defined".into()),
                                span: *location,
                            },
                            path: path.clone(),
                            src: src.clone(),
                            extra_labels: vec![],
                        }),
                    }
                }

                TypeError::ExtraVarInAlternativePattern { location, name } => {
                    let text = wrap_format!(
"All alternative patterns must define the same variables as the initial pattern. \
This variable `{name}` has not been previously defined.",
                    );
                    Diagnostic {
                        title: "Extra alternative pattern variable".into(),
                        text,
                        hint: None,
                        level: Level::Error,
                        location: Some(Location {
                            label: Label {
                                text: Some("Has not been previously defined".into()),
                                span: *location,
                            },
                            path: path.clone(),
                            src: src.clone(),
                            extra_labels: vec![],
                        }),
                    }
                }

                TypeError::MissingVarInAlternativePattern { location, name } => {
                    let text = wrap_format!(
                        "All alternative patterns must define the same variables \
as the initial pattern, but the `{name}` variable is missing.",
                    );
                    Diagnostic {
                        title: "Missing alternative pattern variable".into(),
                        text,
                        hint: None,
                        level: Level::Error,
                        location: Some(Location {
                            label: Label {
                                text: Some("This does not define all required variables".into()),
                                span: *location,
                            },
                            path: path.clone(),
                            src: src.clone(),
                            extra_labels: vec![],
                        }),
                    }
                }

                TypeError::DuplicateVarInPattern { location, name } => {
                    let text = wrap_format!(
                        "Variables can only be used once per pattern. This \
variable `{name}` appears multiple times.
If you used the same variable twice deliberately in order to check for equality \
please use a guard clause instead.
e.g. (x, y) if x == y -> ...",
                    );
                    Diagnostic {
                        title: "Duplicate variable in pattern".into(),
                        text,
                        hint: None,
                        level: Level::Error,
                        location: Some(Location {
                            label: Label {
                                text: Some("This has already been used".into()),
                                span: *location,
                            },
                            path: path.clone(),
                            src: src.clone(),
                            extra_labels: vec![],
                        }),
                    }
                }

                TypeError::OutOfBoundsTupleIndex {
                    location, size: 0, ..
                } => Diagnostic {
                    title: "Out of bounds tuple index".into(),
                    text: "This tuple has no elements so it cannot be indexed at all.".into(),
                    hint: None,
                    level: Level::Error,
                    location: Some(Location {
                        label: Label {
                            text: None,
                            span: *location,
                        },
                        path: path.clone(),
                        src: src.clone(),
                        extra_labels: vec![],
                    }),
                },

                TypeError::OutOfBoundsTupleIndex {
                    location,
                    index,
                    size,
                } => {
                    let text = wrap_format!(
                        "The index being accessed for this tuple is {}, but this \
tuple has {} elements so the highest valid index is {}.",
                        index,
                        size,
                        size - 1,
                    );
                    Diagnostic {
                        title: "Out of bounds tuple index".into(),
                        text,
                        hint: None,
                        level: Level::Error,
                        location: Some(Location {
                            label: Label {
                                text: Some("This index is too large".into()),
                                span: *location,
                            },
                            path: path.clone(),
                            src: src.clone(),
                            extra_labels: vec![],
                        }),
                    }
                }

                TypeError::NotATuple { location, given } => {
                    let mut printer = Printer::new();
                    let text = format!(
                        "To index into this value it needs to be a tuple, however it has this type:

{}",
                        printer.pretty_print(given, 4),
                    );
                    Diagnostic {
                        title: "Type mismatch".into(),
                        text,
                        hint: None,
                        level: Level::Error,
                        location: Some(Location {
                            label: Label {
                                text: Some("This is not a tuple".into()),
                                span: *location,
                            },
                            path: path.clone(),
                            src: src.clone(),
                            extra_labels: vec![],
                        }),
                    }
                }

                TypeError::NotATupleUnbound { location } => {
                    let text = "To index into a tuple we need to know it size, but we don't know
anything about this type yet. Please add some type annotations so
we can continue."
                        .into();
                    Diagnostic {
                        title: "Type mismatch".into(),
                        text,
                        hint: None,
                        level: Level::Error,
                        location: Some(Location {
                            label: Label {
                                text: Some("What type is this?".into()),
                                span: *location,
                            },
                            path: path.clone(),
                            src: src.clone(),
                            extra_labels: vec![],
                        }),
                    }
                }

                TypeError::RecordAccessUnknownType { location } => {
                    let text = "In order to access a record field we need to know what type it is,
but I can't tell the type here. Try adding type annotations to your
function and try again."
                        .into();
                    Diagnostic {
                        title: "Unknown type for record access".into(),
                        text,
                        hint: None,
                        level: Level::Error,
                        location: Some(Location {
                            label: Label {
                                text: Some("I don't know what type this is".into()),
                                span: *location,
                            },
                            path: path.clone(),
                            src: src.clone(),
                            extra_labels: vec![],
                        }),
                    }
                }

                TypeError::BitArraySegmentError { error, location } => {
                    let (label, mut extra) = match error {
                            bit_array::ErrorType::ConflictingTypeOptions { existing_type } => (
                                "This is an extra type specifier",
                                vec![format!("Hint: This segment already has the type {existing_type}.")],
                            ),

                            bit_array::ErrorType::ConflictingSignednessOptions {
                                existing_signed
                            } => (
                                "This is an extra signedness specifier",
                                vec![format!(
                                    "Hint: This segment already has a signedness of {existing_signed}."
                                )],
                            ),

                            bit_array::ErrorType::ConflictingEndiannessOptions {
                                existing_endianness
                            } => (
                                "This is an extra endianness specifier",
                                vec![format!(
                                    "Hint: This segment already has an endianness of {existing_endianness}."
                                )],
                            ),

                            bit_array::ErrorType::ConflictingSizeOptions => (
                                "This is an extra size specifier",
                                vec!["Hint: This segment already has a size.".into()],
                            ),

                            bit_array::ErrorType::ConflictingUnitOptions => (
                                "This is an extra unit specifier",
                                vec!["Hint: A BitArray segment can have at most 1 unit.".into()],
                            ),

                            bit_array::ErrorType::FloatWithSize => (
                                "Invalid float size",
                                vec!["Hint: floats have an exact size of 16/32/64 bits.".into()],
                            ),

                            bit_array::ErrorType::InvalidEndianness => (
                                "This option is invalid here",
                                    vec![wrap("Hint: signed and unsigned can only be used with \
    int, float, utf16 and utf32 types.")],
                            ),

                            bit_array::ErrorType::OptionNotAllowedInValue => (
                                "This option is only allowed in BitArray patterns",
                                vec!["Hint: This option has no effect in BitArray values.".into()],
                            ),

                            bit_array::ErrorType::SignednessUsedOnNonInt { typ } => (
                                "Signedness is only valid with int types",
                                vec![format!("Hint: This segment has a type of {typ}")],
                            ),
                            bit_array::ErrorType::TypeDoesNotAllowSize { typ } => (
                                "Size cannot be specified here",
                                vec![format!("Hint: {typ} segments have an automatic size.")],
                            ),
                            bit_array::ErrorType::TypeDoesNotAllowUnit { typ } => (
                                "Unit cannot be specified here",
                                vec![wrap(&format!("Hint: {typ} segments are sized based on their value \
    and cannot have a unit."))],
                            ),
                            bit_array::ErrorType::VariableUtfSegmentInPattern => (
                                "This cannot be a variable",
                                vec![wrap("Hint: in patterns utf8, utf16, and utf32  must be an exact string.")],
                            ),
                            bit_array::ErrorType::SegmentMustHaveSize => (
                                "This segment has no size",
                                vec![wrap("Hint: Bit array segments without a size are only \
    allowed at the end of a bin pattern.")],
                            ),
                            bit_array::ErrorType::UnitMustHaveSize => (
                                "This needs an explicit size",
                                vec!["Hint: If you specify unit() you must also specify size().".into()],
                            ),
                        };
                    extra.push("See: https://tour.gleam.run/data-types/bit-arrays/".into());
                    let text = extra.join("\n");
                    Diagnostic {
                        title: "Invalid bit array segment".into(),
                        text,
                        hint: None,
                        level: Level::Error,
                        location: Some(Location {
                            label: Label {
                                text: Some(label.into()),
                                span: *location,
                            },
                            path: path.clone(),
                            src: src.clone(),
                            extra_labels: vec![],
                        }),
                    }
                }

                TypeError::RecordUpdateInvalidConstructor { location } => Diagnostic {
                    title: "Invalid record constructor".into(),
                    text: "Only record constructors can be used with the update syntax.".into(),
                    hint: None,
                    level: Level::Error,
                    location: Some(Location {
                        label: Label {
                            text: Some("This is not a record constructor".into()),
                            span: *location,
                        },
                        path: path.clone(),
                        src: src.clone(),
                        extra_labels: vec![],
                    }),
                },

                TypeError::UnexpectedTypeHole { location } => Diagnostic {
                    title: "Unexpected type hole".into(),
                    text: "We need to know the exact type here so type holes cannot be used.".into(),
                    hint: None,
                    level: Level::Error,
                    location: Some(Location {
                        label: Label {
                            text: Some("I need to know what this is".into()),
                            span: *location,
                        },
                        path: path.clone(),
                        src: src.clone(),
                        extra_labels: vec![],
                    }),
                },

                TypeError::ReservedModuleName { name } => {
                    let text = format!(
                        "The module name `{name}` is reserved.
Try a different name for this module."
                    );
                    Diagnostic {
                        title: "Reserved module name".into(),
                        text,
                        hint: None,
                        location: None,
                        level: Level::Error,
                    }
                }

                TypeError::KeywordInModuleName { name, keyword } => {
                    let text = wrap(&format!(
                        "The module name `{name}` contains the keyword `{keyword}`, so importing \
it would be a syntax error.
Try a different name for this module."
                    ));
                    Diagnostic {
                        title: "Invalid module name".into(),
                        text,
                        hint: None,
                        location: None,
                        level: Level::Error,
                    }
                }

                TypeError::NotExhaustivePatternMatch {
                    location,
                    unmatched,
                    kind,
                } => {
                    let mut text = match kind {
                        PatternMatchKind::Case => {
                            "This case expression does not match all possibilities.
Each constructor must have a pattern that matches it or
else it could crash."
                        }
                        PatternMatchKind::Assignment => {
                            "This assignment does not match all possibilities.
Either use a case expression with patterns for each possible
value, or use `let assert` rather than `let`."
                        }
                    }
                    .to_string();

                    text.push_str("\n\nThese values are not matched:\n\n");
                    for unmatched in unmatched {
                        text.push_str("  - ");
                        text.push_str(unmatched);
                        text.push('\n');
                    }
                    Diagnostic {
                        title: "Not exhaustive pattern match".into(),
                        text,
                        hint: None,
                        level: Level::Error,
                        location: Some(Location {
                            label: Label {
                                text: None,
                                span: *location,
                            },
                            path: path.clone(),
                            src: src.clone(),
                            extra_labels: vec![],
                        }),
                    }
                }

                TypeError::ArgumentNameAlreadyUsed { location, name } => Diagnostic {
                    title: "Argument name already used".into(),
                    text: format!("Two `{name}` arguments have been defined for this function."),
                    hint: None,
                    level: Level::Error,
                    location: Some(Location {
                        label: Label {
                            text: None,
                            span: *location,
                        },
                        path: path.clone(),
                        src: src.clone(),
                        extra_labels: vec![],
                    }),
                },

                TypeError::UnlabelledAfterlabelled { location } => Diagnostic {
                    title: "Unlabelled argument after labelled argument".into(),
                    text: wrap("All unlabelled arguments must come before any labelled arguments."),
                    hint: None,
                    level: Level::Error,
                    location: Some(Location {
                        label: Label {
                            text: None,
                            span: *location,
                        },
                        path: path.clone(),
                        src: src.clone(),
                        extra_labels: vec![],
                    }),
                },

                TypeError::RecursiveTypeAlias { location, cycle } => {
                    let mut text = "This type alias is defined in terms of itself.\n".into();
                    write_cycle(&mut text, cycle);
                    text.push_str(
                        "If we tried to compile this recursive type it would expand
forever in a loop, and we'd never get the final type.",
                    );
                    Diagnostic {
                        title: "Type cycle".into(),
                        text,
                        hint: None,
                        level: Level::Error,
                        location: Some(Location {
                            label: Label {
                                text: None,
                                span: *location,
                            },
                            path: path.clone(),
                            src: src.clone(),
                            extra_labels: vec![],
                        }),
                    }
                }

                TypeError::ExternalMissingAnnotation { location, kind } => {
                    let kind = match kind {
                        MissingAnnotation::Parameter => "parameter",
                        MissingAnnotation::Return => "return",
                    };
                    let text = format!(
                        "A {kind} annotation is missing from this function.

Functions with external implementations must have type annotations
so we can tell what type of values they accept and return.",
                    );
                    Diagnostic {
                        title: "Missing type annotation".into(),
                        text,
                        hint: None,
                        level: Level::Error,
                        location: Some(Location {
                            label: Label {
                                text: None,
                                span: *location,
                            },
                            path: path.clone(),
                            src: src.clone(),
                            extra_labels: vec![],
                        }),
                    }
                }

                TypeError::NoImplementation { location } => {
                    let text = "We can't compile this function as it doesn't have an
implementation. Add a body or an external implementation
using the `@external` attribute."
                        .into();
                    Diagnostic {
                        title: "Function without an implementation".into(),
                        text,
                        hint: None,
                        level: Level::Error,
                        location: Some(Location {
                            label: Label {
                                text: None,
                                span: *location,
                            },
                            path: path.clone(),
                            src: src.clone(),
                            extra_labels: vec![],
                        }),
                    }
                }

                TypeError::InvalidExternalJavascriptModule {
                    location,
                    name,
                    module,
                } => {
                    let text = wrap_format!(
                        "The function `{name}` has an external JavaScript \
implementation but the module path `{module}` is not valid."
                    );
                    Diagnostic {
                        title: "Invalid JavaScript module".into(),
                        text,
                        hint: None,
                        level: Level::Error,
                        location: Some(Location {
                            label: Label {
                                text: None,
                                span: *location,
                            },
                            path: path.clone(),
                            src: src.clone(),
                            extra_labels: vec![],
                        }),
                    }
                }

                TypeError::InvalidExternalJavascriptFunction {
                    location,
                    name,
                    function,
                } => {
                    let text = wrap_format!(
                        "The function `{name}` has an external JavaScript \
implementation but the function name `{function}` is not valid."
                    );
                    Diagnostic {
                        title: "Invalid JavaScript function".into(),
                        text,
                        hint: None,
                        level: Level::Error,
                        location: Some(Location {
                            label: Label {
                                text: None,
                                span: *location,
                            },
                            path: path.clone(),
                            src: src.clone(),
                            extra_labels: vec![],
                        }),
                    }
                }

                TypeError::InexhaustiveLetAssignment { location, missing } => {
                    let mut text: String =
                        "This assignment uses a pattern that does not match all possible
values. If one of the other values is used then the assignment
will crash.

The missing patterns are:\n"
                            .into();
                    for missing in missing {
                        text.push_str("\n    ");
                        text.push_str(missing);
                    }
                    text.push('\n');

                    Diagnostic {
                        title: "Inexhaustive pattern".into(),
                        text,
                        hint: Some("Use a more general pattern or use `let assert` instead.".into()),
                        level: Level::Error,
                        location: Some(Location {
                            src: src.clone(),
                            path: path.to_path_buf(),
                            label: Label {
                                text: None,
                                span: *location,
                            },
                            extra_labels: Vec::new(),
                        }),
                    }
                }

                TypeError::InexhaustiveCaseExpression { location, missing } => {
                    let mut text: String =
                        "This case expression does not have a pattern for all possible values.
If it is run on one of the values without a pattern then it will crash.

The missing patterns are:\n"
                            .into();
                    for missing in missing {
                        text.push_str("\n    ");
                        text.push_str(missing);
                    }
                    Diagnostic {
                        title: "Inexhaustive patterns".into(),
                        text,
                        hint: None,
                        level: Level::Error,
                        location: Some(Location {
                            src: src.clone(),
                            path: path.to_path_buf(),
                            label: Label {
                                text: None,
                                span: *location,
                            },
                            extra_labels: Vec::new(),
                        }),
                    }
                }

                TypeError::UnsupportedExpressionTarget {
                    location,
                    target: current_target,
                } => {
                    let text = wrap_format!(
                        "This value is not available as it is defined using externals, \
and there is no implementation for the {} target.\n",
                        match current_target {
                            Target::Erlang => "Erlang",
                            Target::JavaScript => "JavaScript",
                        }
                    );
                    let hint = wrap("Did you mean to build for a different target?");
                    Diagnostic {
                        title: "Unsupported target".into(),
                        text,
                        hint: Some(hint),
                        level: Level::Error,
                        location: Some(Location {
                            path: path.clone(),
                            src: src.clone(),
                            label: Label {
                                text: None,
                                span: *location,
                            },
                            extra_labels: vec![],
                        }),
                    }
                }

                TypeError::UnsupportedPublicFunctionTarget {
                    location,
                    name,
                    target,
                } => {
                    let target = match target {
                        Target::Erlang => "Erlang",
                        Target::JavaScript => "JavaScript",
                    };
                    let text = wrap_format!(
                        "The `{name}` function is public but doesn't have an \
implementation for the {target} target. All public functions of a package \
must be able to compile for a module to be valid."
                    );
                    Diagnostic {
                        title: "Unsupported target".into(),
                        text,
                        hint: None,
                        level: Level::Error,
                        location: Some(Location {
                            path: path.clone(),
                            src: src.clone(),
                            label: Label {
                                text: None,
                                span: *location,
                            },
                            extra_labels: vec![],
                        }),
                    }
                }

                TypeError::UnusedTypeAliasParameter { location, name } => {
                    let text = wrap_format!(
                        "The type variable `{name}` is unused. It can be safely removed.",
                    );
                    Diagnostic {
                        title: "Unused type parameter".into(),
                        text,
                        hint: None,
                        level: Level::Error,
                        location: Some(Location {
                            path: path.clone(),
                            src: src.clone(),
                            label: Label {
                                text: None,
                                span: *location,
                            },
                            extra_labels: vec![],
                        }),
                    }
                }

                TypeError::DuplicateTypeParameter { location, name } => {
                    let text = wrap_format!(
                        "This definition has multiple type parameters named `{name}`.
Rename or remove one of them.",
                    );
                    Diagnostic {
                        title: "Duplicate type parameter".into(),
                        text,
                        hint: None,
                        level: Level::Error,
                        location: Some(Location {
                            path: path.clone(),
                            src: src.clone(),
                            label: Label {
                                text: None,
                                span: *location,
                            },
                            extra_labels: vec![],
                        }),
                    }
                }
            }
                })
                .collect_vec(),

            Error::Parse { path, src, error } => {
                let (label, extra) = error.details();
                let text = extra.join("\n");

                let adjusted_location = if error.error == ParseErrorType::UnexpectedEof {
                    crate::ast::SrcSpan {
                        start: (src.len() - 1) as u32,
                        end: (src.len() - 1) as u32,
                    }
                } else {
                    error.location
                };

                vec![Diagnostic {
                    title: "Syntax error".into(),
                    text,
                    hint: None,
                    level: Level::Error,
                    location: Some(Location {
                        label: Label {
                            text: Some(label.to_string()),
                            span: adjusted_location,
                        },
                        path: path.clone(),
                        src: src.clone(),
                        extra_labels: vec![],
                    }),
                }]
            }

            Error::ImportCycle { modules } => {
                let mut text = "The import statements for these modules form a cycle:
"
                .into();
                write_cycle(&mut text, modules);
                text.push_str(
                    "Gleam doesn't support dependency cycles like these, please break the
cycle to continue.",
                );
                vec![Diagnostic {
                    title: "Import cycle".into(),
                    text,
                    hint: None,
                    level: Level::Error,
                    location: None,
                }]
            }

            Error::PackageCycle { packages } => {
                let mut text = "The dependencies for these packages form a cycle:
"
                .into();
                write_cycle(&mut text, packages);
                text.push_str(
                    "Gleam doesn't support dependency cycles like these, please break the
cycle to continue.",
                );
                vec![Diagnostic {
                    title: "Dependency cycle".into(),
                    text,
                    hint: None,
                    level: Level::Error,
                    location: None,
                }]
            }

            Error::UnknownImport { import, details } => {
                let UnknownImportDetails {
                    module,
                    location,
                    path,
                    src,
                    modules,
                } = details.as_ref();
                let text = wrap(&format!(
                    "The module `{module}` is trying to import the module `{import}`, \
but it cannot be found."
                ));
                vec![Diagnostic {
                    title: "Unknown import".into(),
                    text,
                    hint: None,
                    level: Level::Error,
                    location: Some(Location {
                        label: Label {
                            text: did_you_mean(import, modules),
                            span: *location,
                        },
                        path: path.clone(),
                        src: src.clone(),
                        extra_labels: vec![],
                    }),
                }]
            }

            Error::StandardIo { action, err } => {
                let err = match err {
                    Some(e) => format!(
                        "\nThe error message from the stdio library was:\n\n    {}\n",
                        std_io_error_kind_text(e)
                    ),
                    None => "".into(),
                };
                vec![Diagnostic {
                    title: "Standard IO failure".into(),
                    text: format!(
                        "An error occurred while trying to {}:

{}",
                        action.text(),
                        err,
                    ),
                    hint: None,
                    location: None,
                    level: Level::Error,
                }]
            }

            Error::Format { problem_files } => {
                let files: Vec<_> = problem_files
                    .iter()
                    .map(|formatted| formatted.source.as_str())
                    .map(|p| format!("  - {p}"))
                    .sorted()
                    .collect();
                let mut text = files.iter().join("\n");
                text.push('\n');
                vec![Diagnostic {
                    title: "These files have not been formatted".into(),
                    text,
                    hint: None,
                    location: None,
                    level: Level::Error,
                }]
            }

            Error::ForbiddenWarnings { count } => {
                let word_warning = match count {
                    1 => "warning",
                    _ => "warnings",
                };
                let text = "Your project was compiled with the `--warnings-as-errors` flag.
Fix the warnings and try again."
                    .into();
                vec![Diagnostic {
                    title: format!("{count} {word_warning} generated."),
                    text,
                    hint: None,
                    location: None,
                    level: Level::Error,
                }]
            }

            Error::JavaScript { src, path, error } => match error {
                javascript::Error::Unsupported { feature, location } => vec![Diagnostic {
                    title: "Unsupported feature for compilation target".into(),
                    text: format!("{feature} is not supported for JavaScript compilation."),
                    hint: None,
                    level: Level::Error,
                    location: Some(Location {
                        label: Label {
                            text: None,
                            span: *location,
                        },
                        path: path.clone(),
                        src: src.clone(),
                        extra_labels: vec![],
                    }),
                }],
            },

            Error::DownloadPackageError {
                package_name,
                package_version,
                error,
            } => {
                let text = format!(
                    "A problem was encountered when downloading `{package_name}` {package_version}.
The error from the package manager client was:

    {error}"
                );
                vec![Diagnostic {
                    title: "Failed to download package".into(),
                    text,
                    hint: None,
                    location: None,
                    level: Level::Error,
                }]
            }

            Error::Http(error) => {
                let text = format!(
                    "A HTTP request failed.
The error from the HTTP client was:

    {error}"
                );
                vec![Diagnostic {
                    title: "HTTP error".into(),
                    text,
                    hint: None,
                    location: None,
                    level: Level::Error,
                }]
            }

            Error::InvalidVersionFormat { input, error } => {
                let text = format!(
                    "I was unable to parse the version \"{input}\".
The error from the parser was:

    {error}"
                );
                vec![Diagnostic {
                    title: "Invalid version format".into(),
                    text,
                    hint: None,
                    location: None,
                    level: Level::Error,
                }]
            }

            Error::DependencyCanonicalizationFailed(package) => {
                let text = format!("Local package `{package}` has no canonical path");

                vec![Diagnostic {
                    title: "Failed to create canonical path".into(),
                    text,
                    hint: None,
                    location: None,
                    level: Level::Error,
                }]
            }

            Error::DependencyResolutionFailed(error) => {
                let text = format!(
                    "An error occurred while determining what dependency packages and
versions should be downloaded.
The error from the version resolver library was:

{}",
                    wrap(error)
                );
                vec![Diagnostic {
                    title: "Dependency resolution failed".into(),
                    text,
                    hint: None,
                    location: None,
                    level: Level::Error,
                }]
            }

            Error::GitDependencyUnsupported => vec![Diagnostic {
                title: "Git dependencies are not currently supported".into(),
                text: "Please remove all git dependencies from the gleam.toml file".into(),
                hint: None,
                location: None,
                level: Level::Error,
            }],

            Error::WrongDependencyProvided {
                path,
                expected,
                found,
            } => {
                let text = format!(
                    "Expected package `{expected}` at path `{path}` but found `{found}` instead.",
                );

                vec![Diagnostic {
                    title: "Wrong dependency provided".into(),
                    text,
                    hint: None,
                    location: None,
                    level: Level::Error,
                }]
            }

            Error::ProvidedDependencyConflict {
                package,
                source_1,
                source_2,
            } => {
                let text = format!(
                    "The package `{package}` is provided as both `{source_1}` and `{source_2}`.",
                );

                vec![Diagnostic {
                    title: "Conflicting provided dependencies".into(),
                    text,
                    hint: None,
                    location: None,
                    level: Level::Error,
                }]
            }

            Error::DuplicateDependency(name) => {
                let text = format!(
                    "The package `{name}` is specified in both the dependencies and
dev-dependencies sections of the gleam.toml file."
                );
                vec![Diagnostic {
                    title: "Dependency duplicated".into(),
                    text,
                    hint: None,
                    location: None,
                    level: Level::Error,
                }]
            }

            Error::MissingHexPublishFields {
                description_missing,
                licence_missing,
            } => {
                let mut text =
                    "Licence information and package description are required to publish a
package to Hex.\n"
                        .to_string();
                text.push_str(if *description_missing && *licence_missing {
                    r#"Add the licences and description fields to your gleam.toml file.

description = ""
licences = ["Apache-2.0"]"#
                } else if *description_missing {
                    r#"Add the description field to your gleam.toml file.

description = """#
                } else {
                    r#"Add the licences field to your gleam.toml file.

licences = ["Apache-2.0"]"#
                });
                vec![Diagnostic {
                    title: "Missing required package fields".into(),
                    text,
                    hint: None,
                    location: None,
                    level: Level::Error,
                }]
            }

<<<<<<< HEAD
            Error::PublishNonHexDependencies { package } => Diagnostic {
                title: "Unpublished dependencies".into(),
=======
            Error::PublishNonHexDependencies { package } => vec![Diagnostic {
                title: "Unblished dependencies".into(),
>>>>>>> 94bd062e
                text: wrap_format!(
                    "The package cannot be published to Hex \
because dependency `{package}` is not a Hex dependency.",
                ),
                hint: None,
                location: None,
                level: Level::Error,
            }],

            Error::UnsupportedBuildTool {
                package,
                build_tools,
            } => {
                let text = wrap_format!(
                    "The package `{}` cannot be built as it does not use \
a build tool supported by Gleam. It uses {:?}.

If you would like us to support this package please let us know by opening an \
issue in our tracker: https://github.com/gleam-lang/gleam/issues",
                    package,
                    build_tools
                );
                vec![Diagnostic {
                    title: "Unsupported build tool".into(),
                    text,
                    hint: None,
                    location: None,
                    level: Level::Error,
                }]
            }

            Error::FailedToOpenDocs { path, error } => {
                let error = format!("\nThe error message from the library was:\n\n    {error}\n");
                let text = format!(
                    "An error occurred while trying to open the docs:

    {path}
{error}",
                );
                vec![Diagnostic {
                    title: "Failed to open docs".into(),
                    text,
                    hint: None,
                    level: Level::Error,
                    location: None,
                }]
            }

            Error::IncompatibleCompilerVersion {
                package,
                required_version,
                gleam_version,
            } => {
                let text = format!(
                    "The package `{package}` requires a Gleam version satisfying {required_version} \
but you are using v{gleam_version}.",
                );
                vec![Diagnostic {
                    title: "Incompatible Gleam version".into(),
                    text,
                    hint: None,
                    location: None,
                    level: Level::Error,
                }]
            }

            Error::InvalidRuntime {
                target,
                invalid_runtime,
            } => {
                let text = format!("Invalid runtime for {target} target: {invalid_runtime}");

                let hint = match target {
                    Target::JavaScript => {
                        Some("available runtimes for JavaScript are: node, deno.".into())
                    }
                    Target::Erlang => Some(
                        "You can not set a runtime for Erlang. Did you mean to target JavaScript?"
                            .into(),
                    ),
                };

                vec![Diagnostic {
                    title: format!("Invalid runtime for {target}"),
                    text,
                    hint,
                    location: None,
                    level: Level::Error,
                }]
            }

            Error::JavaScriptPreludeRequired => vec![Diagnostic {
                title: "JavaScript prelude required".into(),
                text: "The --javascript-prelude flag must be given when compiling to JavaScript."
                    .into(),
                level: Level::Error,
                location: None,
                hint: None,
            }],
            Error::CorruptManifest => vec![Diagnostic {
                title: "Corrupt manifest.toml".into(),
                text: "The `manifest.toml` file is corrupt.".into(),
                level: Level::Error,
                location: None,
                hint: Some("Please run `gleam update` to fix it.".into()),
            }],
        }
    }
}

fn std_io_error_kind_text(kind: &std::io::ErrorKind) -> String {
    use std::io::ErrorKind;
    match kind {
        ErrorKind::NotFound => "Could not find the stdio stream".into(),
        ErrorKind::PermissionDenied => "Permission was denied".into(),
        ErrorKind::ConnectionRefused => "Connection was refused".into(),
        ErrorKind::ConnectionReset => "Connection was reset".into(),
        ErrorKind::ConnectionAborted => "Connection was aborted".into(),
        ErrorKind::NotConnected => "Was not connected".into(),
        ErrorKind::AddrInUse => "The stream was already in use".into(),
        ErrorKind::AddrNotAvailable => "The stream was not available".into(),
        ErrorKind::BrokenPipe => "The pipe was broken".into(),
        ErrorKind::AlreadyExists => "A handle to the stream already exists".into(),
        ErrorKind::WouldBlock => "This operation would block when it was requested not to".into(),
        ErrorKind::InvalidInput => "Some parameter was invalid".into(),
        ErrorKind::InvalidData => "The data was invalid.  Check that the encoding is UTF-8".into(),
        ErrorKind::TimedOut => "The operation timed out".into(),
        ErrorKind::WriteZero => {
            "An attempt was made to write, but all bytes could not be written".into()
        }
        ErrorKind::Interrupted => "The operation was interrupted".into(),
        ErrorKind::UnexpectedEof => "The end of file was reached before it was expected".into(),
        _ => "An unknown error occurred".into(),
    }
}

fn write_cycle(buffer: &mut String, cycle: &[EcoString]) {
    buffer.push_str(
        "
    ┌─────┐\n",
    );
    for (index, name) in cycle.iter().enumerate() {
        if index != 0 {
            buffer.push_str("    │     ↓\n");
        }
        buffer.push_str("    │     ");
        buffer.push_str(name);
        buffer.push('\n');
    }
    buffer.push_str("    └─────┘\n");
}

fn hint_alternative_operator(op: &BinOp, given: &Type) -> Option<String> {
    match op {
        BinOp::AddInt if given.is_float() => Some(hint_numeric_message("+.", "Float")),
        BinOp::DivInt if given.is_float() => Some(hint_numeric_message("/.", "Float")),
        BinOp::GtEqInt if given.is_float() => Some(hint_numeric_message(">=.", "Float")),
        BinOp::GtInt if given.is_float() => Some(hint_numeric_message(">.", "Float")),
        BinOp::LtEqInt if given.is_float() => Some(hint_numeric_message("<=.", "Float")),
        BinOp::LtInt if given.is_float() => Some(hint_numeric_message("<.", "Float")),
        BinOp::MultInt if given.is_float() => Some(hint_numeric_message("*.", "Float")),
        BinOp::SubInt if given.is_float() => Some(hint_numeric_message("-.", "Float")),

        BinOp::AddFloat if given.is_int() => Some(hint_numeric_message("+", "Int")),
        BinOp::DivFloat if given.is_int() => Some(hint_numeric_message("/", "Int")),
        BinOp::GtEqFloat if given.is_int() => Some(hint_numeric_message(">=", "Int")),
        BinOp::GtFloat if given.is_int() => Some(hint_numeric_message(">", "Int")),
        BinOp::LtEqFloat if given.is_int() => Some(hint_numeric_message("<=", "Int")),
        BinOp::LtFloat if given.is_int() => Some(hint_numeric_message("<", "Int")),
        BinOp::MultFloat if given.is_int() => Some(hint_numeric_message("*", "Int")),
        BinOp::SubFloat if given.is_int() => Some(hint_numeric_message("-", "Int")),

        BinOp::AddInt if given.is_string() => Some(hint_string_message()),
        BinOp::AddFloat if given.is_string() => Some(hint_string_message()),

        _ => None,
    }
}

fn hint_numeric_message(alt: &str, type_: &str) -> String {
    format!("the {alt} operator can be used with {type_}s\n")
}

fn hint_string_message() -> String {
    wrap(
        "Strings can be joined using the `append` or `concat` \
functions from the `gleam/string` module.",
    )
}

#[derive(Debug, Clone, PartialEq, Eq)]
pub struct Unformatted {
    pub source: Utf8PathBuf,
    pub destination: Utf8PathBuf,
    pub input: EcoString,
    pub output: String,
}

pub fn wrap(text: &str) -> String {
    textwrap::fill(text, std::cmp::min(75, textwrap::termwidth()))
}<|MERGE_RESOLUTION|>--- conflicted
+++ resolved
@@ -3072,13 +3072,9 @@
                 }]
             }
 
-<<<<<<< HEAD
-            Error::PublishNonHexDependencies { package } => Diagnostic {
+
+            Error::PublishNonHexDependencies { package } => vec![Diagnostic {
                 title: "Unpublished dependencies".into(),
-=======
-            Error::PublishNonHexDependencies { package } => vec![Diagnostic {
-                title: "Unblished dependencies".into(),
->>>>>>> 94bd062e
                 text: wrap_format!(
                     "The package cannot be published to Hex \
 because dependency `{package}` is not a Hex dependency.",
