--- conflicted
+++ resolved
@@ -227,14 +227,9 @@
 
             Definition::Import(Import {
                 module,
-<<<<<<< HEAD
                 alias,
-                unqualified,
-=======
-                as_name,
                 unqualified_values,
                 unqualified_types,
->>>>>>> 0705034e
                 ..
             }) => {
                 let second = if unqualified_values.is_empty() && unqualified_types.is_empty() {
@@ -258,16 +253,10 @@
                         .append(break_(",", ""))
                         .group();
                     ".{".to_doc().append(unqualified).append("}")
-<<<<<<< HEAD
-                })
-                .append(if let Some((AssignName::Variable(name), _)) = alias {
-                    docvec![" as ", name]
-=======
                 };
                 let doc = docvec!["import ", module.as_str(), second];
                 if let Some(as_name) = as_name {
                     doc.append(" as ").append(&as_name.name)
->>>>>>> 0705034e
                 } else {
                     doc
                 }
