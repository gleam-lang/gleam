#[cfg(test)]
mod tests;

use crate::{
    ast::{CustomType, Function, Import, ModuleConstant, TypeAlias, Use, *},
    build::Target,
    docvec,
    io::Utf8Writer,
    parse::extra::{Comment, ModuleExtra},
    pretty::*,
    type_::{self, Type},
    Error, Result,
};
use itertools::Itertools;
use smol_str::SmolStr;
use std::sync::Arc;
use vec1::Vec1;

use camino::Utf8Path;

const INDENT: isize = 2;

pub fn pretty(writer: &mut impl Utf8Writer, src: &SmolStr, path: &Utf8Path) -> Result<()> {
    let parsed = crate::parse::parse_module(src).map_err(|error| Error::Parse {
        path: path.to_path_buf(),
        src: src.clone(),
        error,
    })?;
    let intermediate = Intermediate::from_extra(&parsed.extra, src);
    Formatter::with_comments(&intermediate)
        .module(&parsed.module)
        .pretty_print(80, writer)
}

pub(crate) struct Intermediate<'a> {
    comments: Vec<Comment<'a>>,
    doc_comments: Vec<Comment<'a>>,
    module_comments: Vec<Comment<'a>>,
    empty_lines: &'a [u32],
}

impl<'a> Intermediate<'a> {
    pub fn from_extra(extra: &'a ModuleExtra, src: &'a SmolStr) -> Intermediate<'a> {
        Intermediate {
            comments: extra
                .comments
                .iter()
                .map(|span| Comment::from((span, src)))
                .collect(),
            doc_comments: extra
                .doc_comments
                .iter()
                .map(|span| Comment::from((span, src)))
                .collect(),
            empty_lines: &extra.empty_lines,
            module_comments: extra
                .module_comments
                .iter()
                .map(|span| Comment::from((span, src)))
                .collect(),
        }
    }
}

/// Hayleigh's bane
#[derive(Debug, Clone, Default)]
pub struct Formatter<'a> {
    comments: &'a [Comment<'a>],
    doc_comments: &'a [Comment<'a>],
    module_comments: &'a [Comment<'a>],
    empty_lines: &'a [u32],
}

impl<'comments> Formatter<'comments> {
    pub fn new() -> Self {
        Default::default()
    }

    pub(crate) fn with_comments(extra: &'comments Intermediate<'comments>) -> Self {
        Self {
            comments: &extra.comments,
            doc_comments: &extra.doc_comments,
            module_comments: &extra.module_comments,
            empty_lines: extra.empty_lines,
        }
    }

    fn any_comments(&self, limit: u32) -> bool {
        self.comments
            .first()
            .map(|comment| comment.start < limit)
            .unwrap_or(false)
    }

    /// Pop comments that occur before a byte-index in the source, consuming
    /// and retaining any empty lines contained within.
    fn pop_comments(&mut self, limit: u32) -> impl Iterator<Item = Option<&'comments str>> {
        let (popped, rest, empty_lines) =
            comments_before(self.comments, self.empty_lines, limit, true);
        self.comments = rest;
        self.empty_lines = empty_lines;
        popped
    }

    /// Pop doc comments that occur before a byte-index in the source, consuming
    /// and dropping any empty lines contained within.
    fn pop_doc_comments(&mut self, limit: u32) -> impl Iterator<Item = Option<&'comments str>> {
        let (popped, rest, empty_lines) =
            comments_before(self.doc_comments, self.empty_lines, limit, false);
        self.doc_comments = rest;
        self.empty_lines = empty_lines;
        popped
    }

    /// Remove between 0 and `limit` empty lines following the current position,
    /// returning true if any empty lines were removed.
    fn pop_empty_lines(&mut self, limit: u32) -> bool {
        let mut end = 0;
        for (i, &position) in self.empty_lines.iter().enumerate() {
            if position > limit {
                break;
            }
            end = i + 1;
        }

        self.empty_lines = self
            .empty_lines
            .get(end..)
            .expect("Pop empty lines slicing");
        end != 0
    }

    fn targeted_definition<'a>(&mut self, definition: &'a TargetedDefinition) -> Document<'a> {
        let target = definition.target;
        let definition = &definition.definition;
        let start = definition.location().start;
        let comments = self.pop_comments(start);
        let document = self.documented_definition(definition);
        let document = match target {
            None => document,
            Some(Target::Erlang) => docvec!["@target(erlang)", line(), document],
            Some(Target::JavaScript) => docvec!["@target(javascript)", line(), document],
        };
        commented(document, comments)
    }

    pub(crate) fn module<'a>(&mut self, module: &'a UntypedModule) -> Document<'a> {
        let mut documents = vec![];
        let mut previous_was_import = false;

        for definition in &module.definitions {
            let is_import = definition.definition.is_import();

            if documents.is_empty() {
                // We don't insert empty lines before the first definition
            } else if previous_was_import && is_import {
                documents.push(lines(1));
            } else {
                documents.push(lines(2));
            };

            documents.push(self.targeted_definition(definition));
            previous_was_import = is_import;
        }

        let definitions = concat(documents);

        // Now that definitions has been collected, only freestanding comments (//)
        // and doc comments (///) remain. Freestanding comments aren't associated
        // with any statement, and are moved to the bottom of the module.
        let doc_comments = join(
            self.doc_comments.iter().map(|comment| {
                "///"
                    .to_doc()
                    .append(Document::String(comment.content.to_string()))
            }),
            line(),
        );

        let comments = match printed_comments(self.pop_comments(u32::MAX), false) {
            Some(comments) => comments,
            None => nil(),
        };

        let module_comments = if !self.module_comments.is_empty() {
            let comments = self.module_comments.iter().map(|s| {
                "////"
                    .to_doc()
                    .append(Document::String(s.content.to_string()))
            });
            join(comments, line()).append(line())
        } else {
            nil()
        };

        let non_empty = vec![module_comments, definitions, doc_comments, comments]
            .into_iter()
            .filter(|doc| !doc.is_empty());

        join(non_empty, line()).append(line())
    }

    fn definition<'a>(&mut self, statement: &'a UntypedDefinition) -> Document<'a> {
        match statement {
            Definition::Function(function) => self.statement_fn(function),

            Definition::TypeAlias(TypeAlias {
                alias,
                parameters: args,
                type_ast: resolved_type,
                public,
                ..
            }) => self.type_alias(*public, alias, args, resolved_type),

            Definition::CustomType(CustomType {
                name,
                parameters,
                public,
                constructors,
                location,
                opaque,
                ..
            }) => self.custom_type(*public, *opaque, name, parameters, constructors, location),

            Definition::Import(Import {
                module,
                alias,
                unqualified,
                ..
            }) => "import "
                .to_doc()
                .append(module.as_str())
                .append(if unqualified.is_empty() {
                    nil()
                } else {
                    let unqualified = Itertools::intersperse(
                        unqualified
                            .iter()
                            .sorted_by(|a, b| a.name.cmp(&b.name))
                            .map(|e| e.to_doc()),
                        flex_break(",", ", "),
                    );
                    let unqualified = break_("", "")
                        .append(concat(unqualified))
                        .nest(INDENT)
                        .append(break_(",", ""))
                        .group();
                    ".{".to_doc().append(unqualified).append("}")
                })
<<<<<<< HEAD
                .append(if let Some((AssignName::Variable(name), _)) = alias {
                    docvec![" as ", name]
=======
                .append(if let Some(as_name) = as_name {
                    docvec![" as ", &as_name.name]
>>>>>>> 098bfa67
                } else {
                    nil()
                }),

            Definition::ModuleConstant(ModuleConstant {
                public,
                name,
                annotation,
                value,
                ..
            }) => {
                let head = pub_(*public).append("const ").append(name.as_str());
                let head = match annotation {
                    None => head,
                    Some(t) => head.append(": ").append(self.type_ast(t)),
                };
                head.append(" = ").append(self.const_expr(value))
            }
        }
    }

    fn const_expr<'a, A, B>(&mut self, value: &'a Constant<A, B>) -> Document<'a> {
        match value {
            Constant::Int { value, .. } => self.int(value),

            Constant::Float { value, .. } => self.float(value),

            Constant::String { value, .. } => self.string(value),

            Constant::List { elements, .. } => self.const_list(elements),

            Constant::Tuple { elements, .. } => "#"
                .to_doc()
                .append(wrap_args(elements.iter().map(|e| self.const_expr(e))))
                .group(),

            Constant::BitString { segments, .. } => bit_string(
                segments
                    .iter()
                    .map(|s| bit_string_segment(s, |e| self.const_expr(e))),
                segments.iter().all(|s| s.value.is_simple()),
            ),

            Constant::Record {
                name,
                args,
                module: None,
                ..
            } if args.is_empty() => name.to_doc(),

            Constant::Record {
                name,
                args,
                module: Some(m),
                ..
            } if args.is_empty() => m.to_doc().append(".").append(name.as_str()),

            Constant::Record {
                name,
                args,
                module: None,
                ..
            } => name
                .to_doc()
                .append(wrap_args(args.iter().map(|a| self.constant_call_arg(a))))
                .group(),

            Constant::Record {
                name,
                args,
                module: Some(m),
                ..
            } => m
                .to_doc()
                .append(".")
                .append(name.as_str())
                .append(wrap_args(args.iter().map(|a| self.constant_call_arg(a))))
                .group(),

            Constant::Var {
                name, module: None, ..
            } => name.to_doc(),

            Constant::Var {
                name,
                module: Some(module),
                ..
            } => docvec![module, ".", name],
        }
    }

    fn const_list<'a, A, B>(&mut self, elements: &'a [Constant<A, B>]) -> Document<'a> {
        if elements.is_empty() {
            return "[]".to_doc();
        }

        let comma: fn() -> Document<'a> = if elements.iter().all(Constant::is_simple) {
            || flex_break(",", ", ")
        } else {
            || break_(",", ", ")
        };
        docvec![
            break_("[", "["),
            join(elements.iter().map(|e| self.const_expr(e)), comma())
        ]
        .nest(INDENT)
        .append(break_(",", ""))
        .append("]")
        .group()
    }

    pub fn docs_const_expr<'a>(
        &mut self,
        public: bool,
        name: &'a str,
        value: &'a TypedConstant,
    ) -> Document<'a> {
        let mut printer = type_::pretty::Printer::new();

        pub_(public)
            .append("const ")
            .append(name)
            .append(": ")
            .append(printer.print(&value.type_()))
            .append(" = ")
            .append(self.const_expr(value))
    }

    fn documented_definition<'a>(&mut self, s: &'a UntypedDefinition) -> Document<'a> {
        let comments = self.doc_comments(s.location().start);
        comments.append(self.definition(s).group()).group()
    }

    fn doc_comments<'a>(&mut self, limit: u32) -> Document<'a> {
        let mut comments = self.pop_doc_comments(limit).peekable();
        match comments.peek() {
            None => nil(),
            Some(_) => join(
                comments.map(|c| match c {
                    Some(c) => "///".to_doc().append(Document::String(c.to_string())),
                    None => unreachable!("empty lines dropped by pop_doc_comments"),
                }),
                line(),
            )
            .append(line())
            .force_break(),
        }
    }

    fn type_ast_constructor<'a>(
        &mut self,
        module: &'a Option<SmolStr>,
        name: &'a str,
        args: &'a [TypeAst],
    ) -> Document<'a> {
        let head = module
            .as_ref()
            .map(|qualifier| qualifier.to_doc().append(".").append(name))
            .unwrap_or_else(|| name.to_doc());

        if args.is_empty() {
            head
        } else {
            head.append(self.type_arguments(args))
        }
    }

    fn type_ast<'a>(&mut self, t: &'a TypeAst) -> Document<'a> {
        match t {
            TypeAst::Hole { name, .. } => name.to_doc(),

            TypeAst::Constructor {
                name,
                arguments: args,
                module,
                ..
            } => self.type_ast_constructor(module, name, args),

            TypeAst::Fn {
                arguments: args,
                return_: retrn,
                ..
            } => "fn"
                .to_doc()
                .append(self.type_arguments(args))
                .group()
                .append(" ->")
                .append(break_("", " ").append(self.type_ast(retrn)).nest(INDENT)),

            TypeAst::Var { name, .. } => name.to_doc(),

            TypeAst::Tuple { elems, .. } => "#".to_doc().append(self.type_arguments(elems)),
        }
        .group()
    }

    fn type_arguments<'a>(&mut self, args: &'a [TypeAst]) -> Document<'a> {
        wrap_args(args.iter().map(|t| self.type_ast(t)))
    }

    pub fn type_alias<'a>(
        &mut self,
        public: bool,
        name: &'a str,
        args: &'a [SmolStr],
        typ: &'a TypeAst,
    ) -> Document<'a> {
        let head = pub_(public).append("type ").append(name);

        let head = if args.is_empty() {
            head
        } else {
            head.append(wrap_args(args.iter().map(|e| e.to_doc())).group())
        };

        head.append(" =")
            .append(line().append(self.type_ast(typ)).group().nest(INDENT))
    }

    fn fn_arg<'a, A>(&mut self, arg: &'a Arg<A>) -> Document<'a> {
        let comments = self.pop_comments(arg.location.start);
        let doc = match &arg.annotation {
            None => arg.names.to_doc(),
            Some(a) => arg.names.to_doc().append(": ").append(self.type_ast(a)),
        }
        .group();
        commented(doc, comments)
    }

    fn statement_fn<'a>(&mut self, function: &'a Function<(), UntypedExpr>) -> Document<'a> {
        let attributes = docvec![];

        // @deprecated attribute
        let attributes = match &function.deprecation {
            type_::Deprecation::NotDeprecated => attributes,
            type_::Deprecation::Deprecated { message } => attributes
                .append("@deprecated(\"")
                .append(message)
                .append("\")")
                .append(line()),
        };

        // @external attribute
        let external = |t: &'static str, m: &'a str, f: &'a str| {
            docvec!["@external(", t, ", \"", m, "\", \"", f, "\")", line()]
        };
        let attributes = match function.external_erlang.as_ref() {
            Some((m, f)) => attributes.append(external("erlang", m, f)),
            None => attributes,
        };
        let attributes = match function.external_javascript.as_ref() {
            Some((m, f)) => attributes.append(external("javascript", m, f)),
            None => attributes,
        };

        // Fn name and args
        let signature = pub_(function.public)
            .append("fn ")
            .append(&function.name)
            .append(wrap_args(function.arguments.iter().map(|e| self.fn_arg(e))));

        // Add return annotation
        let signature = match &function.return_annotation {
            Some(anno) => signature.append(" -> ").append(self.type_ast(anno)),
            None => signature,
        }
        .group();

        let head = attributes.append(signature);

        let body = &function.body;
        if body.len() == 1 && body.first().is_placeholder() {
            return head;
        }

        // Format body
        let body = self.statements(body);

        // Add any trailing comments
        let body = match printed_comments(self.pop_comments(function.end_position), false) {
            Some(comments) => body.append(line()).append(comments),
            None => body,
        };

        // Stick it all together
        head.append(" {")
            .append(line().append(body).nest(INDENT).group())
            .append(line())
            .append("}")
    }

    fn expr_fn<'a>(
        &mut self,
        args: &'a [UntypedArg],
        return_annotation: Option<&'a TypeAst>,
        body: &'a Vec1<UntypedStatement>,
    ) -> Document<'a> {
        let args = wrap_args(args.iter().map(|e| self.fn_arg(e))).group();
        let body = self.statements(body);
        let header = "fn".to_doc().append(args);

        let header = match return_annotation {
            None => header,
            Some(t) => header.append(" -> ").append(self.type_ast(t)),
        };

        header.append(" ").append(wrap_block(body)).group()
    }

    fn statements<'a>(&mut self, statements: &'a Vec1<UntypedStatement>) -> Document<'a> {
        let mut previous_position = 0;
        let count = statements.len();
        let mut documents = Vec::with_capacity(count * 2);
        for (i, statement) in statements.iter().enumerate() {
            let preceding_newline = self.pop_empty_lines(previous_position + 1);
            if i != 0 && preceding_newline {
                documents.push(lines(2));
            } else if i != 0 {
                documents.push(lines(1));
            }
            previous_position = statement.location().end;
            documents.push(self.statement(statement).group());
        }
        if count == 1 && statements.first().is_expression() {
            documents.to_doc()
        } else {
            documents.to_doc().force_break()
        }
    }

    fn assignment<'a>(&mut self, assignment: &'a UntypedAssignment) -> Document<'a> {
        let comments = self.pop_comments(assignment.location.start);
        let Assignment {
            pattern,
            value,
            kind,
            annotation,
            ..
        } = assignment;

        let _ = self.pop_empty_lines(pattern.location().end);

        let keyword = match kind {
            AssignmentKind::Let => "let ",
            AssignmentKind::Assert => "let assert ",
        };

        let pattern = self.pattern(pattern);

        let annotation = annotation
            .as_ref()
            .map(|a| ": ".to_doc().append(self.type_ast(a)));

        let doc = keyword
            .to_doc()
            .append(pattern.append(annotation).group())
            .append(" =")
            .append(self.assigned_value(value));
        commented(doc, comments)
    }

    fn expr<'a>(&mut self, expr: &'a UntypedExpr) -> Document<'a> {
        let comments = self.pop_comments(expr.start_byte_index());

        let document = match expr {
            UntypedExpr::Placeholder { .. } => panic!("Placeholders should not be formatted"),

            UntypedExpr::Panic {
                message: Some(m), ..
            } => docvec!["panic as \"", m, "\""],

            UntypedExpr::Panic { .. } => "panic".to_doc(),

            UntypedExpr::Todo { message: None, .. } => "todo".to_doc(),

            UntypedExpr::Todo {
                message: Some(l), ..
            } => docvec!["todo as \"", l, "\""],

            UntypedExpr::PipeLine { expressions, .. } => self.pipeline(expressions),

            UntypedExpr::Int { value, .. } => self.int(value),

            UntypedExpr::Float { value, .. } => self.float(value),

            UntypedExpr::String { value, .. } => self.string(value),

            UntypedExpr::Block { statements, .. } => self.block(statements),

            UntypedExpr::Var { name, .. } if name == CAPTURE_VARIABLE => "_".to_doc(),

            UntypedExpr::Var { name, .. } => name.to_doc(),

            UntypedExpr::TupleIndex { tuple, index, .. } => self.tuple_index(tuple, *index),

            UntypedExpr::NegateInt { value, .. } => self.negate_int(value),

            UntypedExpr::NegateBool { value, .. } => self.negate_bool(value),

            UntypedExpr::Fn {
                is_capture: true,
                body,
                ..
            } => self.fn_capture(body),

            UntypedExpr::Fn {
                return_annotation,
                arguments: args,
                body,
                ..
            } => self.expr_fn(args, return_annotation.as_ref(), body),

            UntypedExpr::List { elements, tail, .. } => self.list(elements, tail.as_deref()),

            UntypedExpr::Call {
                fun,
                arguments: args,
                ..
            } => self.call(fun, args),

            UntypedExpr::BinOp {
                name, left, right, ..
            } => self.bin_op(name, left, right),

            UntypedExpr::Case {
                subjects, clauses, ..
            } => self.case(subjects, clauses),

            UntypedExpr::FieldAccess {
                label, container, ..
            } => if let UntypedExpr::TupleIndex { .. } = container.as_ref() {
                self.expr(container).surround("{ ", " }")
            } else {
                self.expr(container)
            }
            .append(".")
            .append(label.as_str()),

            UntypedExpr::Tuple { elems, .. } => "#"
                .to_doc()
                .append(wrap_args(elems.iter().map(|e| self.expr(e))))
                .group(),

            UntypedExpr::BitString { segments, .. } => bit_string(
                segments
                    .iter()
                    .map(|s| bit_string_segment(s, |e| self.bit_string_segment_expr(e))),
                segments.iter().all(|s| s.value.is_simple_constant()),
            ),
            UntypedExpr::RecordUpdate {
                constructor,
                spread,
                arguments: args,
                ..
            } => self.record_update(constructor, spread, args),
        };
        commented(document, comments)
    }

    fn string<'a>(&self, string: &'a SmolStr) -> Document<'a> {
        let doc = string.to_doc().surround("\"", "\"");
        if string.contains('\n') {
            doc.force_break()
        } else {
            doc
        }
    }

    fn float<'a>(&self, value: &'a str) -> Document<'a> {
        // Create parts
        let mut parts = value.split('.');
        let integer_part = parts.next().unwrap_or_default();
        // floating point part
        let fp_part = parts.next().unwrap_or_default();
        let integer_doc = self.underscore_integer_string(integer_part);
        let dot_doc = ".".to_doc();

        // Split fp_part into a regular fractional and maybe a scientific part
        let (fp_part_fractional, fp_part_scientific) = fp_part.split_at(
            fp_part
                .chars()
                .position(|ch| ch == 'e')
                .unwrap_or(fp_part.len()),
        );

        // Trim right any consequtive '0's
        let mut fp_part_fractional = fp_part_fractional.trim_end_matches('0').to_string();
        // If there is no fractional part left, add a '0', thus that 1. becomes 1.0 etc.
        if fp_part_fractional.is_empty() {
            fp_part_fractional.push('0');
        }
        let fp_doc = fp_part_fractional.chars().collect::<SmolStr>();

        integer_doc
            .append(dot_doc)
            .append(fp_doc)
            .append(fp_part_scientific)
    }

    fn int<'a>(&self, value: &'a str) -> Document<'a> {
        if value.starts_with("0x") || value.starts_with("0b") || value.starts_with("0o") {
            return value.to_doc();
        }

        self.underscore_integer_string(value)
    }

    fn underscore_integer_string<'a>(&self, value: &'a str) -> Document<'a> {
        let underscore_ch = '_';
        let minus_ch = '-';

        let len = value.len();
        let underscore_ch_cnt = value.matches(underscore_ch).count();
        let reformat_watershed = if value.starts_with(minus_ch) { 6 } else { 5 };
        let insert_underscores = (len - underscore_ch_cnt) >= reformat_watershed;

        let mut new_value = String::new();
        let mut j = 0;
        for (i, ch) in value.chars().rev().enumerate() {
            if ch == '_' {
                continue;
            }

            if insert_underscores && i != 0 && ch != minus_ch && i < len && j % 3 == 0 {
                new_value.push(underscore_ch);
            }
            new_value.push(ch);

            j += 1;
        }

        new_value.chars().rev().collect::<SmolStr>().to_doc()
    }

    fn pattern_constructor<'a>(
        &mut self,
        name: &'a str,
        args: &'a [CallArg<UntypedPattern>],
        module: &'a Option<SmolStr>,
        with_spread: bool,
    ) -> Document<'a> {
        fn is_breakable(expr: &UntypedPattern) -> bool {
            match expr {
                Pattern::Tuple { .. } | Pattern::List { .. } | Pattern::BitString { .. } => true,
                Pattern::Constructor {
                    arguments: args, ..
                } => !args.is_empty(),
                _ => false,
            }
        }

        let name = match module {
            Some(m) => m.to_doc().append(".").append(name),
            None => name.to_doc(),
        };

        if args.is_empty() && with_spread {
            name.append("(..)")
        } else if args.is_empty() {
            name
        } else if with_spread {
            name.append(wrap_args_with_spread(
                args.iter().map(|a| self.pattern_call_arg(a)),
            ))
        } else {
            match args {
                [arg] if is_breakable(&arg.value) => name
                    .append("(")
                    .append(self.pattern_call_arg(arg))
                    .append(")")
                    .group(),

                _ => name
                    .append(wrap_args(args.iter().map(|a| self.pattern_call_arg(a))))
                    .group(),
            }
        }
    }

    fn call<'a>(&mut self, fun: &'a UntypedExpr, args: &'a [CallArg<UntypedExpr>]) -> Document<'a> {
        let expr = match fun {
            UntypedExpr::Placeholder { .. } => panic!("Placeholders should not be formatted"),

            UntypedExpr::PipeLine { .. } => break_block(self.expr(fun)),

            UntypedExpr::BinOp { .. }
            | UntypedExpr::Int { .. }
            | UntypedExpr::Float { .. }
            | UntypedExpr::String { .. }
            | UntypedExpr::Block { .. }
            | UntypedExpr::Var { .. }
            | UntypedExpr::Fn { .. }
            | UntypedExpr::List { .. }
            | UntypedExpr::Call { .. }
            | UntypedExpr::Case { .. }
            | UntypedExpr::FieldAccess { .. }
            | UntypedExpr::Tuple { .. }
            | UntypedExpr::TupleIndex { .. }
            | UntypedExpr::Todo { .. }
            | UntypedExpr::Panic { .. }
            | UntypedExpr::BitString { .. }
            | UntypedExpr::RecordUpdate { .. }
            | UntypedExpr::NegateBool { .. }
            | UntypedExpr::NegateInt { .. } => self.expr(fun),
        };

        match args {
            [arg] if is_breakable_expr(&arg.value) && !self.any_comments(arg.location.start) => {
                expr.append("(")
                    .append(self.call_arg(arg))
                    .append(")")
                    .group()
            }

            _ => expr
                .append(wrap_args(args.iter().map(|a| self.call_arg(a))).group())
                .group(),
        }
    }

    pub fn case<'a>(
        &mut self,
        subjects: &'a [UntypedExpr],
        clauses: &'a [UntypedClause],
    ) -> Document<'a> {
        let subjects_doc = break_("case", "case ")
            .append(join(
                subjects.iter().map(|s| self.expr(s)),
                break_(",", ", "),
            ))
            .nest(INDENT)
            .append(break_("", " "))
            .append("{")
            .group();

        let clauses_doc = concat(
            clauses
                .iter()
                .enumerate()
                .map(|(i, c)| self.clause(c, i as u32)),
        );

        subjects_doc
            .append(line().append(clauses_doc).nest(INDENT))
            .append(line())
            .append("}")
            .force_break()
    }

    pub fn record_update<'a>(
        &mut self,
        constructor: &'a UntypedExpr,
        spread: &'a RecordUpdateSpread,
        args: &'a [UntypedRecordUpdateArg],
    ) -> Document<'a> {
        use std::iter::once;
        let constructor_doc = self.expr(constructor);
        let comments = self.pop_comments(spread.base.location().start);
        let spread_doc = commented("..".to_doc().append(self.expr(&spread.base)), comments);
        let arg_docs = args.iter().map(|a| self.record_update_arg(a));
        let all_arg_docs = once(spread_doc).chain(arg_docs);
        constructor_doc.append(wrap_args(all_arg_docs)).group()
    }

    pub fn bin_op<'a>(
        &mut self,
        name: &'a BinOp,
        left: &'a UntypedExpr,
        right: &'a UntypedExpr,
    ) -> Document<'a> {
        let precedence = name.precedence();
        let left_precedence = left.binop_precedence();
        let right_precedence = right.binop_precedence();
        let left = self.expr(left);
        let right = self.expr(right);
        self.operator_side(left, precedence, left_precedence)
            .append(name)
            .append(self.operator_side(right, precedence, right_precedence - 1))
    }

    pub fn operator_side<'a>(&mut self, doc: Document<'a>, op: u8, side: u8) -> Document<'a> {
        if op > side {
            wrap_block(doc).group()
        } else {
            doc
        }
    }

    fn pipeline<'a>(&mut self, expressions: &'a Vec1<UntypedExpr>) -> Document<'a> {
        let mut docs = Vec::with_capacity(expressions.len() * 3);
        let first = expressions.first();
        let first_precedence = first.binop_precedence();
        let first = self.expr(first);
        docs.push(self.operator_side(first, 5, first_precedence));

        for expr in expressions.iter().skip(1) {
            let comments = self.pop_comments(expr.location().start);
            let doc = match expr {
                UntypedExpr::Fn {
                    is_capture: true,
                    body,
                    ..
                } => {
                    let body = match body.first() {
                        Statement::Expression(expression) => expression,
                        Statement::Assignment(_) | Statement::Use(_) => {
                            unreachable!("Non expression capture body")
                        }
                    };
                    self.pipe_capture_right_hand_side(body)
                }

                _ => self.expr(expr),
            };
            docs.push(line());
            docs.push(commented("|> ".to_doc(), comments));
            docs.push(self.operator_side(doc, 4, expr.binop_precedence()));
        }

        docs.to_doc().force_break()
    }

    fn pipe_capture_right_hand_side<'a>(&mut self, fun: &'a UntypedExpr) -> Document<'a> {
        let (fun, args) = match fun {
            UntypedExpr::Call {
                fun,
                arguments: args,
                ..
            } => (fun, args),
            _ => panic!("Function capture found not to have a function call body when formatting"),
        };

        let hole_in_first_position = matches!(
            args.first(),
            Some(CallArg {
                value: UntypedExpr::Var { name, .. },
                ..
            }) if name == CAPTURE_VARIABLE
        );

        if hole_in_first_position && args.len() == 1 {
            // x |> fun(_)
            self.expr(fun)
        } else if hole_in_first_position {
            // x |> fun(_, 2, 3)
            self.expr(fun)
                .append(wrap_args(args.iter().skip(1).map(|a| self.call_arg(a))).group())
        } else {
            // x |> fun(1, _, 3)
            self.expr(fun)
                .append(wrap_args(args.iter().map(|a| self.call_arg(a))).group())
        }
    }

    fn fn_capture<'a>(&mut self, call: &'a [UntypedStatement]) -> Document<'a> {
        // The body of a capture being multiple statements shouldn't be possible...
        if call.len() != 1 {
            panic!("Function capture found not to have a single statement call");
        }

        match call.first() {
            Some(Statement::Expression(UntypedExpr::Call {
                fun,
                arguments: args,
                ..
            })) => match args.as_slice() {
                [first, second] if is_breakable_expr(&second.value) && first.is_capture_hole() => {
                    self.expr(fun)
                        .append("(_, ")
                        .append(self.call_arg(second))
                        .append(")")
                        .group()
                }

                _ => self
                    .expr(fun)
                    .append(wrap_args(args.iter().map(|a| self.call_arg(a))).group()),
            },

            // The body of a capture being not a fn shouldn't be possible...
            _ => panic!("Function capture body found not to be a call in the formatter"),
        }
    }

    pub fn record_constructor<'a, A>(
        &mut self,
        constructor: &'a RecordConstructor<A>,
    ) -> Document<'a> {
        let comments = self.pop_comments(constructor.location.start);
        let doc_comments = self.doc_comments(constructor.location.start);

        let doc = if constructor.arguments.is_empty() {
            constructor.name.as_str().to_doc()
        } else {
            constructor
                .name
                .as_str()
                .to_doc()
                .append(wrap_args(constructor.arguments.iter().map(
                    |RecordConstructorArg {
                         label,
                         ast,
                         location,
                         ..
                     }| {
                        let arg_comments = self.pop_comments(location.start);
                        let arg = match label {
                            Some(l) => l.to_doc().append(": ").append(self.type_ast(ast)),
                            None => self.type_ast(ast),
                        };

                        commented(
                            self.doc_comments(location.start).append(arg).group(),
                            arg_comments,
                        )
                    },
                )))
                .group()
        };

        commented(doc_comments.append(doc).group(), comments)
    }

    pub fn custom_type<'a, A>(
        &mut self,
        public: bool,
        opaque: bool,
        name: &'a str,
        args: &'a [SmolStr],
        constructors: &'a [RecordConstructor<A>],
        location: &'a SrcSpan,
    ) -> Document<'a> {
        let _ = self.pop_empty_lines(location.start);
        let doc = pub_(public)
            .to_doc()
            .append(if opaque { "opaque type " } else { "type " })
            .append(if args.is_empty() {
                name.to_doc()
            } else {
                name.to_doc()
                    .append(wrap_args(args.iter().map(|e| e.to_doc())))
                    .group()
            });

        if constructors.is_empty() {
            return doc;
        }

        doc.append(" {")
            .append(concat(constructors.iter().map(|c| {
                if self.pop_empty_lines(c.location.start) {
                    lines(2)
                } else {
                    line()
                }
                .append(self.record_constructor(c))
                .nest(INDENT)
                .group()
            })))
            .append(line())
            .append("}")
    }

    pub fn docs_opaque_custom_type<'a>(
        &mut self,
        public: bool,
        name: &'a str,
        args: &'a [SmolStr],
        location: &'a SrcSpan,
    ) -> Document<'a> {
        let _ = self.pop_empty_lines(location.start);
        pub_(public)
            .to_doc()
            .append("opaque type ")
            .append(if args.is_empty() {
                name.to_doc()
            } else {
                name.to_doc()
                    .append(wrap_args(args.iter().map(|e| e.to_doc())))
            })
    }

    pub fn docs_fn_signature<'a>(
        &mut self,
        public: bool,
        name: &'a str,
        args: &'a [TypedArg],
        return_type: Arc<Type>,
    ) -> Document<'a> {
        let mut printer = type_::pretty::Printer::new();

        pub_(public)
            .append("fn ")
            .append(name)
            .append(self.docs_fn_args(args, &mut printer))
            .append(" -> ".to_doc())
            .append(printer.print(&return_type))
    }

    // Will always print the types, even if they were implicit in the original source
    pub fn docs_fn_args<'a>(
        &mut self,
        args: &'a [TypedArg],
        printer: &mut type_::pretty::Printer,
    ) -> Document<'a> {
        wrap_args(args.iter().map(|arg| {
            arg.names
                .to_doc()
                .append(": ".to_doc().append(printer.print(&arg.type_)))
                .group()
        }))
    }

    fn call_arg<'a>(&mut self, arg: &'a CallArg<UntypedExpr>) -> Document<'a> {
        match &arg.label {
            Some(s) => commented(
                s.to_doc().append(": "),
                self.pop_comments(arg.location.start),
            ),
            None => nil(),
        }
        .append(self.expr(&arg.value))
    }

    fn record_update_arg<'a>(&mut self, arg: &'a UntypedRecordUpdateArg) -> Document<'a> {
        let comments = self.pop_comments(arg.location.start);
        let doc = arg
            .label
            .as_str()
            .to_doc()
            .append(": ")
            .append(self.expr(&arg.value));
        commented(doc, comments)
    }

    fn tuple_index<'a>(&mut self, tuple: &'a UntypedExpr, index: u64) -> Document<'a> {
        match tuple {
            UntypedExpr::TupleIndex { .. } => self.expr(tuple).surround("{", "}"),
            _ => self.expr(tuple),
        }
        .append(".")
        .append(index)
    }

    fn case_clause_value<'a>(&mut self, expr: &'a UntypedExpr) -> Document<'a> {
        match expr {
            UntypedExpr::Fn { .. }
            | UntypedExpr::List { .. }
            | UntypedExpr::Tuple { .. }
            | UntypedExpr::BitString { .. } => " ".to_doc().append(self.expr(expr)),

            UntypedExpr::Case { .. } => line().append(self.expr(expr)).nest(INDENT),

            UntypedExpr::Block { statements, .. } => {
                docvec![
                    " {",
                    docvec![line(), self.statements(statements)].nest(INDENT),
                    line(),
                    "}"
                ]
            }

            _ => break_("", " ").append(self.expr(expr)).nest(INDENT),
        }
        .group()
    }

    fn assigned_value<'a>(&mut self, expr: &'a UntypedExpr) -> Document<'a> {
        match expr {
            UntypedExpr::Case { .. } => " ".to_doc().append(self.expr(expr)).group(),
            _ => self.case_clause_value(expr),
        }
    }

    fn clause<'a>(&mut self, clause: &'a UntypedClause, index: u32) -> Document<'a> {
        let space_before = self.pop_empty_lines(clause.location.start);
        let comments = self.pop_comments(clause.location.start);
        let clause_doc = join(
            std::iter::once(&clause.pattern)
                .chain(&clause.alternative_patterns)
                .map(|p| join(p.iter().map(|p| self.pattern(p)), ", ".to_doc())),
            break_("", " ").append("| "),
        )
        .group();

        let clause_doc = match &clause.guard {
            None => clause_doc,
            Some(guard) => clause_doc.append(" if ").append(self.clause_guard(guard)),
        };

        let clause_doc = commented(clause_doc, comments);

        if index == 0 {
            clause_doc
        } else if space_before {
            lines(2).append(clause_doc)
        } else {
            lines(1).append(clause_doc)
        }
        .append(" ->")
        .append(self.case_clause_value(&clause.then))
    }

    fn list<'a>(
        &mut self,
        elements: &'a [UntypedExpr],
        tail: Option<&'a UntypedExpr>,
    ) -> Document<'a> {
        if elements.is_empty() {
            return match tail {
                Some(tail) => self.expr(tail),
                None => "[]".to_doc(),
            };
        }

        let comma = if tail.is_none() && elements.iter().all(UntypedExpr::is_simple_constant) {
            flex_break(",", ", ")
        } else {
            break_(",", ", ")
        };
        let elements = join(elements.iter().map(|e| self.expr(e)), comma);

        let doc = break_("[", "[").append(elements);

        match tail {
            None => doc.nest(INDENT).append(break_(",", "")),

            Some(tail) => {
                let comments = self.pop_comments(tail.location().start);
                let tail = commented(docvec!["..", self.expr(tail)], comments);
                doc.append(break_(",", ", "))
                    .append(tail)
                    .nest(INDENT)
                    .append(break_("", ""))
            }
        }
        .append("]")
        .group()
    }

    fn pattern<'a>(&mut self, pattern: &'a UntypedPattern) -> Document<'a> {
        let comments = self.pop_comments(pattern.location().start);
        let doc = match pattern {
            Pattern::Int { value, .. } => self.int(value),

            Pattern::Float { value, .. } => self.float(value),

            Pattern::String { value, .. } => self.string(value),

            Pattern::Var { name, .. } => name.to_doc(),

            Pattern::VarUsage { name, .. } => name.to_doc(),

            Pattern::Assign { name, pattern, .. } => {
                self.pattern(pattern).append(" as ").append(name.as_str())
            }

            Pattern::Discard { name, .. } => name.to_doc(),

            Pattern::List { elements, tail, .. } => self.list_pattern(elements, tail),

            Pattern::Constructor {
                name,
                arguments: args,
                module,
                with_spread,
                ..
            } => self.pattern_constructor(name, args, module, *with_spread),

            Pattern::Tuple { elems, .. } => "#"
                .to_doc()
                .append(wrap_args(elems.iter().map(|e| self.pattern(e))))
                .group(),

            Pattern::BitString { segments, .. } => bit_string(
                segments
                    .iter()
                    .map(|s| bit_string_segment(s, |e| self.pattern(e))),
                false,
            ),

            Pattern::Concatenate {
                left_side_string: left,
                right_side_assignment: right,
                ..
            } => {
                let right = match right {
                    AssignName::Variable(name) => name.to_doc(),
                    AssignName::Discard(name) => name.to_doc(),
                };
                docvec![self.string(left), " <> ", right]
            }
        };
        commented(doc, comments)
    }

    fn list_pattern<'a>(
        &mut self,
        elements: &'a [Pattern<()>],
        tail: &'a Option<Box<Pattern<()>>>,
    ) -> Document<'a> {
        if elements.is_empty() {
            return match tail {
                Some(tail) => self.pattern(tail),
                None => "[]".to_doc(),
            };
        }
        let elements = join(elements.iter().map(|e| self.pattern(e)), break_(",", ", "));
        let doc = break_("[", "[").append(elements);
        match tail {
            None => doc.nest(INDENT).append(break_(",", "")),

            Some(tail) => {
                let comments = self.pop_comments(tail.location().start);
                let tail = if tail.is_discard() {
                    "..".to_doc()
                } else {
                    docvec!["..", self.pattern(tail)]
                };
                let tail = commented(tail, comments);
                doc.append(break_(",", ", "))
                    .append(tail)
                    .nest(INDENT)
                    .append(break_("", ""))
            }
        }
        .append("]")
        .group()
    }

    fn pattern_call_arg<'a>(&mut self, arg: &'a CallArg<UntypedPattern>) -> Document<'a> {
        arg.label
            .as_ref()
            .map(|s| s.to_doc().append(": "))
            .unwrap_or_else(nil)
            .append(self.pattern(&arg.value))
    }

    pub fn clause_guard_bin_op<'a>(
        &mut self,
        name: &'a str,
        name_precedence: u8,
        left: &'a UntypedClauseGuard,
        right: &'a UntypedClauseGuard,
    ) -> Document<'a> {
        let left_precedence = left.precedence();
        let right_precedence = right.precedence();
        let left = self.clause_guard(left);
        let right = self.clause_guard(right);
        self.operator_side(left, name_precedence, left_precedence)
            .append(name)
            .append(self.operator_side(right, name_precedence, right_precedence - 1))
    }

    fn clause_guard<'a>(&mut self, clause_guard: &'a UntypedClauseGuard) -> Document<'a> {
        match clause_guard {
            ClauseGuard::And { left, right, .. } => {
                self.clause_guard_bin_op(" && ", clause_guard.precedence(), left, right)
            }
            ClauseGuard::Or { left, right, .. } => {
                self.clause_guard_bin_op(" || ", clause_guard.precedence(), left, right)
            }
            ClauseGuard::Equals { left, right, .. } => {
                self.clause_guard_bin_op(" == ", clause_guard.precedence(), left, right)
            }

            ClauseGuard::NotEquals { left, right, .. } => {
                self.clause_guard_bin_op(" != ", clause_guard.precedence(), left, right)
            }
            ClauseGuard::GtInt { left, right, .. } => {
                self.clause_guard_bin_op(" > ", clause_guard.precedence(), left, right)
            }

            ClauseGuard::GtEqInt { left, right, .. } => {
                self.clause_guard_bin_op(" >= ", clause_guard.precedence(), left, right)
            }
            ClauseGuard::LtInt { left, right, .. } => {
                self.clause_guard_bin_op(" < ", clause_guard.precedence(), left, right)
            }

            ClauseGuard::LtEqInt { left, right, .. } => {
                self.clause_guard_bin_op(" <= ", clause_guard.precedence(), left, right)
            }
            ClauseGuard::GtFloat { left, right, .. } => {
                self.clause_guard_bin_op(" >. ", clause_guard.precedence(), left, right)
            }
            ClauseGuard::GtEqFloat { left, right, .. } => {
                self.clause_guard_bin_op(" >=. ", clause_guard.precedence(), left, right)
            }
            ClauseGuard::LtFloat { left, right, .. } => {
                self.clause_guard_bin_op(" <. ", clause_guard.precedence(), left, right)
            }
            ClauseGuard::LtEqFloat { left, right, .. } => {
                self.clause_guard_bin_op(" <=. ", clause_guard.precedence(), left, right)
            }

            ClauseGuard::Var { name, .. } => name.to_doc(),

            ClauseGuard::TupleIndex { tuple, index, .. } => {
                self.clause_guard(tuple).append(".").append(*index).to_doc()
            }

            ClauseGuard::FieldAccess {
                container, label, ..
            } => self
                .clause_guard(container)
                .append(".")
                .append(label)
                .to_doc(),

            ClauseGuard::ModuleSelect {
                module_name, label, ..
            } => module_name.to_doc().append(".").append(label).to_doc(),

            ClauseGuard::Constant(constant) => self.const_expr(constant),
        }
    }

    fn constant_call_arg<'a, A, B>(&mut self, arg: &'a CallArg<Constant<A, B>>) -> Document<'a> {
        match &arg.label {
            None => self.const_expr(&arg.value),
            Some(s) => s.to_doc().append(": ").append(self.const_expr(&arg.value)),
        }
    }

    fn negate_bool<'a>(&mut self, expr: &'a UntypedExpr) -> Document<'a> {
        match expr {
            UntypedExpr::BinOp { .. } => "!".to_doc().append(wrap_block(self.expr(expr))),
            _ => docvec!["!", self.expr(expr)],
        }
    }

    fn negate_int<'a>(&mut self, expr: &'a UntypedExpr) -> Document<'a> {
        match expr {
            UntypedExpr::BinOp { .. } | UntypedExpr::NegateInt { .. } => {
                "- ".to_doc().append(self.expr(expr))
            }

            _ => docvec!["-", self.expr(expr)],
        }
    }

    fn use_<'a>(&mut self, use_: &'a Use) -> Document<'a> {
        let comments = self.pop_comments(use_.location.start);

        let call = if use_.call.is_call() {
            docvec![" ", self.expr(&use_.call)]
        } else {
            docvec![break_("", " "), self.expr(&use_.call)].nest(INDENT)
        }
        .group();

        let doc = if use_.assignments.is_empty() {
            docvec!["use <-", call]
        } else {
            let assignments = use_.assignments.iter().map(|use_assignment| {
                let pattern = self.pattern(&use_assignment.pattern);
                let annotation = use_assignment
                    .annotation
                    .as_ref()
                    .map(|a| ": ".to_doc().append(self.type_ast(a)));

                pattern.append(annotation).group()
            });
            let assignments = Itertools::intersperse(assignments, break_(",", ", "));
            let left = ["use".to_doc(), break_("", " ")]
                .into_iter()
                .chain(assignments);
            let left = concat(left).nest(INDENT).append(break_("", " ")).group();
            docvec![left, "<-", call].group()
        };

        commented(doc, comments)
    }

    fn bit_string_segment_expr<'a>(&mut self, expr: &'a UntypedExpr) -> Document<'a> {
        match expr {
            UntypedExpr::Placeholder { .. } => panic!("Placeholders should not be formatted"),

            UntypedExpr::BinOp { .. } => wrap_block(self.expr(expr)),

            UntypedExpr::Int { .. }
            | UntypedExpr::Float { .. }
            | UntypedExpr::String { .. }
            | UntypedExpr::Var { .. }
            | UntypedExpr::Fn { .. }
            | UntypedExpr::List { .. }
            | UntypedExpr::Call { .. }
            | UntypedExpr::PipeLine { .. }
            | UntypedExpr::Case { .. }
            | UntypedExpr::FieldAccess { .. }
            | UntypedExpr::Tuple { .. }
            | UntypedExpr::TupleIndex { .. }
            | UntypedExpr::Todo { .. }
            | UntypedExpr::Panic { .. }
            | UntypedExpr::BitString { .. }
            | UntypedExpr::RecordUpdate { .. }
            | UntypedExpr::NegateBool { .. }
            | UntypedExpr::NegateInt { .. }
            | UntypedExpr::Block { .. } => self.expr(expr),
        }
    }

    fn statement<'a>(&mut self, statement: &'a Statement<(), UntypedExpr>) -> Document<'a> {
        match statement {
            Statement::Expression(expression) => self.expr(expression),
            Statement::Assignment(assignment) => self.assignment(assignment),
            Statement::Use(use_) => self.use_(use_),
        }
    }

    fn block<'a>(&mut self, statements: &'a Vec1<UntypedStatement>) -> Document<'a> {
        docvec![
            "{",
            docvec![break_("", " "), self.statements(statements)].nest(INDENT),
            break_("", " "),
            "}"
        ]
        .group()
    }
}

impl<'a> Documentable<'a> for &'a ArgNames {
    fn to_doc(self) -> Document<'a> {
        match self {
            ArgNames::Named { name } | ArgNames::Discard { name } => name.to_doc(),
            ArgNames::LabelledDiscard { label, name } | ArgNames::NamedLabelled { label, name } => {
                docvec![label, " ", name]
            }
        }
    }
}

fn pub_(public: bool) -> Document<'static> {
    if public {
        "pub ".to_doc()
    } else {
        nil()
    }
}

impl<'a> Documentable<'a> for &'a UnqualifiedImport {
    fn to_doc(self) -> Document<'a> {
        self.name.as_str().to_doc().append(match &self.as_name {
            None => nil(),
            Some(s) => " as ".to_doc().append(s.as_str()),
        })
    }
}

impl<'a> Documentable<'a> for &'a BinOp {
    fn to_doc(self) -> Document<'a> {
        match self {
            BinOp::And => " && ",
            BinOp::Or => " || ",
            BinOp::LtInt => " < ",
            BinOp::LtEqInt => " <= ",
            BinOp::LtFloat => " <. ",
            BinOp::LtEqFloat => " <=. ",
            BinOp::Eq => " == ",
            BinOp::NotEq => " != ",
            BinOp::GtEqInt => " >= ",
            BinOp::GtInt => " > ",
            BinOp::GtEqFloat => " >=. ",
            BinOp::GtFloat => " >. ",
            BinOp::AddInt => " + ",
            BinOp::AddFloat => " +. ",
            BinOp::SubInt => " - ",
            BinOp::SubFloat => " -. ",
            BinOp::MultInt => " * ",
            BinOp::MultFloat => " *. ",
            BinOp::DivInt => " / ",
            BinOp::DivFloat => " /. ",
            BinOp::RemainderInt => " % ",
            BinOp::Concatenate => " <> ",
        }
        .to_doc()
    }
}

pub fn break_block(doc: Document<'_>) -> Document<'_> {
    "{".to_doc()
        .append(line().append(doc).nest(INDENT))
        .append(line())
        .append("}")
        .force_break()
}

pub fn wrap_block(doc: Document<'_>) -> Document<'_> {
    break_("{", "{ ")
        .append(doc)
        .nest(INDENT)
        .append(break_("", " "))
        .append("}")
}

pub fn wrap_args<'a, I>(args: I) -> Document<'a>
where
    I: IntoIterator<Item = Document<'a>>,
{
    let mut args = args.into_iter().peekable();
    if args.peek().is_none() {
        return "()".to_doc();
    }
    break_("(", "(")
        .append(join(args, break_(",", ", ")))
        .nest(INDENT)
        .append(break_(",", ""))
        .append(")")
}

pub fn wrap_args_with_spread<'a, I>(args: I) -> Document<'a>
where
    I: IntoIterator<Item = Document<'a>>,
{
    let mut args = args.into_iter().peekable();
    if args.peek().is_none() {
        return "()".to_doc();
    }

    break_("(", "(")
        .append(join(args, break_(",", ", ")))
        .append(break_(",", ", "))
        .append("..")
        .nest(INDENT)
        .append(break_(",", ""))
        .append(")")
        .group()
}

fn bit_string<'a>(
    segments: impl IntoIterator<Item = Document<'a>>,
    is_simple: bool,
) -> Document<'a> {
    let comma = if is_simple {
        flex_break(",", ", ")
    } else {
        break_(",", ", ")
    };
    break_("<<", "<<")
        .append(join(segments, comma))
        .nest(INDENT)
        .append(break_(",", ""))
        .append(">>")
        .group()
}

fn printed_comments<'a, 'comments>(
    comments: impl IntoIterator<Item = Option<&'comments str>>,
    trailing_newline: bool,
) -> Option<Document<'a>> {
    let mut comments = comments.into_iter().peekable();
    let _ = comments.peek()?;

    let mut doc = Vec::new();
    while let Some(c) = comments.next() {
        let c = match c {
            Some(c) => c,
            None => continue,
        };
        doc.push("//".to_doc().append(Document::String(c.to_string())));
        match comments.peek() {
            // Next line is a comment
            Some(Some(_)) => doc.push(line()),
            // Next line is empty
            Some(None) => {
                let _ = comments.next();
                match comments.peek() {
                    Some(_) => doc.push(lines(2)),
                    None => {
                        if trailing_newline {
                            doc.push(lines(2));
                        }
                    }
                }
            }
            // We've reached the end, there are no more lines
            None => {
                if trailing_newline {
                    doc.push(line());
                }
            }
        }
    }
    let doc = concat(doc);
    if trailing_newline {
        Some(doc.force_break())
    } else {
        Some(doc)
    }
}

fn commented<'a, 'comments>(
    doc: Document<'a>,
    comments: impl IntoIterator<Item = Option<&'comments str>>,
) -> Document<'a> {
    match printed_comments(comments, true) {
        Some(comments) => comments.append(doc.group()),
        None => doc,
    }
}

fn bit_string_segment<Value, Type, ToDoc>(
    segment: &BitStringSegment<Value, Type>,
    mut to_doc: ToDoc,
) -> Document<'_>
where
    ToDoc: FnMut(&Value) -> Document<'_>,
{
    match segment {
        BitStringSegment { value, options, .. } if options.is_empty() => to_doc(value),

        BitStringSegment { value, options, .. } => to_doc(value).append(":").append(join(
            options.iter().map(|o| segment_option(o, |e| to_doc(e))),
            "-".to_doc(),
        )),
    }
}

fn segment_option<ToDoc, Value>(
    option: &BitStringSegmentOption<Value>,
    mut to_doc: ToDoc,
) -> Document<'_>
where
    ToDoc: FnMut(&Value) -> Document<'_>,
{
    match option {
        BitStringSegmentOption::Binary { .. } => "binary".to_doc(),
        BitStringSegmentOption::Int { .. } => "int".to_doc(),
        BitStringSegmentOption::Float { .. } => "float".to_doc(),
        BitStringSegmentOption::BitString { .. } => "bit_string".to_doc(),
        BitStringSegmentOption::Utf8 { .. } => "utf8".to_doc(),
        BitStringSegmentOption::Utf16 { .. } => "utf16".to_doc(),
        BitStringSegmentOption::Utf32 { .. } => "utf32".to_doc(),
        BitStringSegmentOption::Utf8Codepoint { .. } => "utf8_codepoint".to_doc(),
        BitStringSegmentOption::Utf16Codepoint { .. } => "utf16_codepoint".to_doc(),
        BitStringSegmentOption::Utf32Codepoint { .. } => "utf32_codepoint".to_doc(),
        BitStringSegmentOption::Signed { .. } => "signed".to_doc(),
        BitStringSegmentOption::Unsigned { .. } => "unsigned".to_doc(),
        BitStringSegmentOption::Big { .. } => "big".to_doc(),
        BitStringSegmentOption::Little { .. } => "little".to_doc(),
        BitStringSegmentOption::Native { .. } => "native".to_doc(),

        BitStringSegmentOption::Size {
            value,
            short_form: false,
            ..
        } => "size"
            .to_doc()
            .append("(")
            .append(to_doc(value))
            .append(")"),

        BitStringSegmentOption::Size {
            value,
            short_form: true,
            ..
        } => to_doc(value),

        BitStringSegmentOption::Unit { value, .. } => "unit"
            .to_doc()
            .append("(")
            .append(Document::String(format!("{value}")))
            .append(")"),
    }
}

pub fn comments_before<'a>(
    comments: &'a [Comment<'a>],
    empty_lines: &'a [u32],
    limit: u32,
    retain_empty_lines: bool,
) -> (
    impl Iterator<Item = Option<&'a str>>,
    &'a [Comment<'a>],
    &'a [u32],
) {
    let end_comments = comments
        .iter()
        .position(|c| c.start > limit)
        .unwrap_or(comments.len());
    let end_empty_lines = empty_lines
        .iter()
        .position(|l| *l > limit)
        .unwrap_or(empty_lines.len());
    let popped_comments = comments
        .get(0..end_comments)
        .expect("0..end_comments is guaranteed to be in bounds")
        .iter()
        .map(|c| (c.start, Some(c.content)));
    let popped_empty_lines = if retain_empty_lines { empty_lines } else { &[] }
        .get(0..end_empty_lines)
        .unwrap_or(&[])
        .iter()
        .map(|i| (i, i))
        // compact consecutive empty lines into a single line
        .coalesce(|(a_start, a_end), (b_start, b_end)| {
            if *a_end + 1 == *b_start {
                Ok((a_start, b_end))
            } else {
                Err(((a_start, a_end), (b_start, b_end)))
            }
        })
        .map(|l| (*l.0, None));
    let popped = popped_comments
        .merge_by(popped_empty_lines, |(a, _), (b, _)| a < b)
        .skip_while(|(_, comment_or_line)| comment_or_line.is_none())
        .map(|(_, comment_or_line)| comment_or_line);
    (
        popped,
        comments.get(end_comments..).expect("in bounds"),
        empty_lines.get(end_empty_lines..).expect("in bounds"),
    )
}

fn is_breakable_expr(expr: &UntypedExpr) -> bool {
    matches!(
        expr,
        UntypedExpr::Fn { .. }
            | UntypedExpr::Block { .. }
            | UntypedExpr::Call { .. }
            | UntypedExpr::Case { .. }
            | UntypedExpr::List { .. }
            | UntypedExpr::Tuple { .. }
            | UntypedExpr::BitString { .. }
    )
}<|MERGE_RESOLUTION|>--- conflicted
+++ resolved
@@ -247,13 +247,8 @@
                         .group();
                     ".{".to_doc().append(unqualified).append("}")
                 })
-<<<<<<< HEAD
                 .append(if let Some((AssignName::Variable(name), _)) = alias {
                     docvec![" as ", name]
-=======
-                .append(if let Some(as_name) = as_name {
-                    docvec![" as ", &as_name.name]
->>>>>>> 098bfa67
                 } else {
                     nil()
                 }),
