mod expression;
mod import;
mod pattern;
#[cfg(test)]
mod tests;
mod typescript;

use crate::analyse::TargetSupport;
use crate::build::Target;
use crate::codegen::TypeScriptDeclarations;
use crate::type_::PRELUDE_MODULE_NAME;
use crate::{
    ast::{CustomType, Function, Import, ModuleConstant, TypeAlias, *},
    docvec,
    line_numbers::LineNumbers,
    pretty::*,
};
use camino::Utf8Path;
use ecow::EcoString;
use expression::Context;
use itertools::Itertools;

use self::import::{Imports, Member};

const INDENT: isize = 2;

pub const PRELUDE: &str = include_str!("../templates/prelude.mjs");
pub const PRELUDE_TS_DEF: &str = include_str!("../templates/prelude.d.mts");

pub type Output<'a> = Result<Document<'a>, Error>;

#[derive(Debug, Clone, Copy, PartialEq, Eq)]
pub enum JavaScriptCodegenTarget {
    JavaScript,
    TypeScriptDeclarations,
}

#[derive(Debug)]
pub struct Generator<'a> {
    line_numbers: &'a LineNumbers,
    module: &'a TypedModule,
    tracker: UsageTracker,
    module_scope: im::HashMap<EcoString, usize>,
    current_module_name_segments_count: usize,
    target_support: TargetSupport,
    typescript: TypeScriptDeclarations,
}

impl<'a> Generator<'a> {
    pub fn new(
        line_numbers: &'a LineNumbers,
        module: &'a TypedModule,
        target_support: TargetSupport,
        typescript: TypeScriptDeclarations,
    ) -> Self {
        let current_module_name_segments_count = module.name.split('/').count();

        Self {
            current_module_name_segments_count,
            line_numbers,
            module,
            tracker: UsageTracker::default(),
            module_scope: Default::default(),
            target_support,
            typescript,
        }
    }

    fn type_reference(&self) -> Document<'a> {
        if self.typescript == TypeScriptDeclarations::None {
            return Document::Str("");
        }

        // Get the name of the module relative the directory (similar to basename)
        let module = self
            .module
            .name
            .as_str()
            .split('/')
            .last()
            .expect("JavaScript generator could not identify imported module name.");

        let name = Document::Str(module);

        docvec!["/// <reference types=\"./", name, ".d.mts\" />", line()]
    }

    pub fn compile(&mut self) -> Output<'a> {
        let type_reference = self.type_reference();

        // Determine what JavaScript imports we need to generate
        let mut imports = self.collect_imports();

        // Determine what names are defined in the module scope so we know to
        // rename any variables that are defined within functions using the same
        // names.
        self.register_module_definitions_in_scope();

        // Generate JavaScript code for each statement
        let statements = self.collect_definitions().into_iter().chain(
            self.module
                .definitions
                .iter()
                .flat_map(|s| self.statement(s)),
        );

        // Two lines between each statement
        let mut statements: Vec<_> =
            Itertools::intersperse(statements, Ok(lines(2))).try_collect()?;

        // Import any prelude functions that have been used

        if self.tracker.ok_used {
            self.register_prelude_usage(&mut imports, "Ok", None);
        };

        if self.tracker.error_used {
            self.register_prelude_usage(&mut imports, "Error", None);
        };

        if self.tracker.list_used {
            self.register_prelude_usage(&mut imports, "toList", None);
        };

        if self.tracker.prepend_used {
            self.register_prelude_usage(&mut imports, "prepend", Some("listPrepend"));
        };

        if self.tracker.custom_type_used {
            self.register_prelude_usage(&mut imports, "CustomType", Some("$CustomType"));
        };

        if self.tracker.make_error_used {
            self.register_prelude_usage(&mut imports, "makeError", None);
        };

        if self.tracker.int_remainder_used {
            self.register_prelude_usage(&mut imports, "remainderInt", None);
        };

        if self.tracker.float_division_used {
            self.register_prelude_usage(&mut imports, "divideFloat", None);
        };

        if self.tracker.int_division_used {
            self.register_prelude_usage(&mut imports, "divideInt", None);
        };

        if self.tracker.object_equality_used {
            self.register_prelude_usage(&mut imports, "isEqual", None);
        };

        if self.tracker.bit_array_literal_used {
            self.register_prelude_usage(&mut imports, "toBitArray", None);
        };

        if self.tracker.sized_integer_segment_used {
            self.register_prelude_usage(&mut imports, "sizedInt", None);
        };

        if self.tracker.string_bit_array_segment_used {
            self.register_prelude_usage(&mut imports, "stringBits", None);
        };

        if self.tracker.codepoint_bit_array_segment_used {
            self.register_prelude_usage(&mut imports, "codepointBits", None);
        };

        if self.tracker.float_bit_array_segment_used {
            self.register_prelude_usage(&mut imports, "float64Bits", None);
        };

        // Put it all together

        if imports.is_empty() && statements.is_empty() {
            Ok(docvec![type_reference, "export {}", line()])
        } else if imports.is_empty() {
            statements.push(line());
            Ok(docvec![type_reference, statements])
        } else if statements.is_empty() {
            Ok(docvec![
                type_reference,
                imports.into_doc(JavaScriptCodegenTarget::JavaScript)
            ])
        } else {
            Ok(docvec![
                type_reference,
                imports.into_doc(JavaScriptCodegenTarget::JavaScript),
                line(),
                statements,
                line()
            ])
        }
    }

    fn register_prelude_usage(
        &self,
        imports: &mut Imports<'a>,
        name: &'static str,
        alias: Option<&'static str>,
    ) {
        let path = self.import_path(&self.module.type_info.package, PRELUDE_MODULE_NAME);
        let member = Member {
            name: name.to_doc(),
            alias: alias.map(|a| a.to_doc()),
        };
        imports.register_module(path, [], [member]);
    }

    pub fn statement(&mut self, statement: &'a TypedDefinition) -> Option<Output<'a>> {
        match statement {
            Definition::TypeAlias(TypeAlias { .. }) => None,

            // Handled in collect_imports
            Definition::Import(Import { .. }) => None,

            // Handled in collect_definitions
            Definition::CustomType(CustomType { .. }) => None,

            Definition::ModuleConstant(ModuleConstant {
                publicity,
                name,
                value,
                ..
            }) => Some(self.module_constant(*publicity, name, value)),

            Definition::Function(function) => {
                // If there's an external JavaScript implementation then it will be imported,
                // so we don't need to generate a function definition.
                if function.external_javascript.is_some() {
                    return None;
                }

                // If the function does not support JavaScript then we don't need to generate
                // a function definition.
                if !function.implementations.supports(Target::JavaScript) {
                    return None;
                }

                self.module_function(function)
            }
        }
    }

    fn custom_type_definition(
        &mut self,
        constructors: &'a [TypedRecordConstructor],
        publicity: Publicity,
        opaque: bool,
    ) -> Vec<Output<'a>> {
        // If there's no constructors then there's nothing to do here.
        if constructors.is_empty() {
            return vec![];
        }

        self.tracker.custom_type_used = true;
        constructors
            .iter()
            .map(|constructor| Ok(self.record_definition(constructor, publicity, opaque)))
            .collect()
    }

    fn record_definition(
        &self,
        constructor: &'a TypedRecordConstructor,
        publicity: Publicity,
        opaque: bool,
    ) -> Document<'a> {
        fn parameter((i, arg): (usize, &TypedRecordConstructorArg)) -> Document<'_> {
            arg.label
                .as_ref()
<<<<<<< HEAD
                .map(|(_, s)| maybe_escape_identifier_doc(s))
=======
                .map(|(s, _)| maybe_escape_identifier_doc(s))
>>>>>>> 0eb8d25a
                .unwrap_or_else(|| Document::String(format!("x{i}")))
        }

        let head = if publicity.is_private() || opaque {
            "class "
        } else {
            "export class "
        };
        let head = docvec![head, &constructor.name, " extends $CustomType {"];

        if constructor.arguments.is_empty() {
            return head.append("}");
        };

        let parameters = join(
            constructor.arguments.iter().enumerate().map(parameter),
            break_(",", ", "),
        );

        let constructor_body = join(
            constructor.arguments.iter().enumerate().map(|(i, arg)| {
                let var = parameter((i, arg));
                match &arg.label {
                    None => docvec!["this[", i, "] = ", var, ";"],
<<<<<<< HEAD
                    Some((_, name)) => docvec!["this.", name, " = ", var, ";"],
=======
                    Some((name, _)) => docvec!["this.", name, " = ", var, ";"],
>>>>>>> 0eb8d25a
                }
            }),
            line(),
        );

        let class_body = docvec![
            line(),
            "constructor(",
            parameters,
            ") {",
            docvec![line(), "super();", line(), constructor_body].nest(INDENT),
            line(),
            "}",
        ]
        .nest(INDENT);

        docvec![head, class_body, line(), "}"]
    }

    fn collect_definitions(&mut self) -> Vec<Output<'a>> {
        self.module
            .definitions
            .iter()
            .flat_map(|statement| match statement {
                Definition::CustomType(CustomType {
                    publicity,
                    constructors,
                    opaque,
                    ..
                }) => self.custom_type_definition(constructors, *publicity, *opaque),

                Definition::Function(Function { .. })
                | Definition::TypeAlias(TypeAlias { .. })
                | Definition::Import(Import { .. })
                | Definition::ModuleConstant(ModuleConstant { .. }) => vec![],
            })
            .collect()
    }

    fn collect_imports(&mut self) -> Imports<'a> {
        let mut imports = Imports::new();

        for statement in &self.module.definitions {
            match statement {
                Definition::Import(Import {
                    module,
                    as_name,
                    unqualified_values: unqualified,
                    package,
                    ..
                }) => {
                    self.register_import(&mut imports, package, module, as_name, unqualified);
                }

                Definition::Function(Function {
                    name: Some((_, name)),
                    publicity,
                    external_javascript: Some((module, function)),
                    ..
                }) => {
                    self.register_external_function(
                        &mut imports,
                        *publicity,
                        name,
                        module,
                        function,
                    );
                }

                Definition::Function(Function { .. })
                | Definition::TypeAlias(TypeAlias { .. })
                | Definition::CustomType(CustomType { .. })
                | Definition::ModuleConstant(ModuleConstant { .. }) => (),
            }
        }

        imports
    }

    fn import_path(&self, package: &'a str, module: &'a str) -> String {
        // TODO: strip shared prefixed between current module and imported
        // module to avoid descending and climbing back out again
        if package == self.module.type_info.package || package.is_empty() {
            // Same package
            match self.current_module_name_segments_count {
                1 => format!("./{module}.mjs"),
                _ => {
                    let prefix = "../".repeat(self.current_module_name_segments_count - 1);
                    format!("{prefix}{module}.mjs")
                }
            }
        } else {
            // Different package
            let prefix = "../".repeat(self.current_module_name_segments_count);
            format!("{prefix}{package}/{module}.mjs")
        }
    }

    fn register_import(
        &mut self,
        imports: &mut Imports<'a>,
        package: &'a str,
        module: &'a str,
        as_name: &'a Option<(AssignName, SrcSpan)>,
        unqualified: &'a [UnqualifiedImport],
    ) {
        let get_name = |module: &'a str| {
            module
                .split('/')
                .last()
                .expect("JavaScript generator could not identify imported module name.")
        };

        let (discarded, module_name) = match as_name {
            None => (false, get_name(module)),
            Some((AssignName::Discard(_), _)) => (true, get_name(module)),
            Some((AssignName::Variable(name), _)) => (false, name.as_str()),
        };

        let module_name = format!("${module_name}");
        let path = self.import_path(package, module);
        let unqualified_imports = unqualified.iter().map(|i| {
            let alias = i.as_name.as_ref().map(|n| {
                self.register_in_scope(n);
                maybe_escape_identifier_doc(n)
            });
            let name = maybe_escape_identifier_doc(&i.name);
            Member { name, alias }
        });

        let aliases = if discarded { vec![] } else { vec![module_name] };
        imports.register_module(path, aliases, unqualified_imports);
    }

    fn register_external_function(
        &mut self,
        imports: &mut Imports<'a>,
        publicity: Publicity,
        name: &'a str,
        module: &'a str,
        fun: &'a str,
    ) {
        let needs_escaping = !is_usable_js_identifier(name);
        let member = Member {
            name: fun.to_doc(),
            alias: if name == fun && !needs_escaping {
                None
            } else if needs_escaping {
                Some(Document::String(escape_identifier(name)))
            } else {
                Some(name.to_doc())
            },
        };
        if publicity.is_importable() {
            imports.register_export(maybe_escape_identifier_string(name))
        }
        imports.register_module(module.to_string(), [], [member]);
    }

    fn module_constant(
        &mut self,
        publicity: Publicity,
        name: &'a str,
        value: &'a TypedConstant,
    ) -> Output<'a> {
        let head = if publicity.is_private() {
            "const "
        } else {
            "export const "
        };

        let document =
            expression::constant_expression(Context::Constant, &mut self.tracker, value)?;

        Ok(docvec![
            head,
            maybe_escape_identifier_doc(name),
            " = ",
            document,
            ";",
        ])
    }

    fn register_in_scope(&mut self, name: &str) {
        let _ = self.module_scope.insert(name.into(), 0);
    }

    fn module_function(&mut self, function: &'a TypedFunction) -> Option<Output<'a>> {
        let (_, name) = function
            .name
            .as_ref()
            .expect("A module's function must be named");
        let argument_names = function
            .arguments
            .iter()
            .map(|arg| arg.names.get_variable_name())
            .collect();
        let mut generator = expression::Generator::new(
            self.module.name.clone(),
            self.line_numbers,
            name.clone(),
            argument_names,
            &mut self.tracker,
            self.module_scope.clone(),
        );
        let head = if function.publicity.is_private() {
            "function "
        } else {
            "export function "
        };

        let body = match generator.function_body(&function.body, function.arguments.as_slice()) {
            // No error, let's continue!
            Ok(body) => body,

            // There is an error coming from some expression that is not supported on JavaScript
            // and the target support is not enforced. In this case we do not error, instead
            // returning nothing which will cause no function to be generated.
            Err(error) if error.is_unsupported() && !self.target_support.is_enforced() => {
                return None
            }

            // Some other error case which will be returned to the user.
            Err(error) => return Some(Err(error)),
        };

        let document = docvec![
            head,
            maybe_escape_identifier_doc(name.as_str()),
            fun_args(function.arguments.as_slice(), generator.tail_recursion_used),
            " {",
            docvec![line(), body].nest(INDENT).group(),
            line(),
            "}",
        ];
        Some(Ok(document))
    }

    fn register_module_definitions_in_scope(&mut self) {
        for statement in self.module.definitions.iter() {
            match statement {
                Definition::ModuleConstant(ModuleConstant { name, .. }) => {
                    self.register_in_scope(name)
                }

                Definition::Function(Function { name, .. }) => self.register_in_scope(
                    name.as_ref()
                        .map(|(_, name)| name)
                        .expect("Function in a definition must be named"),
                ),

                Definition::Import(Import {
                    unqualified_values: unqualified,
                    ..
                }) => unqualified
                    .iter()
                    .for_each(|unq_import| self.register_in_scope(unq_import.used_name())),

                Definition::TypeAlias(TypeAlias { .. })
                | Definition::CustomType(CustomType { .. }) => (),
            }
        }
    }
}

pub fn module(
    module: &TypedModule,
    line_numbers: &LineNumbers,
    path: &Utf8Path,
    src: &EcoString,
    target_support: TargetSupport,
    typescript: TypeScriptDeclarations,
) -> Result<String, crate::Error> {
    let document = Generator::new(line_numbers, module, target_support, typescript)
        .compile()
        .map_err(|error| crate::Error::JavaScript {
            path: path.to_path_buf(),
            src: src.clone(),
            error,
        })?;
    Ok(document.to_pretty_string(80))
}

pub fn ts_declaration(
    module: &TypedModule,
    path: &Utf8Path,
    src: &EcoString,
) -> Result<String, crate::Error> {
    let document = typescript::TypeScriptGenerator::new(module)
        .compile()
        .map_err(|error| crate::Error::JavaScript {
            path: path.to_path_buf(),
            src: src.clone(),
            error,
        })?;
    Ok(document.to_pretty_string(80))
}

#[derive(Debug, Clone, PartialEq, Eq)]
pub enum Error {
    Unsupported { feature: String, location: SrcSpan },
}

impl Error {
    /// Returns `true` if the error is [`Unsupported`].
    ///
    /// [`Unsupported`]: Error::Unsupported
    #[must_use]
    pub fn is_unsupported(&self) -> bool {
        matches!(self, Self::Unsupported { .. })
    }
}

fn fun_args(args: &'_ [TypedArg], tail_recursion_used: bool) -> Document<'_> {
    let mut discards = 0;
    wrap_args(args.iter().map(|a| match a.get_variable_name() {
        None => {
            let doc = if discards == 0 {
                "_".to_doc()
            } else {
                Document::String(format!("_{discards}"))
            };
            discards += 1;
            doc
        }
        Some(name) if tail_recursion_used => Document::String(format!("loop${name}")),
        Some(name) => maybe_escape_identifier_doc(name),
    }))
}

fn wrap_args<'a, I>(args: I) -> Document<'a>
where
    I: IntoIterator<Item = Document<'a>>,
{
    break_("", "")
        .append(join(args, break_(",", ", ")))
        .nest(INDENT)
        .append(break_("", ""))
        .surround("(", ")")
        .group()
}

fn wrap_object<'a>(
    items: impl IntoIterator<Item = (Document<'a>, Option<Document<'a>>)>,
) -> Document<'a> {
    let mut empty = true;
    let fields = items.into_iter().map(|(key, value)| {
        empty = false;
        match value {
            Some(value) => docvec![key, ": ", value],
            None => key.to_doc(),
        }
    });
    let fields = join(fields, break_(",", ", "));

    if empty {
        "{}".to_doc()
    } else {
        docvec![
            docvec!["{", break_("", " "), fields]
                .nest(INDENT)
                .append(break_("", " "))
                .group(),
            "}"
        ]
    }
}

fn try_wrap_object<'a>(items: impl IntoIterator<Item = (Document<'a>, Output<'a>)>) -> Output<'a> {
    let fields = items
        .into_iter()
        .map(|(key, value)| Ok(docvec![key, ": ", value?]));
    let fields: Vec<_> = Itertools::intersperse(fields, Ok(break_(",", ", "))).try_collect()?;

    Ok(docvec![
        docvec!["{", break_("", " "), fields]
            .nest(INDENT)
            .append(break_("", " "))
            .group(),
        "}"
    ])
}

fn is_usable_js_identifier(word: &str) -> bool {
    !matches!(
        word,
        // Keywords and reserved words
        // https://developer.mozilla.org/en-US/docs/Web/JavaScript/Reference/Lexical_grammar
        "await"
            | "arguments"
            | "break"
            | "case"
            | "catch"
            | "class"
            | "const"
            | "continue"
            | "debugger"
            | "default"
            | "delete"
            | "do"
            | "else"
            | "enum"
            | "export"
            | "extends"
            | "eval"
            | "false"
            | "finally"
            | "for"
            | "function"
            | "if"
            | "implements"
            | "import"
            | "in"
            | "instanceof"
            | "interface"
            | "let"
            | "new"
            | "null"
            | "package"
            | "private"
            | "protected"
            | "public"
            | "return"
            | "static"
            | "super"
            | "switch"
            | "this"
            | "throw"
            | "true"
            | "try"
            | "typeof"
            | "var"
            | "void"
            | "while"
            | "with"
            | "yield"
            // `undefined` to avoid any unintentional overriding.
            | "undefined"
            // `then` to avoid a module that defines a `then` function being
            // used as a `thenable` in JavaScript when the module is imported
            // dynamically, which results in unexpected behaviour.
            // It is rather unfortunate that we have to do this.
            | "then"
    )
}

fn maybe_escape_identifier_string(word: &str) -> String {
    if is_usable_js_identifier(word) {
        word.to_string()
    } else {
        escape_identifier(word)
    }
}

fn escape_identifier(word: &str) -> String {
    format!("{word}$")
}

fn maybe_escape_identifier_doc(word: &str) -> Document<'_> {
    if is_usable_js_identifier(word) {
        word.to_doc()
    } else {
        Document::String(escape_identifier(word))
    }
}

#[derive(Debug, Default)]
pub(crate) struct UsageTracker {
    pub ok_used: bool,
    pub list_used: bool,
    pub prepend_used: bool,
    pub error_used: bool,
    pub int_remainder_used: bool,
    pub make_error_used: bool,
    pub custom_type_used: bool,
    pub int_division_used: bool,
    pub float_division_used: bool,
    pub object_equality_used: bool,
    pub bit_array_literal_used: bool,
    pub sized_integer_segment_used: bool,
    pub string_bit_array_segment_used: bool,
    pub codepoint_bit_array_segment_used: bool,
    pub float_bit_array_segment_used: bool,
}<|MERGE_RESOLUTION|>--- conflicted
+++ resolved
@@ -269,11 +269,7 @@
         fn parameter((i, arg): (usize, &TypedRecordConstructorArg)) -> Document<'_> {
             arg.label
                 .as_ref()
-<<<<<<< HEAD
                 .map(|(_, s)| maybe_escape_identifier_doc(s))
-=======
-                .map(|(s, _)| maybe_escape_identifier_doc(s))
->>>>>>> 0eb8d25a
                 .unwrap_or_else(|| Document::String(format!("x{i}")))
         }
 
@@ -298,11 +294,7 @@
                 let var = parameter((i, arg));
                 match &arg.label {
                     None => docvec!["this[", i, "] = ", var, ";"],
-<<<<<<< HEAD
                     Some((_, name)) => docvec!["this.", name, " = ", var, ";"],
-=======
-                    Some((name, _)) => docvec!["this.", name, " = ", var, ";"],
->>>>>>> 0eb8d25a
                 }
             }),
             line(),
