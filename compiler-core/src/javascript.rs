--- conflicted
+++ resolved
@@ -348,7 +348,6 @@
         as_name: &'a Option<(AssignName, SrcSpan)>,
         unqualified: &'a [UnqualifiedImport],
     ) {
-<<<<<<< HEAD
         let get_name = |module: &'a str| {
             module
                 .split('/')
@@ -362,17 +361,6 @@
             Some((AssignName::Variable(name), _)) => (false, name.as_str()),
         };
 
-=======
-        let module_name = as_name
-            .as_ref()
-            .map(|n| EcoString::as_str(&n.name))
-            .unwrap_or_else(|| {
-                module
-                    .split('/')
-                    .last()
-                    .expect("JavaScript generator could not identify imported module name.")
-            });
->>>>>>> d0c9a576
         let module_name = format!("${module_name}");
         let path = self.import_path(package, module);
         let unqualified_imports = unqualified
