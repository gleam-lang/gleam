use crate::assert_js;

#[test]
fn empty() {
    assert_js!(
        r#"
fn go() {
  <<>>
}
"#,
    );
}

#[test]
fn one() {
    assert_js!(
        r#"
fn go() {
  <<256>>
}
"#,
    );
}

#[test]
fn two() {
    assert_js!(
        r#"
fn go() {
  <<256, 4>>
}
"#,
    );
}

#[test]
fn integer() {
    assert_js!(
        r#"
fn go() {
  <<256:int>>
}
"#,
    );
}

#[test]
<<<<<<< HEAD
fn sized() {
    assert_js!(
        r#"
fn go() {
  <<256:4>>
}
"#,
    );
}

// split out into shift left and right that I think I had already found, put above integer. Pattern can also be in parralel
#[test]
fn explicit_sized() {
    assert_js!(
        r#"
fn go() {
  <<256:size(4)>>
}
"#,
    );
}

#[test]
fn variable_sized() {
    assert_js!(
        r#"
fn go(x, y) {
  <<x:size(y)>>
}
"#,
    );
}


=======
fn float() {
    assert_js!(
        r#"
fn go() {
  <<1.1:float>>
}
"#,
    );
}

>>>>>>> 820e8f47
#[test]
fn variable() {
    assert_js!(
        r#"
fn go(x) {
  <<256, 4, x>>
}
"#,
    );
}

#[test]
fn utf8() {
    assert_js!(
        r#"
fn go(x) {
  <<256, 4, x, "Gleam":utf8>>
}
"#,
    );
}

#[test]
fn utf8_codepoint() {
    assert_js!(
        r#"
fn go(x) {
  <<x:utf8_codepoint, "Gleam":utf8>>
}
"#,
    );
}

#[test]
fn bit_string() {
    assert_js!(
        r#"
fn go(x) {
  <<x:bit_string, "Gleam":utf8>>
}
"#,
    );
}<|MERGE_RESOLUTION|>--- conflicted
+++ resolved
@@ -45,7 +45,17 @@
 }
 
 #[test]
-<<<<<<< HEAD
+fn float() {
+  assert_js!(
+      r#"
+fn go() {
+<<1.1:float>>
+}
+"#,
+  );
+}
+
+#[test]
 fn sized() {
     assert_js!(
         r#"
@@ -53,7 +63,7 @@
   <<256:4>>
 }
 "#,
-    );
+  );
 }
 
 // split out into shift left and right that I think I had already found, put above integer. Pattern can also be in parralel
@@ -79,19 +89,6 @@
     );
 }
 
-
-=======
-fn float() {
-    assert_js!(
-        r#"
-fn go() {
-  <<1.1:float>>
-}
-"#,
-    );
-}
-
->>>>>>> 820e8f47
 #[test]
 fn variable() {
     assert_js!(
