use std::{collections::HashMap, ops::Deref};

use ecow::EcoString;
use itertools::Itertools;
use serde::Serialize;

#[cfg(test)]
mod tests;

use crate::{
    ast::{CustomType, Definition, Function, ModuleConstant, Publicity, TypeAlias},
    io::ordered_map,
    type_::{expression::Implementations, Deprecation, Type, TypeVar},
};

use crate::build::{Module, Package};

/// The public interface of a package that gets serialised as a json object.
#[derive(Serialize, Debug)]
#[serde(rename_all = "kebab-case")]
pub struct PackageInterface {
    name: EcoString,
    version: EcoString,
    /// The Gleam version constraint that the package specifies in its `gleam.toml`.
    gleam_version_constraint: Option<EcoString>,
    /// A map from module name to its interface.
    #[serde(serialize_with = "ordered_map")]
    modules: HashMap<EcoString, ModuleInterface>,
}

#[derive(Serialize, Debug)]
#[serde(rename_all = "kebab-case")]
pub struct ModuleInterface {
    /// A vector with the lines composing the module's documentation (that is
    /// every line preceded by a `////`).
    documentation: Vec<EcoString>,
    /// A map from type alias name to its interface.
    #[serde(serialize_with = "ordered_map")]
    type_aliases: HashMap<EcoString, TypeAliasInterface>,
    /// A map from type name to its interface.
    #[serde(serialize_with = "ordered_map")]
    types: HashMap<EcoString, TypeDefinitionInterface>,
    /// A map from constant name to its interface.
    #[serde(serialize_with = "ordered_map")]
    constants: HashMap<EcoString, ConstantInterface>,
    /// A map from function name to its interface.
    #[serde(serialize_with = "ordered_map")]
    functions: HashMap<EcoString, FunctionInterface>,
}

#[derive(Serialize, Debug)]
#[serde(rename_all = "kebab-case")]
pub struct TypeDefinitionInterface {
    /// The definition's documentation comment (that is every line preceded by
    /// `///`).
    documentation: Option<EcoString>,
    /// If the definition has a deprecation annotation `@deprecated("...")`
    /// this field will hold the reason of the deprecation.
    deprecation: Option<DeprecationInterface>,
    /// The number of type variables in the type definition.
    /// ```gleam
    /// /// This type has 2 type variables.
    /// type Result(a, b) {
    ///   Ok(a)
    ///   Error(b)
    /// }
    /// ```
    parameters: usize,
    /// A list of the type constructors. If the type is marked as opaque it
    /// won't have any visible constructors.
    constructors: Vec<TypeConstructorInterface>,
}

#[derive(Serialize, Debug)]
#[serde(rename_all = "kebab-case")]
pub struct TypeConstructorInterface {
    /// The constructor's documentation comment (that is every line preceded by
    /// `///`).
    documentation: Option<EcoString>,
    /// The name of the type constructor.
    /// ```gleam
    /// pub type Box(a) {
    ///   MyBox(value: a)
    /// //^^^^^ This is the constructor's name
    /// }
    /// ```
    name: EcoString,
    /// A list of the parameters needed by the constructor.
    /// ```gleam
    /// pub type Box(a) {
    ///   MyBox(value: a)
    /// //      ^^^^^^^^ This is the constructor's parameter.
    /// }
    /// ```
    parameters: Vec<ParameterInterface>,
}

#[derive(Serialize, Debug)]
#[serde(rename_all = "kebab-case")]
pub struct TypeAliasInterface {
    /// The constructor's documentation comment (that is every line preceded by
    /// `///`).
    documentation: Option<EcoString>,
    /// If the alias has a deprecation annotation `@deprecated("...")`
    /// this field will hold the reason of the deprecation.
    deprecation: Option<DeprecationInterface>,
    /// The number of type variables in the type alias definition.
    /// ```gleam
    /// /// This type alias has 2 type variables.
    /// type Results(a, b) = List(Restul(a, b))
    /// ```
    parameters: usize,
    /// The aliased type.
    /// ```gleam
    /// type Ints = List(Int)
    /// //          ^^^^^^^^^ This is the aliased type in a type alias.
    /// ```
    alias: TypeInterface,
}

#[derive(Serialize, Debug)]
#[serde(rename_all = "kebab-case")]
pub struct ConstantInterface {
    /// The constant's documentation comment (that is every line preceded by
    /// `///`).
    documentation: Option<EcoString>,
    /// If the constant has a deprecation annotation `@deprecated("...")`
    /// this field will hold the reason of the deprecation.
    deprecation: Option<DeprecationInterface>,
    implementations: ImplementationsInterface,
    /// The constant's type.
    #[serde(rename = "type")]
    type_: TypeInterface,
}

/// A module's function. This differs from a simple `Fn` type as its arguments
/// can be labelled.
#[derive(Serialize, Debug)]
#[serde(rename_all = "kebab-case")]
pub struct FunctionInterface {
    /// The function's documentation comment (that is every line preceded by
    /// `///`).
    documentation: Option<EcoString>,
    /// If the constant has a deprecation annotation `@deprecated("...")`
    /// this field will hold the reason of the deprecation.
    deprecation: Option<DeprecationInterface>,
    implementations: ImplementationsInterface,
    parameters: Vec<ParameterInterface>,
    #[serde(rename = "return")]
    return_: TypeInterface,
}

/// Informations about how a value is implemented.
#[derive(Debug, Serialize, Copy, Clone)]
#[serde(rename_all = "kebab-case")]
pub struct ImplementationsInterface {
    /// Set to `true` if the const/function has a pure Gleam implementation
    /// (that is, it never uses external code).
    /// Being pure Gleam means that the function will support all Gleam
    /// targets, even future ones that are not present to this day.
    ///
    /// Consider the following function:
    ///
    /// ```gleam
    /// @external(erlang, "wibble", "wobble")
    /// pub fn a_random_number() -> Int {
    ///   4
    ///   // This is a default implementation.
    /// }
    /// ```
    ///
    /// The implementations for this function will look like this:
    ///
    /// ```json
    /// {
    ///   gleam: true,
    ///   can_run_on_erlang: true,
    ///   can_run_on_javascript: true,
    ///   uses_erlang_externals: true,
    ///   uses_javascript_externals: false,
    /// }
    /// ```
    ///
    /// - `gleam: true` means that the function has a pure Gleam implementation
    ///   and thus it can be used on all Gleam targets with no problems.
    /// - `can_run_on_erlang: false` the function can be called on the Erlang
    ///   target.
    /// - `can_run_on_javascript: true` the function can be called on the JavaScript
    ///   target.
    /// - `uses_erlang_externals: true` means that the function will use Erlang
    ///   external code when compiled to the Erlang target.
    /// - `uses_javascript_externals: false` means that the function won't use
    ///   JavaScript external code when compiled to JavaScript. The function can
    ///   still be used on the JavaScript target since it has a pure Gleam
    ///   implementation.
    gleam: bool,
    /// Set to `true` if the const/function is defined using Erlang external
    /// code. That means that the function will use Erlang code through FFI when
    /// compiled for the Erlang target.
    uses_erlang_externals: bool,
    /// Set to `true` if the const/function is defined using JavaScript external
    /// code. That means that the function will use JavaScript code through FFI
    /// when compiled for the JavaScript target.
    ///
    /// Let's have a look at an example:
    ///
    /// ```gleam
    /// @external(javascript, "wibble", "wobble")
    /// pub fn javascript_only() -> Int
    /// ```
    ///
    /// It's implementations field will look like this:
    ///
    /// ```json
    /// {
    ///   gleam: false,
    ///   can_run_on_erlang: false,
    ///   can_run_on_javascript: true,
    ///   uses_erlang_externals: false,
    ///   uses_javascript_externals: true,
    /// }
    /// ```
    ///
    /// - `gleam: false` means that the function doesn't have a pure Gleam
    ///   implementations. This means that the function is only defined using
    ///   externals and can only be used on some targets.
    /// - `can_run_on_erlang: false` the function cannot be called on the Erlang
    ///   target.
    /// - `can_run_on_javascript: true` the function can be called on the JavaScript
    ///   target.
    /// - `uses_erlang_externals: false` the function is not using external
    ///   Erlang code.
    /// - `uses_javascript_externals: true` the function is using JavaScript
    ///   external code.
    uses_javascript_externals: bool,
    /// Whether the function can be called on the Erlang target, either due to a
    /// pure Gleam implementation or an implementation that uses some Erlang
    /// externals.
    can_run_on_erlang: bool,
    /// Whether the function can be called on the JavaScript target, either due
    /// to a pure Gleam implementation or an implementation that uses some
    /// JavaScript externals.
    can_run_on_javascript: bool,
}

impl ImplementationsInterface {
    fn from_implementations(implementations: &Implementations) -> ImplementationsInterface {
        // It might look a bit silly to just recreate an identical structure with
        // a different name. However, this way we won't inadvertently cause breaking
        // changes if we were to change the names used by the `Implementations` struct
        // that is used by the target tracking algorithm.
        // By doing this we can change the target tracking and package interface
        // separately!
        //
        // This pattern matching makes sure we will remember to handle any change
        // in the `Implementations` struct.
        let Implementations {
            gleam,
            uses_erlang_externals,
            uses_javascript_externals,

            can_run_on_erlang,
            can_run_on_javascript,
        } = implementations;

        ImplementationsInterface {
            gleam: *gleam,
            uses_erlang_externals: *uses_erlang_externals,
            uses_javascript_externals: *uses_javascript_externals,
            can_run_on_erlang: *can_run_on_erlang,
            can_run_on_javascript: *can_run_on_javascript,
        }
    }
}

#[derive(Serialize, Debug)]
#[serde(rename_all = "kebab-case")]
pub struct DeprecationInterface {
    /// The reason for the deprecation.
    message: EcoString,
}

impl DeprecationInterface {
    fn from_deprecation(deprecation: &Deprecation) -> Option<DeprecationInterface> {
        match deprecation {
            Deprecation::NotDeprecated => None,
            Deprecation::Deprecated { message } => Some(DeprecationInterface {
                message: message.clone(),
            }),
        }
    }
}

#[derive(Serialize, Debug)]
#[serde(tag = "kind")]
#[serde(rename_all = "kebab-case")]
pub enum TypeInterface {
    /// A tuple type like `#(Int, Float)`.
    Tuple {
        /// The types composing the tuple.
        elements: Vec<TypeInterface>,
    },
    /// A function type like `fn(Int, String) -> String`.
    Fn {
        parameters: Vec<TypeInterface>,
        #[serde(rename = "return")]
        return_: Box<TypeInterface>,
    },
    /// A type variable.
    /// ```gleam
    /// pub fn wibble(value: a) -> a {}
    /// //                   ^ This is a type variable.
    /// ```
    Variable { id: u64 },
    /// A custom named type.
    /// ```gleam
    /// let value: Bool = True
    ///            ^^^^ This is a named type.
    /// ```
    ///
    /// All prelude types - like Bool, String, etc. - are named types as well.
    /// In that case their package is an empty string `""` and their module
    /// name is the string `"gleam"`.
    ///
    Named {
        name: EcoString,
        /// The package the type is defined in.
        package: EcoString,
        /// The module the type is defined in.
        module: EcoString,
        /// The type parameters that might be needed to define a named type.
        /// ```gleam
        /// let result: Result(Int, e) = Ok(1)
        /// //                 ^^^^^^ The `Result` named type has 2 parameters.
        /// //                        In this case it's the Int type and a type
        /// //                        variable.
        /// ```
        parameters: Vec<TypeInterface>,
    },
}

#[derive(Serialize, Debug)]
#[serde(rename_all = "kebab-case")]
pub struct ParameterInterface {
    /// If the parameter is labelled this will hold the label's name.
    /// ```gleam
    /// pub fn repeat(times n: Int) -> List(Int)
    /// //            ^^^^^ This is the parameter's label.
    /// ```
    label: Option<EcoString>,
    /// The parameter's type.
    /// ```gleam
    /// pub fn repeat(times n: Int) -> List(Int)
    /// //                     ^^^ This is the parameter's type.
    /// ```
    #[serde(rename = "type")]
    type_: TypeInterface,
}

impl PackageInterface {
    pub fn from_package(package: &Package) -> PackageInterface {
        PackageInterface {
            name: package.config.name.clone(),
            version: package.config.version.to_string().into(),
            gleam_version_constraint: package.config.gleam_version.clone(),
            modules: package
                .modules
                .iter()
                .filter(|module| !package.config.is_internal_module(module.name.as_str()))
                .map(|module| (module.name.clone(), ModuleInterface::from_module(module)))
                .collect(),
        }
    }
}

impl ModuleInterface {
    fn from_module(module: &Module) -> ModuleInterface {
        let mut types = HashMap::new();
        let mut type_aliases = HashMap::new();
        let mut constants = HashMap::new();
        let mut functions = HashMap::new();
        for statement in &module.ast.definitions {
            match statement {
                // A public type definition.
                Definition::CustomType(CustomType {
                    publicity: Publicity::Public,
                    name: (_, name),
                    constructors,
                    documentation,
                    opaque,
                    deprecation,
                    typed_parameters,
                    parameters: _,
                    location: _,
                    name_location: _,
                    end_position: _,
                }) => {
                    let mut id_map = IdMap::new();

                    // Let's first add all the types that appear in the type parameters so those are
                    // taken into account when assigning incremental numbers to the constructor's
                    // type variables.
                    for typed_parameter in typed_parameters {
                        id_map.add_type_variable_id(typed_parameter.as_ref());
                    }

                    let _ = types.insert(
                        name.clone(),
                        TypeDefinitionInterface {
                            documentation: documentation.as_ref().map(|(_, doc)| doc.clone()),
                            deprecation: DeprecationInterface::from_deprecation(deprecation),
                            parameters: typed_parameters.len(),
                            constructors: if *opaque {
                                vec![]
                            } else {
                                constructors
                                    .iter()
                                    .map(|constructor| TypeConstructorInterface {
                                        documentation: constructor
                                            .documentation
                                            .as_ref()
                                            .map(|(_, doc)| doc.clone()),
                                        name: constructor.name.clone(),
                                        parameters: constructor
                                            .arguments
                                            .iter()
                                            .map(|arg| ParameterInterface {
                                                label: arg
                                                    .label
                                                    .as_ref()
<<<<<<< HEAD
                                                    .map(|(_, label)| label.clone()),
=======
                                                    .map(|(label, _)| label.clone()),
>>>>>>> 0eb8d25a
                                                // We share the same id_map between each step so that the
                                                // incremental ids assigned are consisten with each other
                                                type_: from_type_helper(&arg.type_, &mut id_map),
                                            })
                                            .collect_vec(),
                                    })
                                    .collect()
                            },
                        },
                    );
                }

                // A public type alias definition
                Definition::TypeAlias(TypeAlias {
                    publicity: Publicity::Public,
                    alias: (_, alias),
                    parameters,
                    type_,
                    documentation,
                    deprecation,
                    location: _,
                    name_location: _,
                    type_ast: _,
                }) => {
                    let _ = type_aliases.insert(
                        alias.clone(),
                        TypeAliasInterface {
                            documentation: documentation.as_ref().map(|(_, doc)| doc.clone()),
                            deprecation: DeprecationInterface::from_deprecation(deprecation),
                            parameters: parameters.len(),
                            alias: TypeInterface::from_type(type_.as_ref()),
                        },
                    );
                }

                // A public module constant.
                Definition::ModuleConstant(ModuleConstant {
                    publicity: Publicity::Public,
                    name,
                    type_,
                    documentation,
                    implementations,
                    deprecation,
                    location: _,
                    annotation: _,
                    value: _,
                }) => {
                    let _ = constants.insert(
                        name.clone(),
                        ConstantInterface {
                            implementations: ImplementationsInterface::from_implementations(
                                implementations,
                            ),
                            type_: TypeInterface::from_type(type_.as_ref()),
                            deprecation: DeprecationInterface::from_deprecation(deprecation),
                            documentation: documentation.as_ref().map(|(_, doc)| doc.clone()),
                        },
                    );
                }

                // A public top-level function.
                Definition::Function(Function {
                    publicity: Publicity::Public,
                    name,
                    arguments,
                    deprecation,
                    return_type,
                    documentation,
                    implementations,
                    location: _,
                    name_location: _,
                    end_position: _,
                    body: _,
                    return_annotation: _,
                    external_erlang: _,
                    external_javascript: _,
                }) => {
                    let mut id_map = IdMap::new();
                    let (_, name) = name
                        .as_ref()
                        .expect("Function in a definition must be named");
                    let _ = functions.insert(
                        name.clone(),
                        FunctionInterface {
                            implementations: ImplementationsInterface::from_implementations(
                                implementations,
                            ),
                            deprecation: DeprecationInterface::from_deprecation(deprecation),
                            documentation: documentation.as_ref().map(|(_, doc)| doc.clone()),
                            parameters: arguments
                                .iter()
                                .map(|arg| ParameterInterface {
                                    label: arg.names.get_label().cloned(),
                                    type_: from_type_helper(arg.type_.as_ref(), &mut id_map),
                                })
                                .collect(),
                            return_: from_type_helper(return_type, &mut id_map),
                        },
                    );
                }

                // Private or internal definitions are not included.
                Definition::Function(_) => {}
                Definition::CustomType(_) => {}
                Definition::ModuleConstant(_) => {}
                Definition::TypeAlias(_) => {}

                // Imports are ignored.
                Definition::Import(_) => {}
            }
        }

        ModuleInterface {
            documentation: module.ast.documentation.clone(),
            types,
            type_aliases,
            constants,
            functions,
        }
    }
}

impl TypeInterface {
    fn from_type(type_: &Type) -> TypeInterface {
        from_type_helper(type_, &mut IdMap::new())
    }
}

/// Turns a type into its interface, an `IdMap` is needed to make sure that all
/// the type variables' ids that appear in the type are mapped to an incremental
/// number and consistent with each other (that is, two types variables that
/// have the same id will also have the same incremental number in the end).
fn from_type_helper(type_: &Type, id_map: &mut IdMap) -> TypeInterface {
    match type_ {
        Type::Fn { args, retrn } => TypeInterface::Fn {
            parameters: args
                .iter()
                .map(|arg| from_type_helper(arg.as_ref(), id_map))
                .collect(),
            return_: Box::new(from_type_helper(retrn, id_map)),
        },

        Type::Tuple { elems } => TypeInterface::Tuple {
            elements: elems
                .iter()
                .map(|elem| from_type_helper(elem.as_ref(), id_map))
                .collect(),
        },

        Type::Var { type_ } => match type_
            .as_ref()
            .try_borrow()
            .expect("borrow type after inference")
            .deref()
        {
            TypeVar::Link { type_ } => from_type_helper(type_, id_map),
            // Since package serialisation happens after inference there
            // should be no unbound type variables.
            // TODO: This branch should be `unreachable!()` but because of
            //       https://github.com/gleam-lang/gleam/issues/2533
            //       we sometimes end up with those in top level
            //       definitions.
            //       However, `Unbound` and `Generic` ids are generated
            //       using the same generator so we have no problem treating
            //       unbound variables as generic ones since ids will never
            //       overlap.
            //       Once #2533 is closed this branch can be turned back to
            //       be unreachable!().
            TypeVar::Unbound { id } | TypeVar::Generic { id } => TypeInterface::Variable {
                id: id_map.map_id(*id),
            },
        },

        Type::Named {
            name,
            module,
            args,
            package,
            ..
        } => TypeInterface::Named {
            name: name.clone(),
            package: package.clone(),
            module: module.clone(),
            parameters: args
                .iter()
                .map(|arg| from_type_helper(arg.as_ref(), id_map))
                .collect(),
        },
    }
}

/// This is a map that is used to map type variable id's to progressive numbers
/// starting from 0.
/// After type inference the ids associated with type variables can be quite
/// high and are not the best to produce a human/machine readable output.
///
/// Imagine a function like this one: `pub fn wibble(item: a, rest: b) -> c`
/// What we want here is for type variables to have increasing ids starting from
/// 0: `a` with id `0`, `b` with id `1` and `c` with id `2`.
///
/// This map allows us to keep track of the ids we've run into and map those to
/// their incremental counterpart starting from 0.
struct IdMap {
    next_id: u64,
    ids: HashMap<u64, u64>,
}

impl IdMap {
    /// Create a new map that will assign id numbers starting from 0.
    fn new() -> IdMap {
        IdMap {
            next_id: 0,
            ids: HashMap::new(),
        }
    }

    /// Map an id to its mapped counterpart starting from 0. If an id has never
    /// been seen before it will be assigned a new incremental number.
    fn map_id(&mut self, id: u64) -> u64 {
        match self.ids.get(&id) {
            Some(mapped_id) => *mapped_id,
            None => {
                let mapped_id = self.next_id;
                let _ = self.ids.insert(id, mapped_id);
                self.next_id += 1;
                mapped_id
            }
        }
    }

    /// If the type is a type variable, and has not been seen before, it will
    /// be assigned to a new incremental number.
    fn add_type_variable_id(&mut self, type_: &Type) {
        match type_ {
            // These types have no id to add to the map.
            Type::Named { .. } | Type::Fn { .. } | Type::Tuple { .. } => (),
            // If the type is actually a type variable whose id needs to be mapped.
            Type::Var { type_ } => match type_
                .as_ref()
                .try_borrow()
                .expect("borrow type after inference")
                .deref()
            {
                TypeVar::Link { .. } => (),
                TypeVar::Unbound { id } | TypeVar::Generic { id } => {
                    let _ = self.map_id(*id);
                }
            },
        }
    }
}<|MERGE_RESOLUTION|>--- conflicted
+++ resolved
@@ -392,7 +392,6 @@
                     typed_parameters,
                     parameters: _,
                     location: _,
-                    name_location: _,
                     end_position: _,
                 }) => {
                     let mut id_map = IdMap::new();
@@ -428,11 +427,7 @@
                                                 label: arg
                                                     .label
                                                     .as_ref()
-<<<<<<< HEAD
                                                     .map(|(_, label)| label.clone()),
-=======
-                                                    .map(|(label, _)| label.clone()),
->>>>>>> 0eb8d25a
                                                 // We share the same id_map between each step so that the
                                                 // incremental ids assigned are consisten with each other
                                                 type_: from_type_helper(&arg.type_, &mut id_map),
@@ -454,7 +449,6 @@
                     documentation,
                     deprecation,
                     location: _,
-                    name_location: _,
                     type_ast: _,
                 }) => {
                     let _ = type_aliases.insert(
@@ -503,7 +497,6 @@
                     documentation,
                     implementations,
                     location: _,
-                    name_location: _,
                     end_position: _,
                     body: _,
                     return_annotation: _,
