// Gleam Parser
//
// Terminology:
//   Expression Unit:
//     Essentially a thing that goes between operators.
//     Int, Bool, function call, "{" expression-sequence "}", case x {}, ..etc
//
//   Expression:
//     One or more Expression Units separated by an operator
//
//   Binding:
//     (let|let assert|use) name (:TypeAnnotation)? = Expression
//
//   Expression Sequence:
//     * One or more Expressions
//     * A Binding followed by at least one more Expression Sequences
//
// Naming Conventions:
//   parse_x
//      Parse a specific part of the grammar, not erroring if it cannot.
//      Generally returns `Result<Option<A>, ParseError>`, note the inner Option
//
//   expect_x
//      Parse a generic or specific part of the grammar, erroring if it cannot.
//      Generally returns `Result<A, ParseError>`, note no inner Option
//
//   maybe_x
//      Parse a generic part of the grammar. Returning `None` if it cannot.
//      Returns `Some(x)` and advances the token stream if it can.
//
// Operator Precedence Parsing:
//   Needs to take place in expressions and in clause guards.
//   It is accomplished using the Simple Precedence Parser algorithm.
//   See: https://en.wikipedia.org/wiki/Simple_precedence_parser
//
//   It relies or the operator grammar being in the general form:
//   e ::= expr op expr | expr
//   Which just means that exprs and operators always alternate, starting with an expr
//
//   The gist of the algorithm is:
//   Create 2 stacks, one to hold expressions, and one to hold un-reduced operators.
//   While consuming the input stream, if an expression is encountered add it to the top
//   of the expression stack. If an operator is encountered, compare its precedence to the
//   top of the operator stack and perform the appropriate action, which is either using an
//   operator to reduce 2 expressions on the top of the expression stack or put it on the top
//   of the operator stack. When the end of the input is reached, attempt to reduce all of the
//   expressions down to a single expression(or no expression) using the remaining operators
//   on the operator stack. If there are any operators left, or more than 1 expression left
//   this is a syntax error. But the implementation here shouldn't need to handle that case
//   as the outer parser ensures the correct structure.
//
pub mod error;
pub mod extra;
pub mod lexer;
mod token;

use crate::analyse::Inferred;
use crate::ast::{
    Arg, ArgNames, AssignName, Assignment, AssignmentKind, BinOp, BitArrayOption, BitArraySegment,
    CallArg, Clause, ClauseGuard, Constant, CustomType, Definition, Function, HasLocation, Import,
    Module, ModuleConstant, Pattern, Publicity, RecordConstructor, RecordConstructorArg,
    RecordUpdateSpread, SrcSpan, Statement, TargetedDefinition, TodoKind, TypeAlias, TypeAst,
    TypeAstConstructor, TypeAstFn, TypeAstHole, TypeAstTuple, TypeAstVar, UnqualifiedImport,
    UntypedArg, UntypedClause, UntypedClauseGuard, UntypedConstant, UntypedDefinition, UntypedExpr,
    UntypedModule, UntypedPattern, UntypedRecordUpdateArg, UntypedStatement, Use, UseAssignment,
    CAPTURE_VARIABLE,
};
use crate::build::Target;
use crate::parse::extra::ModuleExtra;
use crate::type_::expression::Implementations;
use crate::type_::Deprecation;
use crate::warning::{DeprecatedSyntaxWarning, WarningEmitter};
use crate::Warning;
use camino::Utf8PathBuf;
use ecow::EcoString;
use error::{LexicalError, ParseError, ParseErrorType};
use lexer::{LexResult, Spanned};
use std::cmp::Ordering;
use std::collections::VecDeque;
use std::str::FromStr;
use token::Token;
use vec1::{vec1, Vec1};

#[cfg(test)]
mod tests;

#[derive(Debug)]
pub struct Parsed {
    pub module: UntypedModule,
    pub extra: ModuleExtra,
}

/// We use this to keep track of the `@internal` annotation for top level
/// definitions. Instead of using just a boolean we want to keep track of the
/// source position of the annotation in case it is present. This way we can
/// report a better error message highlighting the annotation in case it is
/// used on a private definition (it doesn't make sense to mark something
/// private as internal):
///
/// ```txt
/// @internal
/// ^^^^^^^^^ we first get to the annotation
/// fn wibble() {}
/// ^^ and only later discover it's applied on a private definition
///    so we have to keep track of the attribute's position to highlight it
///    in the resulting error message.
/// ```
#[derive(Clone, Copy, Debug, Default, PartialEq, Eq)]
enum InternalAttribute {
    #[default]
    Missing,
    Present(SrcSpan),
}

#[derive(Debug, Default)]
struct Attributes {
    target: Option<Target>,
    deprecated: Deprecation,
    external_erlang: Option<(EcoString, EcoString)>,
    external_javascript: Option<(EcoString, EcoString)>,
    internal: InternalAttribute,
}

impl Attributes {
    fn has_function_only(&self) -> bool {
        self.external_erlang.is_some() || self.external_javascript.is_some()
    }

    fn has_external_for(&self, target: Target) -> bool {
        match target {
            Target::Erlang => self.external_erlang.is_some(),
            Target::JavaScript => self.external_javascript.is_some(),
        }
    }

    fn set_external_for(&mut self, target: Target, ext: Option<(EcoString, EcoString)>) {
        match target {
            Target::Erlang => self.external_erlang = ext,
            Target::JavaScript => self.external_javascript = ext,
        }
    }
}

//
// Public Interface
//
pub fn parse_module(
    path: Utf8PathBuf,
    src: &str,
    warnings: &WarningEmitter,
) -> Result<Parsed, ParseError> {
    let lex = lexer::make_tokenizer(src);
    let mut parser = Parser::new(lex);
    let mut parsed = parser.parse_module()?;
    parsed.extra = parser.extra;

    let src = EcoString::from(src);
    for warning in parser.warnings {
        warnings.emit(Warning::DeprecatedSyntax {
            path: path.clone(),
            src: src.clone(),
            warning,
        });
    }

    Ok(parsed)
}

//
// Test Interface
//
#[cfg(test)]
pub fn parse_statement_sequence(src: &str) -> Result<Vec1<UntypedStatement>, ParseError> {
    let lex = lexer::make_tokenizer(src);
    let mut parser = Parser::new(lex);
    let expr = parser.parse_statement_seq();
    let expr = parser.ensure_no_errors_or_remaining_input(expr)?;
    if let Some((e, _)) = expr {
        Ok(e)
    } else {
        parse_error(ParseErrorType::ExpectedExpr, SrcSpan { start: 0, end: 0 })
    }
}

//
// Test Interface
//
#[cfg(test)]
pub fn parse_const_value(src: &str) -> Result<Constant<(), ()>, ParseError> {
    let lex = lexer::make_tokenizer(src);
    let mut parser = Parser::new(lex);
    let expr = parser.parse_const_value();
    let expr = parser.ensure_no_errors_or_remaining_input(expr)?;
    if let Some(e) = expr {
        Ok(e)
    } else {
        parse_error(ParseErrorType::ExpectedExpr, SrcSpan { start: 0, end: 0 })
    }
}

//
// Parser
//
#[derive(Debug)]
pub struct Parser<T: Iterator<Item = LexResult>> {
    tokens: T,
    lex_errors: Vec<LexicalError>,
    warnings: Vec<DeprecatedSyntaxWarning>,
    tok0: Option<Spanned>,
    tok1: Option<Spanned>,
    extra: ModuleExtra,
    doc_comments: VecDeque<(u32, String)>,
}
impl<T> Parser<T>
where
    T: Iterator<Item = LexResult>,
{
    pub fn new(input: T) -> Self {
        let mut parser = Parser {
            tokens: input,
            lex_errors: vec![],
            warnings: vec![],
            tok0: None,
            tok1: None,
            extra: ModuleExtra::new(),
            doc_comments: VecDeque::new(),
        };
        parser.advance();
        parser.advance();
        parser
    }

    fn parse_module(&mut self) -> Result<Parsed, ParseError> {
        let definitions = Parser::series_of(self, &Parser::parse_definition, None);
        let definitions = self.ensure_no_errors_or_remaining_input(definitions)?;
        let module = Module {
            name: "".into(),
            documentation: vec![],
            type_info: (),
            definitions,
        };
        Ok(Parsed {
            module,
            extra: Default::default(),
        })
    }

    // The way the parser is currently implemented, it cannot exit immediately while advancing
    // the token stream upon seeing a LexError. That is to avoid having to put `?` all over the
    // place and instead we collect LexErrors in `self.lex_errors` and attempt to continue parsing.
    // Once parsing has returned we want to surface an error in the order:
    // 1) LexError, 2) ParseError, 3) More Tokens Left
    fn ensure_no_errors_or_remaining_input<A>(
        &mut self,
        parse_result: Result<A, ParseError>,
    ) -> Result<A, ParseError> {
        let parse_result = self.ensure_no_errors(parse_result)?;
        if let Some((start, token, end)) = self.next_tok() {
            // there are still more tokens
            let expected = vec!["An import, const, type, or function.".into()];
            return parse_error(
                ParseErrorType::UnexpectedToken {
                    token,
                    expected,
                    hint: None,
                },
                SrcSpan { start, end },
            );
        }
        // no errors
        Ok(parse_result)
    }

    // The way the parser is currently implemented, it cannot exit immediately
    // while advancing the token stream upon seeing a LexError. That is to avoid
    // having to put `?` all over the place and instead we collect LexErrors in
    // `self.lex_errors` and attempt to continue parsing.
    // Once parsing has returned we want to surface an error in the order:
    // 1) LexError, 2) ParseError
    fn ensure_no_errors<A>(
        &mut self,
        parse_result: Result<A, ParseError>,
    ) -> Result<A, ParseError> {
        if let Some(error) = self.lex_errors.first() {
            // Lex errors first
            let location = error.location;
            let error = *error;
            parse_error(ParseErrorType::LexError { error }, location)
        } else {
            // Return any existing parse error
            parse_result
        }
    }

    fn parse_definition(&mut self) -> Result<Option<TargetedDefinition>, ParseError> {
        let mut attributes = Attributes::default();
        let location = self.parse_attributes(&mut attributes)?;

        let def = match (self.tok0.take(), self.tok1.as_ref()) {
            // Imports
            (Some((start, Token::Import, _)), _) => {
                self.advance();
                self.parse_import(start)
            }
            // Module Constants
            (Some((start, Token::Const, _)), _) => {
                self.advance();
                self.parse_module_const(start, false, &attributes)
            }
            (Some((start, Token::Pub, _)), Some((_, Token::Const, _))) => {
                self.advance();
                self.advance();
                self.parse_module_const(start, true, &attributes)
            }

            // Function
            (Some((start, Token::Fn, _)), _) => {
                self.advance();
                self.parse_function(start, false, false, &mut attributes)
            }
            (Some((start, Token::Pub, _)), Some((_, Token::Fn, _))) => {
                self.advance();
                self.advance();
                self.parse_function(start, true, false, &mut attributes)
            }

            // Custom Types, and Type Aliases
            (Some((start, Token::Type, _)), _) => {
                self.advance();
                self.parse_custom_type(start, false, false, &mut attributes)
            }
            (Some((start, Token::Pub, _)), Some((_, Token::Opaque, _))) => {
                self.advance();
                self.advance();
                let _ = self.expect_one(&Token::Type)?;
                self.parse_custom_type(start, true, true, &mut attributes)
            }
            (Some((start, Token::Pub, _)), Some((_, Token::Type, _))) => {
                self.advance();
                self.advance();
                self.parse_custom_type(start, true, false, &mut attributes)
            }

            (t0, _) => {
                self.tok0 = t0;
                Ok(None)
            }
        }?;

        match (def, location) {
            (Some(definition), _) if definition.is_function() => Ok(Some(TargetedDefinition {
                definition,
                target: attributes.target,
            })),

            (Some(definition), None) => Ok(Some(TargetedDefinition {
                definition,
                target: attributes.target,
            })),

            (_, Some(location)) if attributes.has_function_only() => {
                parse_error(ParseErrorType::ExpectedFunctionDefinition, location)
            }

            (Some(definition), _) => Ok(Some(TargetedDefinition {
                definition,
                target: attributes.target,
            })),

            (_, Some(location)) => parse_error(ParseErrorType::ExpectedDefinition, location),

            (None, None) => Ok(None),
        }
    }

    //
    // Parse Expressions
    //

    // examples:
    //   unit
    //   unit op unit
    //   unit op unit pipe unit(call)
    //   unit op unit pipe unit(call) pipe unit(call)
    fn parse_expression(&mut self) -> Result<Option<UntypedExpr>, ParseError> {
        // uses the simple operator parser algorithm
        let mut opstack = vec![];
        let mut estack = vec![];
        let mut last_op_start = 0;
        let mut last_op_end = 0;
        loop {
            match self.parse_expression_unit()? {
                Some(unit) => estack.push(unit),
                _ if estack.is_empty() => return Ok(None),
                _ => {
                    return parse_error(
                        ParseErrorType::OpNakedRight,
                        SrcSpan {
                            start: last_op_start,
                            end: last_op_end,
                        },
                    );
                }
            }

            if let Some((op_s, t, op_e)) = self.tok0.take() {
                if let Some(p) = precedence(&t) {
                    // Is Op
                    self.advance();
                    last_op_start = op_s;
                    last_op_end = op_e;
                    let _ = handle_op(
                        Some(((op_s, t, op_e), p)),
                        &mut opstack,
                        &mut estack,
                        &do_reduce_expression,
                    );
                } else {
                    // Is not Op
                    self.tok0 = Some((op_s, t, op_e));
                    break;
                }
            } else {
                break;
            }
        }

        Ok(handle_op(
            None,
            &mut opstack,
            &mut estack,
            &do_reduce_expression,
        ))
    }

    fn parse_expression_unit_collapsing_single_value_blocks(
        &mut self,
    ) -> Result<Option<UntypedExpr>, ParseError> {
        match self.parse_expression_unit()? {
            Some(expression) => Ok(Some(expression)),
            None => Ok(None),
        }
    }

    // examples:
    //   1
    //   "one"
    //   True
    //   fn() { "hi" }
    //   unit().unit().unit()
    //   A(a.., label: tuple(1))
    //   { expression_sequence }
    fn parse_expression_unit(&mut self) -> Result<Option<UntypedExpr>, ParseError> {
        let mut expr = match self.tok0.take() {
            Some((start, Token::String { value }, end)) => {
                self.advance();
                UntypedExpr::String {
                    location: SrcSpan { start, end },
                    value,
                }
            }
            Some((start, Token::Int { value }, end)) => {
                self.advance();
                UntypedExpr::Int {
                    location: SrcSpan { start, end },
                    value,
                }
            }

            Some((start, Token::Float { value }, end)) => {
                self.advance();
                UntypedExpr::Float {
                    location: SrcSpan { start, end },
                    value,
                }
            }

            // var lower_name and UpName
            Some((start, Token::Name { name } | Token::UpName { name }, end)) => {
                self.advance();
                UntypedExpr::Var {
                    location: SrcSpan { start, end },
                    name,
                }
            }

            Some((start, Token::Todo, mut end)) => {
                self.advance();
                let mut message = None;
                if self.maybe_one(&Token::As).is_some() {
                    let msg_expr = self.expect_expression_unit()?;
                    end = msg_expr.location().end;
                    message = Some(Box::new(msg_expr));
                }
                UntypedExpr::Todo {
                    location: SrcSpan { start, end },
                    kind: TodoKind::Keyword,
                    message,
                }
            }

            Some((start, Token::Panic, mut end)) => {
                self.advance();
                let mut label = None;
                if self.maybe_one(&Token::As).is_some() {
                    let msg_expr = self.expect_expression_unit()?;
                    end = msg_expr.location().end;
                    label = Some(Box::new(msg_expr));
                }
                UntypedExpr::Panic {
                    location: SrcSpan { start, end },
                    message: label,
                }
            }

            Some((start, Token::Hash, _)) => {
                self.advance();
                let _ = self.expect_one(&Token::LeftParen)?;
                let elems =
                    Parser::series_of(self, &Parser::parse_expression, Some(&Token::Comma))?;
                let (_, end) =
                    self.expect_one_following_series(&Token::RightParen, "an expression")?;
                UntypedExpr::Tuple {
                    location: SrcSpan { start, end },
                    elems,
                }
            }

            // list
            Some((start, Token::LeftSquare, _)) => {
                self.advance();
                let (elements, elements_end_with_comma) = self.series_of_has_trailing_separator(
                    &Parser::parse_expression,
                    Some(&Token::Comma),
                )?;

                // Parse an optional tail
                let mut tail = None;
                let mut elements_after_tail = None;
                let mut dot_dot_location = None;

                if let Some((start, end)) = self.maybe_one(&Token::DotDot) {
                    dot_dot_location = Some((start, end));
                    tail = self.parse_expression()?.map(Box::new);
                    if self.maybe_one(&Token::Comma).is_some() {
                        // See if there's a list of items after the tail,
                        // like `[..wibble, wobble, wabble]`
                        let elements =
                            self.series_of(&Parser::parse_expression, Some(&Token::Comma));
                        match elements {
                            Err(_) => {}
                            Ok(elements) => {
                                elements_after_tail = Some(elements);
                            }
                        };
                    };

                    if tail.is_some() && !elements_end_with_comma {
                        self.warnings
                            .push(DeprecatedSyntaxWarning::DeprecatedListPrepend {
                                location: SrcSpan { start, end },
                            });
                    }
                }

                let (_, end) = self.expect_one(&Token::RightSquare)?;

                // Return errors for malformed lists
                match dot_dot_location {
                    Some((start, end)) if tail.is_none() => {
                        return parse_error(
                            ParseErrorType::ListSpreadWithoutTail,
                            SrcSpan { start, end },
                        );
                    }
                    _ => {}
                }
                if tail.is_some()
                    && elements.is_empty()
                    && elements_after_tail.as_ref().map_or(true, |e| e.is_empty())
                {
                    return parse_error(
                        ParseErrorType::ListSpreadWithoutElements,
                        SrcSpan { start, end },
                    );
                }

                match elements_after_tail {
                    Some(elements) if !elements.is_empty() => {
                        let (start, end) = match (dot_dot_location, tail) {
                            (Some((start, _)), Some(tail)) => (start, tail.location().end),
                            (_, _) => (start, end),
                        };
                        return parse_error(
                            ParseErrorType::ListSpreadFollowedByElements,
                            SrcSpan { start, end },
                        );
                    }
                    _ => {}
                }

                UntypedExpr::List {
                    location: SrcSpan { start, end },
                    elements,
                    tail,
                }
            }

            // BitArray
            Some((start, Token::LtLt, _)) => {
                self.advance();
                let segments = Parser::series_of(
                    self,
                    &|s| {
                        Parser::parse_bit_array_segment(
                            s,
                            &Parser::parse_expression_unit_collapsing_single_value_blocks,
                            &Parser::expect_expression,
                            &bit_array_expr_int,
                        )
                    },
                    Some(&Token::Comma),
                )?;
                let (_, end) =
                    self.expect_one_following_series(&Token::GtGt, "a bit array segment")?;
                UntypedExpr::BitArray {
                    location: SrcSpan { start, end },
                    segments,
                }
            }
            Some((start, Token::Fn, _)) => {
                self.advance();
                let mut attributes = Attributes::default();
                match self.parse_function(start, false, true, &mut attributes)? {
                    Some(Definition::Function(Function {
                        location,
                        arguments: args,
                        body,
                        return_annotation,
                        end_position,
                        ..
                    })) => UntypedExpr::Fn {
                        location: SrcSpan::new(location.start, end_position),
                        end_of_head_byte_index: location.end,
                        is_capture: false,
                        arguments: args,
                        body,
                        return_annotation,
                    },

                    _ => {
                        // this isn't just none, it could also be Some(UntypedExpr::..)
                        return self.next_tok_unexpected(vec!["An opening parenthesis.".into()]);
                    }
                }
            }

            // expression block  "{" "}"
            Some((start, Token::LeftBrace, _)) => {
                self.advance();
                self.parse_block(start)?
            }

            // case
            Some((start, Token::Case, case_e)) => {
                self.advance();
                let subjects =
                    Parser::series_of(self, &Parser::parse_expression, Some(&Token::Comma))?;
                let _ = self.expect_one_following_series(&Token::LeftBrace, "an expression")?;
                let clauses = Parser::series_of(self, &Parser::parse_case_clause, None)?;
                let (_, end) =
                    self.expect_one_following_series(&Token::RightBrace, "a case clause")?;
                if subjects.is_empty() {
                    return parse_error(
                        ParseErrorType::ExpectedExpr,
                        SrcSpan { start, end: case_e },
                    );
                } else {
                    UntypedExpr::Case {
                        location: SrcSpan { start, end },
                        subjects,
                        clauses,
                    }
                }
            }

            // helpful error on possibly trying to group with ""
            Some((start, Token::LeftParen, _)) => {
                return parse_error(ParseErrorType::ExprLparStart, SrcSpan { start, end: start });
            }

            // Boolean negation
            Some((start, Token::Bang, _end)) => {
                self.advance();
                match self.parse_expression_unit()? {
                    Some(value) => UntypedExpr::NegateBool {
                        location: SrcSpan {
                            start,
                            end: value.location().end,
                        },
                        value: Box::from(value),
                    },
                    None => {
                        return parse_error(
                            ParseErrorType::ExpectedExpr,
                            SrcSpan { start, end: start },
                        )
                    }
                }
            }

            // Int negation
            Some((start, Token::Minus, _end)) => {
                self.advance();
                match self.parse_expression_unit()? {
                    Some(value) => UntypedExpr::NegateInt {
                        location: SrcSpan {
                            start,
                            end: value.location().end,
                        },
                        value: Box::from(value),
                    },
                    None => {
                        return parse_error(
                            ParseErrorType::ExpectedExpr,
                            SrcSpan { start, end: start },
                        )
                    }
                }
            }

            // if it reaches this code block, there must be no "let" or "assert" at the beginning of the expression
            Some((start, Token::Equal, end)) => {
                return parse_error(ParseErrorType::NoLetBinding, SrcSpan { start, end })
            }

            Some((start, Token::Colon, end)) => {
                return parse_error(ParseErrorType::NoLetBinding, SrcSpan { start, end })
            }

            t0 => {
                self.tok0 = t0;
                return Ok(None);
            }
        };

        // field access and call can stack up
        loop {
            if let Some((dot_start, _)) = self.maybe_one(&Token::Dot) {
                let start = expr.location().start;
                // field access
                match self.tok0.take() {
                    // tuple access
                    Some((_, Token::Int { value }, end)) => {
                        self.advance();
                        let v = value.replace("_", "");
                        if let Ok(index) = u64::from_str(&v) {
                            expr = UntypedExpr::TupleIndex {
                                location: SrcSpan { start, end },
                                index,
                                tuple: Box::new(expr),
                            }
                        } else {
                            return parse_error(
                                ParseErrorType::InvalidTupleAccess,
                                SrcSpan { start, end },
                            );
                        }
                    }

                    Some((_, Token::Name { name: label }, end)) => {
                        self.advance();
                        expr = UntypedExpr::FieldAccess {
                            location: SrcSpan { start, end },
                            label_location: SrcSpan {
                                start: dot_start,
                                end,
                            },
                            label,
                            container: Box::new(expr),
                        }
                    }

                    Some((_, Token::UpName { name: label }, end)) => {
                        self.advance();
                        expr = UntypedExpr::FieldAccess {
                            location: SrcSpan { start, end },
                            label_location: SrcSpan {
                                start: dot_start,
                                end,
                            },
                            label,
                            container: Box::new(expr),
                        }
                    }

                    t0 => {
                        // parse a field access with no label
                        self.tok0 = t0;
                        let end = dot_start + 1;
                        expr = UntypedExpr::FieldAccess {
                            location: SrcSpan { start, end },
                            label_location: SrcSpan {
                                start: dot_start,
                                end,
                            },
                            label: "".into(),
                            container: Box::new(expr),
                        };
                        return Ok(Some(expr));
                    }
                }
            } else if self.maybe_one(&Token::LeftParen).is_some() {
                let start = expr.location().start;
                if let Some((dot_s, _)) = self.maybe_one(&Token::DotDot) {
                    // Record update
                    let base = self.expect_expression()?;
                    let base_e = base.location().end;
                    let spread = RecordUpdateSpread {
                        base: Box::new(base),
                        location: SrcSpan {
                            start: dot_s,
                            end: base_e,
                        },
                    };
                    let mut args = vec![];
                    if self.maybe_one(&Token::Comma).is_some() {
                        args = Parser::series_of(
                            self,
                            &Parser::parse_record_update_arg,
                            Some(&Token::Comma),
                        )?;
                    }
                    let (_, end) = self.expect_one(&Token::RightParen)?;

                    expr = UntypedExpr::RecordUpdate {
                        location: SrcSpan { start, end },
                        constructor: Box::new(expr),
                        spread,
                        arguments: args,
                    };
                } else {
                    // Call
                    let args = self.parse_fn_args()?;
                    let (_, end) = self.expect_one(&Token::RightParen)?;
                    expr = make_call(expr, args, start, end)?;
                }
            } else {
                // done
                break;
            }
        }

        Ok(Some(expr))
    }

    // A `use` expression
    // use <- function
    // use <- function()
    // use <- function(a, b)
    // use <- module.function(a, b)
    // use a, b, c <- function(a, b)
    // use a, b, c, <- function(a, b)
    fn parse_use(&mut self, start: u32, end: u32) -> Result<UntypedStatement, ParseError> {
        let assignments = if let Some((_, Token::LArrow, _)) = self.tok0 {
            vec![]
        } else {
            Parser::series_of(self, &Parser::parse_use_assignment, Some(&Token::Comma))?
        };

        _ = self.expect_one_following_series(&Token::LArrow, "a use variable assignment")?;
        let call = self.expect_expression()?;

        let assignments_location = match (assignments.first(), assignments.last()) {
            (Some(first), Some(last)) => SrcSpan {
                start: first.location.start,
                end: last.location.end,
            },
            (_, _) => SrcSpan { start, end },
        };

        Ok(Statement::Use(Use {
            location: SrcSpan::new(start, call.location().end),
            assignments_location,
            assignments,
            call: Box::new(call),
        }))
    }

    fn parse_use_assignment(&mut self) -> Result<Option<UseAssignment>, ParseError> {
        let start = self.tok0.as_ref().map(|t| t.0).unwrap_or(0);

        let pattern = self.parse_pattern()?.ok_or_else(|| ParseError {
            error: ParseErrorType::ExpectedPattern,
            location: SrcSpan { start, end: start },
        })?;

        let annotation = self.parse_type_annotation(&Token::Colon)?;
        let end = match annotation {
            Some(ref a) => a.location().end,
            None => pattern.location().end,
        };

        Ok(Some(UseAssignment {
            location: SrcSpan { start, end },
            pattern,
            annotation,
        }))
    }

    // An assignment, with `Let` already consumed
    fn parse_assignment(&mut self, start: u32) -> Result<UntypedStatement, ParseError> {
        let kind = if let Some((assert_start, Token::Assert, assert_end)) = self.tok0 {
            _ = self.next_tok();
            AssignmentKind::Assert {
                location: SrcSpan::new(assert_start, assert_end),
            }
        } else {
            AssignmentKind::Let
        };
        let pattern = if let Some(p) = self.parse_pattern()? {
            p
        } else {
            // DUPE: 62884
            return self.next_tok_unexpected(vec!["A pattern".into()])?;
        };
        let annotation = self.parse_type_annotation(&Token::Colon)?;
        let (eq_s, eq_e) = self.maybe_one(&Token::Equal).ok_or(ParseError {
            error: ParseErrorType::ExpectedEqual,
            location: SrcSpan {
                start: pattern.location().start,
                end: pattern.location().end,
            },
        })?;
        let value = self.parse_expression()?.ok_or(ParseError {
            error: ParseErrorType::ExpectedValue,
            location: SrcSpan {
                start: eq_s,
                end: eq_e,
            },
        })?;
        Ok(Statement::Assignment(Assignment {
            location: SrcSpan {
                start,
                end: value.location().end,
            },
            value: Box::new(value),
            pattern,
            annotation,
            kind,
        }))
    }

    // examples:
    //   expr
    //   expr expr..
    //   expr assignment..
    //   assignment
    //   assignment expr..
    //   assignment assignment..
    fn parse_statement_seq(&mut self) -> Result<Option<(Vec1<UntypedStatement>, u32)>, ParseError> {
        let mut statements = vec![];
        let mut start = None;
        let mut end = 0;

        // Try and parse as many expressions as possible
        while let Some(statement) = self.parse_statement()? {
            if start.is_none() {
                start = Some(statement.location().start);
            }
            end = statement.location().end;
            statements.push(statement);
        }

        match Vec1::try_from_vec(statements) {
            Ok(statements) => Ok(Some((statements, end))),
            Err(_) => Ok(None),
        }
    }

    fn parse_statement(&mut self) -> Result<Option<UntypedStatement>, ParseError> {
        match self.tok0.take() {
            Some((start, Token::Use, end)) => {
                self.advance();
                Ok(Some(self.parse_use(start, end)?))
            }

            Some((start, Token::Let, _)) => {
                self.advance();
                Ok(Some(self.parse_assignment(start)?))
            }

            token => {
                self.tok0 = token;
                let expression = self.parse_expression()?.map(Statement::Expression);
                Ok(expression)
            }
        }
    }

    fn parse_block(&mut self, start: u32) -> Result<UntypedExpr, ParseError> {
        let body = self.parse_statement_seq()?;
        let (_, end) = self.expect_one(&Token::RightBrace)?;
        let location = SrcSpan { start, end };
        match body {
            None => parse_error(ParseErrorType::NoExpression, SrcSpan { start, end }),
            Some((statements, _)) => Ok(UntypedExpr::Block {
                statements,
                location,
            }),
        }
    }

    // The left side of an "=" or a "->"
    fn parse_pattern(&mut self) -> Result<Option<UntypedPattern>, ParseError> {
        let pattern = match self.tok0.take() {
            // Pattern::Var or Pattern::Constructor start
            Some((start, Token::Name { name }, end)) => {
                self.advance();

                // A variable is not permitted on the left hand side of a `<>`
                if let Some((_, Token::LtGt, _)) = self.tok0.as_ref() {
                    return concat_pattern_variable_left_hand_side_error(start, end);
                }

                if self.maybe_one(&Token::Dot).is_some() {
                    // We're doing this to get a better error message instead of a generic
                    // `I was expecting a type`, you can have a look at this issue to get
                    // a better idea: https://github.com/gleam-lang/gleam/issues/2841.
                    match self.expect_constructor_pattern(Some((start, name, end))) {
                        Ok(result) => result,
                        Err(ParseError {
                            location: SrcSpan { end, .. },
                            ..
                        }) => {
                            return parse_error(
                                ParseErrorType::InvalidModuleTypePattern,
                                SrcSpan { start, end },
                            )
                        }
                    }
                } else {
                    match name.as_str() {
                        "true" | "false" => {
                            return parse_error(
                                ParseErrorType::LowcaseBooleanPattern,
                                SrcSpan { start, end },
                            )
                        }
                        _ => Pattern::Variable {
                            location: SrcSpan { start, end },
                            name,
                            type_: (),
                        },
                    }
                }
            }
            // Constructor
            Some((start, tok @ Token::UpName { .. }, end)) => {
                self.tok0 = Some((start, tok, end));
                self.expect_constructor_pattern(None)?
            }

            Some((start, Token::DiscardName { name }, end)) => {
                self.advance();

                // A discard is not permitted on the left hand side of a `<>`
                if let Some((_, Token::LtGt, _)) = self.tok0.as_ref() {
                    return concat_pattern_variable_left_hand_side_error(start, end);
                }

                Pattern::Discard {
                    location: SrcSpan { start, end },
                    name,
                    type_: (),
                }
            }

            Some((start, Token::String { value }, end)) => {
                self.advance();

                match self.tok0 {
                    // String matching with assignment, it could either be a
                    // String prefix matching: "Hello, " as greeting <> name -> ...
                    // or a full string matching: "Hello, World!" as greeting -> ...
                    Some((_, Token::As, _)) => {
                        self.advance();
                        let (name_start, name, name_end) = self.expect_name()?;
                        let name_span = SrcSpan {
                            start: name_start,
                            end: name_end,
                        };

                        match self.tok0 {
                            // String prefix matching with assignment
                            // "Hello, " as greeting <> name -> ...
                            Some((_, Token::LtGt, _)) => {
                                self.advance();
                                let (r_start, right, r_end) = self.expect_assign_name()?;
                                Pattern::StringPrefix {
                                    location: SrcSpan { start, end: r_end },
                                    left_location: SrcSpan {
                                        start,
                                        end: name_end,
                                    },
                                    right_location: SrcSpan {
                                        start: r_start,
                                        end: r_end,
                                    },
                                    left_side_string: value,
                                    left_side_assignment: Some((name, name_span)),
                                    right_side_assignment: right,
                                }
                            }
                            // Full string matching with assignment
                            _ => {
                                return Ok(Some(Pattern::Assign {
                                    name,
                                    location: name_span,
                                    pattern: Box::new(Pattern::String {
                                        location: SrcSpan { start, end },
                                        value,
                                    }),
                                }));
                            }
                        }
                    }

                    // String prefix matching with no left side assignment
                    // "Hello, " <> name -> ...
                    Some((_, Token::LtGt, _)) => {
                        self.advance();
                        let (r_start, right, r_end) = self.expect_assign_name()?;
                        Pattern::StringPrefix {
                            location: SrcSpan { start, end: r_end },
                            left_location: SrcSpan { start, end },
                            right_location: SrcSpan {
                                start: r_start,
                                end: r_end,
                            },
                            left_side_string: value,
                            left_side_assignment: None,
                            right_side_assignment: right,
                        }
                    }

                    // Full string matching
                    // "Hello, World!" -> ...
                    _ => Pattern::String {
                        location: SrcSpan { start, end },
                        value,
                    },
                }
            }
            Some((start, Token::Int { value }, end)) => {
                self.advance();
                Pattern::Int {
                    location: SrcSpan { start, end },
                    value,
                }
            }
            Some((start, Token::Float { value }, end)) => {
                self.advance();
                Pattern::Float {
                    location: SrcSpan { start, end },
                    value,
                }
            }
            Some((start, Token::Hash, _)) => {
                self.advance();
                let _ = self.expect_one(&Token::LeftParen)?;
                let elems = Parser::series_of(self, &Parser::parse_pattern, Some(&Token::Comma))?;
                let (_, end) = self.expect_one_following_series(&Token::RightParen, "a pattern")?;
                Pattern::Tuple {
                    location: SrcSpan { start, end },
                    elems,
                }
            }
            // BitArray
            Some((start, Token::LtLt, _)) => {
                self.advance();
                let segments = Parser::series_of(
                    self,
                    &|s| {
                        Parser::parse_bit_array_segment(
                            s,
                            &|s| match Parser::parse_pattern(s) {
                                Ok(Some(Pattern::BitArray { location, .. })) => {
                                    parse_error(ParseErrorType::NestedBitArrayPattern, location)
                                }
                                x => x,
                            },
                            &Parser::expect_bit_array_pattern_segment_arg,
                            &bit_array_pattern_int,
                        )
                    },
                    Some(&Token::Comma),
                )?;
                let (_, end) =
                    self.expect_one_following_series(&Token::GtGt, "a bit array segment pattern")?;
                Pattern::BitArray {
                    location: SrcSpan { start, end },
                    segments,
                }
            }
            // List
            Some((start, Token::LeftSquare, _)) => {
                self.advance();
                let (elements, elements_end_with_comma) = self.series_of_has_trailing_separator(
                    &Parser::parse_pattern,
                    Some(&Token::Comma),
                )?;

                let mut elements_after_tail = None;
                let mut dot_dot_location = None;
                let tail = if let Some((dot_dot_start, Token::DotDot, dot_dot_end)) = self.tok0 {
                    dot_dot_location = Some((dot_dot_start, dot_dot_end));
                    if !elements.is_empty() && !elements_end_with_comma {
                        self.warnings
                            .push(DeprecatedSyntaxWarning::DeprecatedListPattern {
                                location: SrcSpan {
                                    start: dot_dot_start,
                                    end: dot_dot_end,
                                },
                            });
                    }

                    self.advance();
                    let pat = self.parse_pattern()?;
                    if self.maybe_one(&Token::Comma).is_some() {
                        // See if there's a list of items after the tail,
                        // like `[..wibble, wobble, wabble]`
                        let elements =
                            Parser::series_of(self, &Parser::parse_pattern, Some(&Token::Comma));
                        match elements {
                            Err(_) => {}
                            Ok(elements) => {
                                elements_after_tail = Some(elements);
                            }
                        };
                    };
                    Some(pat)
                } else {
                    None
                };

                let (end, rsqb_e) =
                    self.expect_one_following_series(&Token::RightSquare, "a pattern")?;

                // If there are elements after the tail, return an error
                match elements_after_tail {
                    Some(elements) if !elements.is_empty() => {
                        let (start, end) = match (dot_dot_location, tail) {
                            (Some((start, _)), Some(Some(tail))) => (start, tail.location().end),
                            (Some((start, end)), Some(None)) => (start, end),
                            (_, _) => (start, end),
                        };
                        return parse_error(
                            ParseErrorType::ListPatternSpreadFollowedByElements,
                            SrcSpan { start, end },
                        );
                    }
                    _ => {}
                }

                let tail = match tail {
                    // There is a tail and it has a Pattern::Var or Pattern::Discard
                    Some(Some(pat @ (Pattern::Variable { .. } | Pattern::Discard { .. }))) => {
                        Some(pat)
                    }
                    // There is a tail and but it has no content, implicit discard
                    Some(Some(pat)) => {
                        return parse_error(ParseErrorType::InvalidTailPattern, pat.location())
                    }
                    Some(None) => Some(Pattern::Discard {
                        location: SrcSpan {
                            start: rsqb_e - 1,
                            end: rsqb_e,
                        },
                        name: "_".into(),
                        type_: (),
                    }),
                    // No tail specified
                    None => None,
                };

                if elements.is_empty() && tail.as_ref().is_some_and(|p| p.is_discard()) {
                    self.warnings
                        .push(DeprecatedSyntaxWarning::DeprecatedListCatchAllPattern {
                            location: SrcSpan { start, end: rsqb_e },
                        })
                }

                Pattern::List {
                    location: SrcSpan { start, end: rsqb_e },
                    elements,
                    tail: tail.map(Box::new),
                    type_: (),
                }
            }

            // No pattern
            t0 => {
                self.tok0 = t0;
                return Ok(None);
            }
        };

        if let Some((_, Token::As, _)) = self.tok0 {
            self.advance();
            let (start, name, end) = self.expect_name()?;
            Ok(Some(Pattern::Assign {
                name,
                location: SrcSpan { start, end },
                pattern: Box::new(pattern),
            }))
        } else {
            Ok(Some(pattern))
        }
    }

    fn add_multi_line_clause_hint(&self, mut err: ParseError) -> ParseError {
        if let ParseErrorType::UnexpectedToken { ref mut hint, .. } = err.error {
            *hint = Some("Did you mean to wrap a multi line clause in curly braces?".into());
        }
        err
    }

    // examples:
    //   pattern -> expr
    //   pattern, pattern if -> expr
    //   pattern, pattern | pattern, pattern if -> expr
    fn parse_case_clause(&mut self) -> Result<Option<UntypedClause>, ParseError> {
        let patterns = self.parse_patterns()?;
        if let Some(lead) = &patterns.first() {
            let mut alternative_patterns = vec![];
            loop {
                if self.maybe_one(&Token::Vbar).is_none() {
                    break;
                }
                alternative_patterns.push(self.parse_patterns()?);
            }
            let guard = self.parse_case_clause_guard(false)?;
            let (arr_s, arr_e) = self
                .expect_one(&Token::RArrow)
                .map_err(|e| self.add_multi_line_clause_hint(e))?;
            let then = self.parse_expression()?;
            if let Some(then) = then {
                Ok(Some(Clause {
                    location: SrcSpan {
                        start: lead.location().start,
                        end: then.location().end,
                    },
                    pattern: patterns,
                    alternative_patterns,
                    guard,
                    then,
                }))
            } else {
                parse_error(
                    ParseErrorType::ExpectedExpr,
                    SrcSpan {
                        start: arr_s,
                        end: arr_e,
                    },
                )
            }
        } else {
            Ok(None)
        }
    }
    fn parse_patterns(&mut self) -> Result<Vec<UntypedPattern>, ParseError> {
        Parser::series_of(self, &Parser::parse_pattern, Some(&Token::Comma))
    }

    // examples:
    //   if a
    //   if a < b
    //   if a < b || b < c
    fn parse_case_clause_guard(
        &mut self,
        nested: bool,
    ) -> Result<Option<UntypedClauseGuard>, ParseError> {
        if self.maybe_one(&Token::If).is_some() || nested {
            let mut opstack = vec![];
            let mut estack = vec![];
            let mut last_op_start = 0;
            let mut last_op_end = 0;
            loop {
                if let Some(unit) = self.parse_case_clause_guard_unit()? {
                    estack.push(unit)
                } else if estack.is_empty() {
                    return Ok(None);
                } else {
                    return parse_error(
                        ParseErrorType::OpNakedRight,
                        SrcSpan {
                            start: last_op_start,
                            end: last_op_end,
                        },
                    );
                }

                if let Some((op_s, t, op_e)) = self.tok0.take() {
                    if let Some(p) = t.guard_precedence() {
                        // Is Op
                        self.advance();
                        last_op_start = op_s;
                        last_op_end = op_e;
                        let _ = handle_op(
                            Some(((op_s, t, op_e), p)),
                            &mut opstack,
                            &mut estack,
                            &do_reduce_clause_guard,
                        );
                    } else {
                        // Is not Op
                        self.tok0 = Some((op_s, t, op_e));
                        break;
                    }
                }
            }

            Ok(handle_op(
                None,
                &mut opstack,
                &mut estack,
                &do_reduce_clause_guard,
            ))
        } else {
            Ok(None)
        }
    }

    /// Checks if we have an unexpected left parenthesis and returns appropriate
    /// error if it is a function call.
    fn parse_function_call_in_clause_guard(&mut self, start: u32) -> Result<(), ParseError> {
        if let Some((l_paren_start, l_paren_end)) = self.maybe_one(&Token::LeftParen) {
            if let Ok((_, end)) = self
                .parse_fn_args()
                .and(self.expect_one(&Token::RightParen))
            {
                return parse_error(ParseErrorType::CallInClauseGuard, SrcSpan { start, end });
            }

            return parse_error(
                ParseErrorType::UnexpectedToken {
                    token: Token::LeftParen,
                    expected: vec![Token::RArrow.to_string().into()],
                    hint: None,
                },
                SrcSpan {
                    start: l_paren_start,
                    end: l_paren_end,
                },
            )
            .map_err(|e| self.add_multi_line_clause_hint(e));
        }

        Ok(())
    }

    // examples
    // a
    // 1
    // a.1
    // { a }
    // a || b
    // a < b || b < c
    fn parse_case_clause_guard_unit(&mut self) -> Result<Option<UntypedClauseGuard>, ParseError> {
        match self.tok0.take() {
            Some((start, Token::Bang, _)) => {
                self.advance();
                match self.parse_case_clause_guard_unit()? {
                    Some(unit) => Ok(Some(ClauseGuard::Not {
                        location: SrcSpan {
                            start,
                            end: unit.location().end,
                        },
                        expression: Box::new(unit),
                    })),
                    None => {
                        parse_error(ParseErrorType::ExpectedValue, SrcSpan { start, end: start })
                    }
                }
            }

            Some((start, Token::Name { name }, end)) => {
                self.advance();
                let mut unit = ClauseGuard::Var {
                    location: SrcSpan { start, end },
                    type_: (),
                    name,
                };

                self.parse_function_call_in_clause_guard(start)?;

                loop {
                    let dot_s = match self.maybe_one(&Token::Dot) {
                        Some((dot_s, _)) => dot_s,
                        None => return Ok(Some(unit)),
                    };

                    match self.next_tok() {
                        Some((_, Token::Int { value }, int_e)) => {
                            let v = value.replace("_", "");
                            if let Ok(index) = u64::from_str(&v) {
                                unit = ClauseGuard::TupleIndex {
                                    location: SrcSpan {
                                        start: dot_s,
                                        end: int_e,
                                    },
                                    index,
                                    type_: (),
                                    tuple: Box::new(unit),
                                };
                            } else {
                                return parse_error(
                                    ParseErrorType::InvalidTupleAccess,
                                    SrcSpan { start, end },
                                );
                            }
                        }

                        Some((_, Token::Name { name: label }, int_e)) => {
                            self.parse_function_call_in_clause_guard(start)?;

                            unit = ClauseGuard::FieldAccess {
                                location: SrcSpan {
                                    start: dot_s,
                                    end: int_e,
                                },
                                index: None,
                                label,
                                type_: (),
                                container: Box::new(unit),
                            };
                        }

                        Some((start, _, end)) => {
                            return parse_error(
                                ParseErrorType::IncorrectName,
                                SrcSpan { start, end },
                            )
                        }

                        _ => return self.next_tok_unexpected(vec!["A positive integer".into()]),
                    }
                }
            }
            Some((_, Token::LeftBrace, _)) => {
                // Nested guard expression
                self.advance();
                let guard = self.parse_case_clause_guard(true);
                let _ = self.expect_one(&Token::RightBrace)?;
                guard
            }
            t0 => {
                self.tok0 = t0;
                if let Some(const_val) = self.parse_const_value()? {
                    // Constant
                    Ok(Some(ClauseGuard::Constant(const_val)))
                } else {
                    Ok(None)
                }
            }
        }
    }

    // examples:
    //   UpName( args )
    fn expect_constructor_pattern(
        &mut self,
        module: Option<(u32, EcoString, u32)>,
    ) -> Result<UntypedPattern, ParseError> {
        let (mut start, name, end) = self.expect_upname()?;
        let (args, spread, end) = self.parse_constructor_pattern_args(end)?;
        if let Some((s, _, _)) = module {
            start = s;
        }
        Ok(Pattern::Constructor {
            location: SrcSpan { start, end },
            arguments: args,
            module: module.map(|(_, n, _)| n),
            name,
            spread,
            constructor: Inferred::Unknown,
            type_: (),
        })
    }

    // examples:
    //   ( args )
    #[allow(clippy::type_complexity)]
    fn parse_constructor_pattern_args(
        &mut self,
        upname_end: u32,
    ) -> Result<(Vec<CallArg<UntypedPattern>>, Option<SrcSpan>, u32), ParseError> {
        if self.maybe_one(&Token::LeftParen).is_some() {
            let args = Parser::series_of(
                self,
                &Parser::parse_constructor_pattern_arg,
                Some(&Token::Comma),
            )?;
            let spread = self
                .maybe_one(&Token::DotDot)
                .map(|(start, end)| SrcSpan { start, end });

            if spread.is_some() {
                let _ = self.maybe_one(&Token::Comma);
            }
            let (_, end) = self.expect_one(&Token::RightParen)?;
            Ok((args, spread, end))
        } else {
            Ok((vec![], None, upname_end))
        }
    }

    // examples:
    //   a: <pattern>
    //   a:
    //   <pattern>
    fn parse_constructor_pattern_arg(
        &mut self,
    ) -> Result<Option<CallArg<UntypedPattern>>, ParseError> {
        match (self.tok0.take(), self.tok1.take()) {
            // named arg
            (Some((start, Token::Name { name }, _)), Some((_, Token::Colon, end))) => {
                self.advance();
                self.advance();
                if let Some(value) = self.parse_pattern()? {
                    Ok(Some(CallArg {
                        implicit: None,
                        location: SrcSpan {
                            start,
                            end: value.location().end,
                        },
                        label: Some(name),
                        value,
                    }))
                } else {
                    // Punned argument.
                    Ok(Some(CallArg {
                        implicit: None,
                        location: SrcSpan { start, end },
                        label: Some(name.clone()),
                        value: UntypedPattern::Variable {
                            name,
                            location: SrcSpan { start, end },
                            type_: (),
                        },
                    }))
                }
            }
            // unnamed arg
            (t0, t1) => {
                self.tok0 = t0;
                self.tok1 = t1;
                if let Some(value) = self.parse_pattern()? {
                    Ok(Some(CallArg {
                        implicit: None,
                        location: value.location(),
                        label: None,
                        value,
                    }))
                } else {
                    Ok(None)
                }
            }
        }
    }

    // examples:
    //   a: expr
    //   a:
    fn parse_record_update_arg(&mut self) -> Result<Option<UntypedRecordUpdateArg>, ParseError> {
        if let Some((start, label, _)) = self.maybe_name() {
            let (_, end) = self.expect_one(&Token::Colon)?;
            let value = self.parse_expression()?;
            if let Some(value) = value {
                Ok(Some(UntypedRecordUpdateArg {
                    label,
                    location: SrcSpan {
                        start,
                        end: value.location().end,
                    },
                    value,
                }))
            } else {
                // A punned argument.
                Ok(Some(UntypedRecordUpdateArg {
                    label: label.clone(),
                    location: SrcSpan { start, end },
                    value: UntypedExpr::Var {
                        name: label,
                        location: SrcSpan { start, end },
                    },
                }))
            }
        } else {
            Ok(None)
        }
    }

    //
    // Parse Functions
    //

    // Starts after "fn"
    //
    // examples:
    //   fn a(name: String) -> String { .. }
    //   pub fn a(name name: String) -> String { .. }
    fn parse_function(
        &mut self,
        start: u32,
        public: bool,
        is_anon: bool,
        attributes: &mut Attributes,
    ) -> Result<Option<UntypedDefinition>, ParseError> {
        let documentation = if is_anon {
            None
        } else {
            self.take_documentation(start)
        };
<<<<<<< HEAD
        let mut name = None;
=======

        let mut name_location = SrcSpan::new(start, start);
        let mut name = EcoString::from("");
>>>>>>> 7130d3d1
        if !is_anon {
            let (name_start, n, name_end) = self.expect_name()?;
            name = Some((
                SrcSpan {
                    start: name_start,
                    end: name_end,
                },
                n,
            ));
        }
        let _ = self.expect_one(&Token::LeftParen)?;
        let args = Parser::series_of(
            self,
            &|parser| Parser::parse_fn_param(parser, is_anon),
            Some(&Token::Comma),
        )?;
        let (_, rpar_e) =
            self.expect_one_following_series(&Token::RightParen, "a function parameter")?;
        let return_annotation = self.parse_type_annotation(&Token::RArrow)?;

        let (body, end, end_position) = match self.maybe_one(&Token::LeftBrace) {
            Some(_) => {
                let some_body = self.parse_statement_seq()?;
                let (_, rbr_e) = self.expect_one(&Token::RightBrace)?;
                let end = return_annotation
                    .as_ref()
                    .map(|l| l.location().end)
                    .unwrap_or(rpar_e);
                let body = match some_body {
                    None => vec1![Statement::Expression(UntypedExpr::Todo {
                        kind: TodoKind::EmptyFunction,
                        location: SrcSpan { start, end },
                        message: None,
                    })],
                    Some((body, _)) => body,
                };

                (body, end, rbr_e)
            }

            None if is_anon => {
                return parse_error(
                    ParseErrorType::ExpectedFunctionBody,
                    SrcSpan { start, end: rpar_e },
                );
            }

            None => {
                let body = vec1![Statement::Expression(UntypedExpr::Placeholder {
                    location: SrcSpan::new(start, rpar_e)
                })];
                (body, rpar_e, rpar_e)
            }
        };

        Ok(Some(Definition::Function(Function {
            documentation,
            location: SrcSpan { start, end },
            end_position,
            publicity: self.publicity(public, attributes.internal)?,
            name,
            arguments: args,
            body,
            return_type: (),
            return_annotation,
            deprecation: std::mem::take(&mut attributes.deprecated),
            external_erlang: attributes.external_erlang.take(),
            external_javascript: attributes.external_javascript.take(),
            implementations: Implementations {
                gleam: true,
                can_run_on_erlang: true,
                can_run_on_javascript: true,
                uses_erlang_externals: false,
                uses_javascript_externals: false,
            },
        })))
    }

    fn publicity(
        &self,
        public: bool,
        internal: InternalAttribute,
    ) -> Result<Publicity, ParseError> {
        match (internal, public) {
            (InternalAttribute::Missing, true) => Ok(Publicity::Public),
            (InternalAttribute::Missing, false) => Ok(Publicity::Private),
            (InternalAttribute::Present(_), true) => Ok(Publicity::Internal),
            (InternalAttribute::Present(location), false) => Err(ParseError {
                error: ParseErrorType::RedundantInternalAttribute,
                location,
            }),
        }
    }

    // Parse a single function definition param
    //
    // examples:
    //   _
    //   a
    //   a a
    //   a _
    //   a _:A
    //   a a:A
    fn parse_fn_param(&mut self, is_anon: bool) -> Result<Option<UntypedArg>, ParseError> {
        let (start, names, mut end) = match (self.tok0.take(), self.tok1.take()) {
            // labeled discard
            (
                Some((start, Token::Name { name: label }, tok0_end)),
                Some((name_start, Token::DiscardName { name }, end)),
            ) => {
                if is_anon {
                    return parse_error(
                        ParseErrorType::UnexpectedLabel,
                        SrcSpan {
                            start,
                            end: tok0_end,
                        },
                    );
                }

                self.advance();
                self.advance();
                (
                    start,
                    ArgNames::LabelledDiscard {
                        name,
                        name_location: SrcSpan::new(name_start, end),
                        label,
                        label_location: SrcSpan::new(start, tok0_end),
                    },
                    end,
                )
            }
            // discard
            (Some((start, Token::DiscardName { name }, end)), t1) => {
                self.tok1 = t1;
                self.advance();
                (
                    start,
                    ArgNames::Discard {
                        name,
                        location: SrcSpan { start, end },
                    },
                    end,
                )
            }
            // labeled name
            (
                Some((start, Token::Name { name: label }, tok0_end)),
                Some((name_start, Token::Name { name }, end)),
            ) => {
                if is_anon {
                    return parse_error(
                        ParseErrorType::UnexpectedLabel,
                        SrcSpan {
                            start,
                            end: tok0_end,
                        },
                    );
                }

                self.advance();
                self.advance();
                (
                    start,
                    ArgNames::NamedLabelled {
                        name,
                        name_location: SrcSpan::new(name_start, end),
                        label,
                        label_location: SrcSpan::new(start, tok0_end),
                    },
                    end,
                )
            }
            // name
            (Some((start, Token::Name { name }, end)), t1) => {
                self.tok1 = t1;
                self.advance();
                (
                    start,
                    ArgNames::Named {
                        name,
                        location: SrcSpan { start, end },
                    },
                    end,
                )
            }
            (t0, t1) => {
                self.tok0 = t0;
                self.tok1 = t1;
                return Ok(None);
            }
        };
        let annotation = if let Some(a) = self.parse_type_annotation(&Token::Colon)? {
            end = a.location().end;
            Some(a)
        } else {
            None
        };
        Ok(Some(Arg {
            location: SrcSpan { start, end },
            type_: (),
            names,
            annotation,
        }))
    }

    // Parse function call arguments, no parens
    //
    // examples:
    //   _
    //   expr, expr
    //   a: _, expr
    //   a: expr, _, b: _
    fn parse_fn_args(&mut self) -> Result<Vec<ParserArg>, ParseError> {
        let args = Parser::series_of(self, &Parser::parse_fn_arg, Some(&Token::Comma))?;
        Ok(args)
    }

    // Parse a single function call arg
    //
    // examples:
    //   _
    //   expr
    //   a: _
    //   a: expr
    fn parse_fn_arg(&mut self) -> Result<Option<ParserArg>, ParseError> {
        let label = match (self.tok0.take(), self.tok1.take()) {
            (Some((start, Token::Name { name }, _)), Some((_, Token::Colon, end))) => {
                self.advance();
                self.advance();
                Some((start, name, end))
            }
            (t0, t1) => {
                self.tok0 = t0;
                self.tok1 = t1;
                None
            }
        };

        if let Some(value) = self.parse_expression()? {
            let arg = if let Some((start, label, _)) = label {
                CallArg {
                    implicit: None,
                    label: Some(label),
                    location: SrcSpan {
                        start,
                        end: value.location().end,
                    },
                    value,
                }
            } else {
                CallArg {
                    implicit: None,
                    label: None,
                    location: value.location(),
                    value,
                }
            };
            Ok(Some(ParserArg::Arg(Box::new(arg))))
        } else if let Some((start, name, end)) = self.maybe_discard_name() {
            let arg = if let Some((start, label, _)) = label {
                ParserArg::Hole {
                    label: Some(label),
                    location: SrcSpan { start, end },
                    name,
                }
            } else {
                ParserArg::Hole {
                    label: None,
                    location: SrcSpan { start, end },
                    name,
                }
            };

            Ok(Some(arg))
        } else if let Some((start, label, end)) = label {
            // A punned argument.
            Ok(Some(ParserArg::Arg(Box::new(CallArg {
                implicit: None,
                label: Some(label.clone()),
                location: SrcSpan { start, end },
                value: UntypedExpr::Var {
                    name: label,
                    location: SrcSpan { start, end },
                },
            }))))
        } else {
            Ok(None)
        }
    }

    //
    // Parse Custom Types
    //

    // examples:
    //   type A { A }
    //   type A { A(String) }
    //   type Box(inner_type) { Box(inner: inner_type) }
    //   type NamedBox(inner_type) { Box(String, inner: inner_type) }
    fn parse_custom_type(
        &mut self,
        start: u32,
        public: bool,
        opaque: bool,
        attributes: &mut Attributes,
    ) -> Result<Option<UntypedDefinition>, ParseError> {
        let documentation = self.take_documentation(start);
        let (name_start, name, parameters, end, name_end) = self.expect_type_name()?;
        let name_location = SrcSpan::new(name_start, name_end);
        let (constructors, end_position) = if self.maybe_one(&Token::LeftBrace).is_some() {
            // Custom Type
            let constructors = Parser::series_of(
                self,
                &|p| {
                    if let Some((c_s, c_n, c_e)) = Parser::maybe_upname(p) {
                        let documentation = p.take_documentation(c_s);
                        let (args, args_e) = Parser::parse_type_constructor_args(p)?;
                        let end = args_e.max(c_e);
                        Ok(Some(RecordConstructor {
                            location: SrcSpan { start: c_s, end },
                            name_location: SrcSpan {
                                start: c_s,
                                end: c_e,
                            },
                            name: c_n,
                            arguments: args,
                            documentation,
                        }))
                    } else {
                        Ok(None)
                    }
                },
                // No separator
                None,
            )?;
            let (_, close_end) = self.expect_custom_type_close(&name, public, opaque)?;
            (constructors, close_end)
        } else if let Some((eq_s, eq_e)) = self.maybe_one(&Token::Equal) {
            // Type Alias
            if opaque {
                return parse_error(ParseErrorType::OpaqueTypeAlias, SrcSpan { start, end });
            }

            if let Some(t) = self.parse_type()? {
                let type_end = t.location().end;
                return Ok(Some(Definition::TypeAlias(TypeAlias {
                    documentation,
                    location: SrcSpan::new(start, type_end),
                    publicity: self.publicity(public, attributes.internal)?,
                    alias: name,
                    name_location,
                    parameters,
                    type_ast: t,
                    type_: (),
                    deprecation: std::mem::take(&mut attributes.deprecated),
                })));
            } else {
                return parse_error(ParseErrorType::ExpectedType, SrcSpan::new(eq_s, eq_e));
            }
        } else {
            (vec![], end)
        };
        Ok(Some(Definition::CustomType(CustomType {
            documentation,
            location: SrcSpan { start, end },
            end_position,
            publicity: self.publicity(public, attributes.internal)?,
            opaque,
            name,
            name_location,
            parameters,
            constructors,
            typed_parameters: vec![],
            deprecation: std::mem::take(&mut attributes.deprecated),
        })))
    }

    // examples:
    //   A
    //   A(one, two)
    fn expect_type_name(
        &mut self,
    ) -> Result<(u32, EcoString, Vec<EcoString>, u32, u32), ParseError> {
        let (start, upname, end) = self.expect_upname()?;
        if self.maybe_one(&Token::LeftParen).is_some() {
            let args =
                Parser::series_of(self, &|p| Ok(Parser::maybe_name(p)), Some(&Token::Comma))?;
            let (_, par_e) = self.expect_one_following_series(&Token::RightParen, "a name")?;
            let args2 = args.into_iter().map(|(_, a, _)| a).collect();
            Ok((start, upname, args2, par_e, end))
        } else {
            Ok((start, upname, vec![], end, end))
        }
    }

    // examples:
    //   *no args*
    //   ()
    //   (a, b)
    fn parse_type_constructor_args(
        &mut self,
    ) -> Result<(Vec<RecordConstructorArg<()>>, u32), ParseError> {
        if self.maybe_one(&Token::LeftParen).is_some() {
            let args = Parser::series_of(
                self,
                &|p| match (p.tok0.take(), p.tok1.take()) {
                    (
                        Some((start, Token::Name { name }, name_end)),
                        Some((_, Token::Colon, end)),
                    ) => {
                        let _ = Parser::next_tok(p);
                        let _ = Parser::next_tok(p);
                        let doc = p.take_documentation(start);
                        match Parser::parse_type(p)? {
                            Some(type_ast) => {
                                let end = type_ast.location().end;
                                Ok(Some(RecordConstructorArg {
                                    label: Some((SrcSpan::new(start, name_end), name)),
                                    ast: type_ast,
                                    location: SrcSpan { start, end },
                                    type_: (),
                                    doc,
                                }))
                            }
                            None => {
                                parse_error(ParseErrorType::ExpectedType, SrcSpan { start, end })
                            }
                        }
                    }
                    (t0, t1) => {
                        p.tok0 = t0;
                        p.tok1 = t1;
                        match Parser::parse_type(p)? {
                            Some(type_ast) => {
                                let doc = match &p.tok0 {
                                    Some((start, _, _)) => p.take_documentation(*start),
                                    None => None,
                                };
                                let type_location = type_ast.location();
                                Ok(Some(RecordConstructorArg {
                                    label: None,
                                    ast: type_ast,
                                    location: type_location,
                                    type_: (),
                                    doc,
                                }))
                            }
                            None => Ok(None),
                        }
                    }
                },
                Some(&Token::Comma),
            )?;
            let (_, end) = self
                .expect_one_following_series(&Token::RightParen, "a constructor argument name")?;
            Ok((args, end))
        } else {
            Ok((vec![], 0))
        }
    }

    //
    // Parse Type Annotations
    //

    // examples:
    //   :a
    //   :Int
    //   :Result(a, _)
    //   :Result(Result(a, e), #(_, String))
    fn parse_type_annotation(&mut self, start_tok: &Token) -> Result<Option<TypeAst>, ParseError> {
        if let Some((start, end)) = self.maybe_one(start_tok) {
            match self.parse_type() {
                Ok(None) => parse_error(ParseErrorType::ExpectedType, SrcSpan { start, end }),
                other => other,
            }
        } else {
            Ok(None)
        }
    }

    // Parse the type part of a type annotation, same as `parse_type_annotation` minus the ":"
    fn parse_type(&mut self) -> Result<Option<TypeAst>, ParseError> {
        match self.tok0.take() {
            // Type hole
            Some((start, Token::DiscardName { name }, end)) => {
                self.advance();
                Ok(Some(TypeAst::Hole(TypeAstHole {
                    location: SrcSpan { start, end },
                    name,
                })))
            }

            // Tuple
            Some((start, Token::Hash, _)) => {
                self.advance();
                let _ = self.expect_one(&Token::LeftParen)?;
                let elems = self.parse_types()?;
                let (_, end) = self.expect_one(&Token::RightParen)?;
                Ok(Some(TypeAst::Tuple(TypeAstTuple {
                    location: SrcSpan { start, end },
                    elems,
                })))
            }

            // Function
            Some((start, Token::Fn, _)) => {
                self.advance();
                let _ = self.expect_one(&Token::LeftParen)?;
                let args =
                    Parser::series_of(self, &|x| Parser::parse_type(x), Some(&Token::Comma))?;
                let _ = self.expect_one_following_series(&Token::RightParen, "a type")?;
                let (arr_s, arr_e) = self.expect_one(&Token::RArrow)?;
                let retrn = self.parse_type()?;
                if let Some(retrn) = retrn {
                    Ok(Some(TypeAst::Fn(TypeAstFn {
                        location: SrcSpan {
                            start,
                            end: retrn.location().end,
                        },
                        return_: Box::new(retrn),
                        arguments: args,
                    })))
                } else {
                    parse_error(
                        ParseErrorType::ExpectedType,
                        SrcSpan {
                            start: arr_s,
                            end: arr_e,
                        },
                    )
                }
            }

            // Constructor function
            Some((start, Token::UpName { name }, end)) => {
                self.advance();
                self.parse_type_name_finish(start, None, name, end)
            }

            // Constructor Module or type Variable
            Some((start, Token::Name { name: mod_name }, end)) => {
                self.advance();
                if self.maybe_one(&Token::Dot).is_some() {
                    let (_, upname, upname_e) = self.expect_upname()?;
                    self.parse_type_name_finish(start, Some(mod_name), upname, upname_e)
                } else {
                    Ok(Some(TypeAst::Var(TypeAstVar {
                        location: SrcSpan { start, end },
                        name: mod_name,
                    })))
                }
            }

            t0 => {
                self.tok0 = t0;
                Ok(None)
            }
        }
    }

    // Parse the '( ... )' of a type name
    fn parse_type_name_finish(
        &mut self,
        start: u32,
        module: Option<EcoString>,
        name: EcoString,
        end: u32,
    ) -> Result<Option<TypeAst>, ParseError> {
        if self.maybe_one(&Token::LeftParen).is_some() {
            let args = self.parse_types()?;
            let (_, par_e) = self.expect_one(&Token::RightParen)?;
            Ok(Some(TypeAst::Constructor(TypeAstConstructor {
                location: SrcSpan { start, end: par_e },
                module,
                name,
                arguments: args,
            })))
        } else {
            Ok(Some(TypeAst::Constructor(TypeAstConstructor {
                location: SrcSpan { start, end },
                module,
                name,
                arguments: vec![],
            })))
        }
    }

    // For parsing a comma separated "list" of types, for tuple, constructor, and function
    fn parse_types(&mut self) -> Result<Vec<TypeAst>, ParseError> {
        let elems = Parser::series_of(self, &|p| Parser::parse_type(p), Some(&Token::Comma))?;
        Ok(elems)
    }

    //
    // Parse Imports
    //

    // examples:
    //   import a
    //   import a/b
    //   import a/b.{c}
    //   import a/b.{c as d} as e
    fn parse_import(&mut self, import_start: u32) -> Result<Option<UntypedDefinition>, ParseError> {
        let mut start = 0;
        let mut end;
        let mut module = String::new();
        // Gather module names
        loop {
            let (s, name, e) = self.expect_name()?;
            if module.is_empty() {
                start = s;
            } else {
                module.push('/');
            }
            module.push_str(&name);
            end = e;

            // Useful error for : import a/.{b}
            if let Some((s, _)) = self.maybe_one(&Token::SlashDot) {
                return parse_error(
                    ParseErrorType::ExpectedName,
                    SrcSpan {
                        start: s + 1,
                        end: s + 1,
                    },
                );
            }

            // break if there's no trailing slash
            if self.maybe_one(&Token::Slash).is_none() {
                break;
            }
        }

        let (_, documentation) = self.take_documentation(start).unzip();

        // Gather imports
        let mut unqualified_values = vec![];
        let mut unqualified_types = vec![];

        if self.maybe_one(&Token::Dot).is_some() {
            let _ = self.expect_one(&Token::LeftBrace)?;
            let parsed = self.parse_unqualified_imports()?;
            unqualified_types = parsed.types;
            unqualified_values = parsed.values;
            let (_, e) = self.expect_one(&Token::RightBrace)?;
            end = e;
        }

        // Parse as_name
        let mut as_name = None;
        if let Some((as_start, _)) = self.maybe_one(&Token::As) {
            let (_, name, e) = self.expect_assign_name()?;

            end = e;
            as_name = Some((
                name,
                SrcSpan {
                    start: as_start,
                    end,
                },
            ));
        }

        Ok(Some(Definition::Import(Import {
            documentation,
            location: SrcSpan {
                start: import_start,
                end,
            },
            unqualified_values,
            unqualified_types,
            module: module.into(),
            as_name,
            package: (),
        })))
    }

    // [Name (as Name)? | UpName (as Name)? ](, [Name (as Name)? | UpName (as Name)?])*,?
    fn parse_unqualified_imports(&mut self) -> Result<ParsedUnqualifiedImports, ParseError> {
        let mut imports = ParsedUnqualifiedImports::default();
        loop {
            // parse imports
            match self.tok0.take() {
                Some((start, Token::Name { name }, end)) => {
                    self.advance();
                    let location = SrcSpan { start, end };
                    let mut import = UnqualifiedImport {
                        name,
                        location,
                        as_name: None,
                    };
                    if self.maybe_one(&Token::As).is_some() {
                        let (_, as_name, end) = self.expect_name()?;
                        import.as_name = Some(as_name);
                        import.location.end = end;
                    }
                    imports.values.push(import)
                }

                Some((start, Token::UpName { name }, end)) => {
                    self.advance();
                    let location = SrcSpan { start, end };
                    let mut import = UnqualifiedImport {
                        name,
                        location,
                        as_name: None,
                    };
                    if self.maybe_one(&Token::As).is_some() {
                        let (_, as_name, end) = self.expect_upname()?;
                        import.as_name = Some(as_name);
                        import.location.end = end;
                    }
                    imports.values.push(import)
                }

                Some((start, Token::Type, _)) => {
                    self.advance();
                    let (_, name, end) = self.expect_upname()?;
                    let location = SrcSpan { start, end };
                    let mut import = UnqualifiedImport {
                        name,
                        location,
                        as_name: None,
                    };
                    if self.maybe_one(&Token::As).is_some() {
                        let (_, as_name, end) = self.expect_upname()?;
                        import.as_name = Some(as_name);
                        import.location.end = end;
                    }
                    imports.types.push(import)
                }

                t0 => {
                    self.tok0 = t0;
                    break;
                }
            }
            // parse comma
            match self.tok0 {
                Some((_, Token::Comma, _)) => {
                    self.advance();
                }
                _ => break,
            }
        }
        Ok(imports)
    }

    //
    // Parse Constants
    //

    // examples:
    //   const a = 1
    //   const a:Int = 1
    //   pub const a:Int = 1
    fn parse_module_const(
        &mut self,
        start: u32,
        public: bool,
        attributes: &Attributes,
    ) -> Result<Option<UntypedDefinition>, ParseError> {
        let (name_start, name, name_end) = self.expect_name()?;
        let documentation = self.take_documentation(name_start);

        let annotation = self.parse_type_annotation(&Token::Colon)?;

        let (eq_s, eq_e) = self.expect_one(&Token::Equal)?;
        if let Some(value) = self.parse_const_value()? {
            Ok(Some(Definition::ModuleConstant(ModuleConstant {
                documentation,
                location: SrcSpan {
                    start,

                    // End after the type annotation if it's there, otherwise after the name
                    end: annotation
                        .as_ref()
                        .map(|annotation| annotation.location().end)
                        .unwrap_or(0)
                        .max(name_end),
                },
                publicity: self.publicity(public, attributes.internal)?,
                name,
                name_location: SrcSpan::new(name_start, name_end),
                annotation,
                value: Box::new(value),
                type_: (),
                deprecation: attributes.deprecated.clone(),
                implementations: Implementations {
                    gleam: true,
                    can_run_on_erlang: true,
                    can_run_on_javascript: true,
                    uses_erlang_externals: false,
                    uses_javascript_externals: false,
                },
            })))
        } else {
            parse_error(
                ParseErrorType::NoValueAfterEqual,
                SrcSpan {
                    start: eq_s,
                    end: eq_e,
                },
            )
        }
    }

    // examples:
    //   1
    //   "hi"
    //   True
    //   [1,2,3]
    //   foo <> "bar"
    fn parse_const_value(&mut self) -> Result<Option<UntypedConstant>, ParseError> {
        let constant_result = self.parse_const_value_unit();
        if let Ok(Some(constant)) = constant_result {
            self.parse_const_maybe_concatenation(constant)
        } else {
            constant_result
        }
    }

    fn parse_const_value_unit(&mut self) -> Result<Option<UntypedConstant>, ParseError> {
        match self.tok0.take() {
            Some((start, Token::String { value }, end)) => {
                self.advance();
                Ok(Some(Constant::String {
                    value,
                    location: SrcSpan { start, end },
                }))
            }

            Some((start, Token::Float { value }, end)) => {
                self.advance();
                Ok(Some(Constant::Float {
                    value,
                    location: SrcSpan { start, end },
                }))
            }

            Some((start, Token::Int { value }, end)) => {
                self.advance();
                Ok(Some(Constant::Int {
                    value,
                    location: SrcSpan { start, end },
                }))
            }

            Some((start, Token::Hash, _)) => {
                self.advance();
                let _ = self.expect_one(&Token::LeftParen)?;
                let elements =
                    Parser::series_of(self, &Parser::parse_const_value, Some(&Token::Comma))?;
                let (_, end) =
                    self.expect_one_following_series(&Token::RightParen, "a constant value")?;
                Ok(Some(Constant::Tuple {
                    elements,
                    location: SrcSpan { start, end },
                }))
            }

            Some((start, Token::LeftSquare, _)) => {
                self.advance();
                let elements =
                    Parser::series_of(self, &Parser::parse_const_value, Some(&Token::Comma))?;
                let (_, end) =
                    self.expect_one_following_series(&Token::RightSquare, "a constant value")?;
                Ok(Some(Constant::List {
                    elements,
                    location: SrcSpan { start, end },
                    typ: (),
                }))
            }
            // BitArray
            Some((start, Token::LtLt, _)) => {
                self.advance();
                let segments = Parser::series_of(
                    self,
                    &|s| {
                        Parser::parse_bit_array_segment(
                            s,
                            &Parser::parse_const_value,
                            &Parser::expect_const_int,
                            &bit_array_const_int,
                        )
                    },
                    Some(&Token::Comma),
                )?;
                let (_, end) =
                    self.expect_one_following_series(&Token::GtGt, "a bit array segment")?;
                Ok(Some(Constant::BitArray {
                    location: SrcSpan { start, end },
                    segments,
                }))
            }

            Some((start, Token::UpName { name }, end)) => {
                self.advance();
                self.parse_const_record_finish(start, None, name, end)
            }

            Some((start, Token::Name { name }, _)) if self.peek_tok1() == Some(&Token::Dot) => {
                self.advance(); // name
                self.advance(); // dot

                match self.tok0.take() {
                    Some((_, Token::UpName { name: upname }, end)) => {
                        self.advance(); // upname
                        self.parse_const_record_finish(start, Some(name), upname, end)
                    }
                    Some((_, Token::Name { name: end_name }, end)) => {
                        self.advance(); // name

                        match self.tok0 {
                            Some((_, Token::LeftParen, _)) => parse_error(
                                ParseErrorType::UnexpectedFunction,
                                SrcSpan {
                                    start,
                                    end: end + 1,
                                },
                            ),
                            _ => Ok(Some(Constant::Var {
                                location: SrcSpan { start, end },
                                module: Some(name),
                                name: end_name,
                                constructor: None,
                                typ: (),
                            })),
                        }
                    }
                    Some((start, token, end)) => parse_error(
                        ParseErrorType::UnexpectedToken {
                            token,
                            expected: vec!["UpName".into(), "Name".into()],
                            hint: None,
                        },
                        SrcSpan { start, end },
                    ),
                    None => {
                        parse_error(ParseErrorType::UnexpectedEof, SrcSpan { start: 0, end: 0 })
                    }
                }
            }

            Some((start, Token::Name { name }, end)) => {
                self.advance(); // name

                match self.tok0 {
                    Some((_, Token::LeftParen, _)) => parse_error(
                        ParseErrorType::UnexpectedFunction,
                        SrcSpan {
                            start,
                            end: end + 1,
                        },
                    ),
                    _ => Ok(Some(Constant::Var {
                        location: SrcSpan { start, end },
                        module: None,
                        name,
                        constructor: None,
                        typ: (),
                    })),
                }
            }

            // Helpful error for fn
            Some((start, Token::Fn, end)) => {
                parse_error(ParseErrorType::NotConstType, SrcSpan { start, end })
            }

            t0 => {
                self.tok0 = t0;
                Ok(None)
            }
        }
    }

    fn parse_const_maybe_concatenation(
        &mut self,
        left: UntypedConstant,
    ) -> Result<Option<UntypedConstant>, ParseError> {
        match self.tok0.take() {
            Some((op_start, Token::LtGt, op_end)) => {
                self.advance();

                if let Ok(Some(right_constant_value)) = self.parse_const_value() {
                    Ok(Some(Constant::StringConcatenation {
                        location: SrcSpan {
                            start: left.location().start,
                            end: right_constant_value.location().end,
                        },
                        left: Box::new(left),
                        right: Box::new(right_constant_value),
                    }))
                } else {
                    parse_error(
                        ParseErrorType::OpNakedRight,
                        SrcSpan {
                            start: op_start,
                            end: op_end,
                        },
                    )
                }
            }
            t0 => {
                self.tok0 = t0;
                Ok(Some(left))
            }
        }
    }

    // Parse the '( .. )' of a const type constructor
    fn parse_const_record_finish(
        &mut self,
        start: u32,
        module: Option<EcoString>,
        name: EcoString,
        end: u32,
    ) -> Result<Option<UntypedConstant>, ParseError> {
        if self.maybe_one(&Token::LeftParen).is_some() {
            let args =
                Parser::series_of(self, &Parser::parse_const_record_arg, Some(&Token::Comma))?;
            let (_, par_e) =
                self.expect_one_following_series(&Token::RightParen, "a constant record argument")?;
            Ok(Some(Constant::Record {
                location: SrcSpan { start, end: par_e },
                module,
                name,
                args,
                tag: (),
                typ: (),
                field_map: None,
            }))
        } else {
            Ok(Some(Constant::Record {
                location: SrcSpan { start, end },
                module,
                name,
                args: vec![],
                tag: (),
                typ: (),
                field_map: None,
            }))
        }
    }

    // examples:
    //  name: const
    //  const
    //  name:
    fn parse_const_record_arg(&mut self) -> Result<Option<CallArg<UntypedConstant>>, ParseError> {
        let label = match (self.tok0.take(), self.tok1.take()) {
            // Named arg
            (Some((start, Token::Name { name }, _)), Some((_, Token::Colon, end))) => {
                self.advance();
                self.advance();
                Some((start, name, end))
            }

            // Unnamed arg
            (t0, t1) => {
                self.tok0 = t0;
                self.tok1 = t1;
                None
            }
        };

        if let Some(value) = self.parse_const_value()? {
            if let Some((start, label, _)) = label {
                Ok(Some(CallArg {
                    implicit: None,
                    location: SrcSpan {
                        start,
                        end: value.location().end,
                    },
                    value,
                    label: Some(label),
                }))
            } else {
                Ok(Some(CallArg {
                    implicit: None,
                    location: value.location(),
                    value,
                    label: None,
                }))
            }
        } else if let Some((start, label, end)) = label {
            // A punned argument.
            Ok(Some(CallArg {
                implicit: None,
                location: SrcSpan { start, end },
                label: Some(label.clone()),
                value: UntypedConstant::Var {
                    location: SrcSpan { start, end },
                    constructor: None,
                    module: None,
                    name: label,
                    typ: (),
                },
            }))
        } else {
            Ok(None)
        }
    }

    //
    // Bit String parsing
    //

    // The structure is roughly the same for pattern, const, and expr
    // that's why these functions take functions
    //
    // pattern (: option)?
    fn parse_bit_array_segment<A>(
        &mut self,
        value_parser: &impl Fn(&mut Self) -> Result<Option<A>, ParseError>,
        arg_parser: &impl Fn(&mut Self) -> Result<A, ParseError>,
        to_int_segment: &impl Fn(EcoString, u32, u32) -> A,
    ) -> Result<Option<BitArraySegment<A, ()>>, ParseError>
    where
        A: HasLocation + std::fmt::Debug,
    {
        if let Some(value) = value_parser(self)? {
            let options = if self.maybe_one(&Token::Colon).is_some() {
                Parser::series_of(
                    self,
                    &|s| Parser::parse_bit_array_option(s, &arg_parser, &to_int_segment),
                    Some(&Token::Minus),
                )?
            } else {
                vec![]
            };
            let end = options
                .last()
                .map(|o| o.location().end)
                .unwrap_or_else(|| value.location().end);
            Ok(Some(BitArraySegment {
                location: SrcSpan {
                    start: value.location().start,
                    end,
                },
                value: Box::new(value),
                type_: (),
                options,
            }))
        } else {
            Ok(None)
        }
    }

    // examples:
    //   1
    //   size(1)
    //   size(five)
    //   utf8
    fn parse_bit_array_option<A: std::fmt::Debug>(
        &mut self,
        arg_parser: &impl Fn(&mut Self) -> Result<A, ParseError>,
        to_int_segment: &impl Fn(EcoString, u32, u32) -> A,
    ) -> Result<Option<BitArrayOption<A>>, ParseError> {
        match self.next_tok() {
            // named segment
            Some((start, Token::Name { name }, end)) => {
                if self.maybe_one(&Token::LeftParen).is_some() {
                    // named function segment
                    match name.as_str() {
                        "unit" => {
                            if let Some((int_s, Token::Int { value, .. }, int_e)) = self.next_tok()
                            {
                                let (_, end) = self.expect_one(&Token::RightParen)?;
                                let v = value.replace("_", "");
                                match u8::from_str(&v) {
                                    Ok(units) if units > 0 => Ok(Some(BitArrayOption::Unit {
                                        location: SrcSpan { start, end },
                                        value: units,
                                    })),

                                    _ => Err(ParseError {
                                        error: ParseErrorType::InvalidBitArrayUnit,
                                        location: SrcSpan {
                                            start: int_s,
                                            end: int_e,
                                        },
                                    }),
                                }
                            } else {
                                self.next_tok_unexpected(vec!["positive integer".into()])
                            }
                        }

                        "size" => {
                            let value = arg_parser(self)?;
                            let (_, end) = self.expect_one(&Token::RightParen)?;
                            Ok(Some(BitArrayOption::Size {
                                location: SrcSpan { start, end },
                                value: Box::new(value),
                                short_form: false,
                            }))
                        }
                        _ => parse_error(
                            ParseErrorType::InvalidBitArraySegment,
                            SrcSpan { start, end },
                        ),
                    }
                } else {
                    str_to_bit_array_option(&name, SrcSpan { start, end })
                        .ok_or(ParseError {
                            error: ParseErrorType::InvalidBitArraySegment,
                            location: SrcSpan { start, end },
                        })
                        .map(Some)
                }
            }
            // int segment
            Some((start, Token::Int { value }, end)) => Ok(Some(BitArrayOption::Size {
                location: SrcSpan { start, end },
                value: Box::new(to_int_segment(value, start, end)),
                short_form: true,
            })),
            // invalid
            _ => self.next_tok_unexpected(vec![
                "A valid bit array segment type".into(),
                "See: https://tour.gleam.run/data-types/bit-arrays/".into(),
            ]),
        }
    }

    fn expect_bit_array_pattern_segment_arg(&mut self) -> Result<UntypedPattern, ParseError> {
        match self.next_tok() {
            Some((start, Token::Name { name }, end)) => Ok(Pattern::VarUsage {
                location: SrcSpan { start, end },
                name,
                constructor: None,
                type_: (),
            }),
            Some((start, Token::Int { value }, end)) => Ok(Pattern::Int {
                location: SrcSpan { start, end },
                value,
            }),
            _ => self.next_tok_unexpected(vec!["A variable name or an integer".into()]),
        }
    }

    fn expect_const_int(&mut self) -> Result<UntypedConstant, ParseError> {
        match self.next_tok() {
            Some((start, Token::Int { value }, end)) => Ok(Constant::Int {
                location: SrcSpan { start, end },
                value,
            }),
            _ => self.next_tok_unexpected(vec!["A variable name or an integer".into()]),
        }
    }

    fn expect_expression(&mut self) -> Result<UntypedExpr, ParseError> {
        if let Some(e) = self.parse_expression()? {
            Ok(e)
        } else {
            self.next_tok_unexpected(vec!["An expression".into()])
        }
    }

    fn expect_expression_unit(&mut self) -> Result<UntypedExpr, ParseError> {
        if let Some(e) = self.parse_expression_unit()? {
            Ok(e)
        } else {
            self.next_tok_unexpected(vec!["An expression".into()])
        }
    }

    //
    // Parse Helpers
    //

    // Expect a particular token, advances the token stream
    fn expect_one(&mut self, wanted: &Token) -> Result<(u32, u32), ParseError> {
        match self.maybe_one(wanted) {
            Some((start, end)) => Ok((start, end)),
            None => self.next_tok_unexpected(vec![wanted.to_string().into()]),
        }
    }

    // Expect a particular token after having parsed a series, advances the token stream
    // Used for giving a clearer error message in cases where the series item is what failed to parse
    fn expect_one_following_series(
        &mut self,
        wanted: &Token,
        series: &'static str,
    ) -> Result<(u32, u32), ParseError> {
        match self.maybe_one(wanted) {
            Some((start, end)) => Ok((start, end)),
            None => self.next_tok_unexpected(vec![wanted.to_string().into(), series.into()]),
        }
    }

    /// Expect the end to a custom type definiton or handle an incorrect
    /// record constructor definition.
    ///
    /// Used for mapping to a more specific error type and message.
    fn expect_custom_type_close(
        &mut self,
        name: &EcoString,
        public: bool,
        opaque: bool,
    ) -> Result<(u32, u32), ParseError> {
        match self.maybe_one(&Token::RightBrace) {
            Some((start, end)) => Ok((start, end)),
            None => match self.next_tok() {
                None => parse_error(ParseErrorType::UnexpectedEof, SrcSpan { start: 0, end: 0 }),
                Some((start, token, end)) => {
                    // If provided a Name, map to a more detailed error
                    // message to nudge the user.
                    // Else, handle as an unexpected token.
                    let field = match token {
                        Token::Name { name } => name,
                        _ => {
                            return parse_error(
                                ParseErrorType::UnexpectedToken {
                                    token,
                                    expected: vec![
                                        Token::RightBrace.to_string().into(),
                                        "a record constructor".into(),
                                    ],
                                    hint: None,
                                },
                                SrcSpan { start, end },
                            )
                        }
                    };
                    let field_type = match self.parse_type_annotation(&Token::Colon) {
                        Ok(Some(annotation)) => Some(annotation),
                        _ => None,
                    };
                    parse_error(
                        ParseErrorType::ExpectedRecordConstructor {
                            name: name.clone(),
                            public,
                            opaque,
                            field,
                            field_type,
                        },
                        SrcSpan { start, end },
                    )
                }
            },
        }
    }

    // Expect a Name else a token dependent helpful error
    fn expect_name(&mut self) -> Result<(u32, EcoString, u32), ParseError> {
        let (start, token, end) = self.expect_assign_name()?;
        match token {
            AssignName::Variable(name) => Ok((start, name, end)),
            AssignName::Discard(_) => {
                parse_error(ParseErrorType::IncorrectName, SrcSpan { start, end })
            }
        }
    }

    fn expect_assign_name(&mut self) -> Result<(u32, AssignName, u32), ParseError> {
        let t = self.next_tok();
        match t {
            Some((start, tok, end)) => match tok {
                Token::Name { name } => Ok((start, AssignName::Variable(name), end)),
                Token::DiscardName { name, .. } => Ok((start, AssignName::Discard(name), end)),
                Token::UpName { .. } => {
                    parse_error(ParseErrorType::IncorrectName, SrcSpan { start, end })
                }
                _ if tok.is_reserved_word() => parse_error(
                    ParseErrorType::UnexpectedReservedWord,
                    SrcSpan { start, end },
                ),
                _ => parse_error(ParseErrorType::ExpectedName, SrcSpan { start, end }),
            },
            None => parse_error(ParseErrorType::UnexpectedEof, SrcSpan { start: 0, end: 0 }),
        }
    }

    // Expect an UpName else a token dependent helpful error
    fn expect_upname(&mut self) -> Result<(u32, EcoString, u32), ParseError> {
        let t = self.next_tok();
        match t {
            Some((start, tok, end)) => {
                if let Token::Name { .. } = tok {
                    parse_error(ParseErrorType::IncorrectUpName, SrcSpan { start, end })
                } else if let Token::UpName { name } = tok {
                    Ok((start, name, end))
                } else if let Token::DiscardName { .. } = tok {
                    parse_error(ParseErrorType::IncorrectUpName, SrcSpan { start, end })
                } else {
                    parse_error(ParseErrorType::ExpectedUpName, SrcSpan { start, end })
                }
            }
            None => parse_error(ParseErrorType::UnexpectedEof, SrcSpan { start: 0, end: 0 }),
        }
    }

    // Expect a target name. e.g. `javascript` or `erlang`
    fn expect_target(&mut self) -> Result<Target, ParseError> {
        let (_, t, _) = match self.next_tok() {
            Some(t) => t,
            None => {
                return parse_error(ParseErrorType::UnexpectedEof, SrcSpan { start: 0, end: 0 })
            }
        };
        match t {
            Token::Name { name } => match Target::from_str(&name) {
                Ok(target) => Ok(target),
                Err(_) => self.next_tok_unexpected(Target::variant_strings()),
            },
            _ => self.next_tok_unexpected(Target::variant_strings()),
        }
    }

    // Expect a String else error
    fn expect_string(&mut self) -> Result<(u32, EcoString, u32), ParseError> {
        match self.next_tok() {
            Some((start, Token::String { value }, end)) => Ok((start, value, end)),
            _ => self.next_tok_unexpected(vec!["a string".into()]),
        }
    }

    fn peek_tok1(&mut self) -> Option<&Token> {
        self.tok1.as_ref().map(|(_, token, _)| token)
    }

    // If the next token matches the requested, consume it and return (start, end)
    fn maybe_one(&mut self, tok: &Token) -> Option<(u32, u32)> {
        match self.tok0.take() {
            Some((s, t, e)) if t == *tok => {
                self.advance();
                Some((s, e))
            }

            t0 => {
                self.tok0 = t0;
                None
            }
        }
    }

    // Parse a series by repeating a parser, and possibly a separator
    fn series_of<A>(
        &mut self,
        parser: &impl Fn(&mut Self) -> Result<Option<A>, ParseError>,
        sep: Option<&Token>,
    ) -> Result<Vec<A>, ParseError> {
        let (res, _) = self.series_of_has_trailing_separator(parser, sep)?;
        Ok(res)
    }

    /// Parse a series by repeating a parser, and a separator. Returns true if
    /// the series ends with the trailing separator.
    fn series_of_has_trailing_separator<A>(
        &mut self,
        parser: &impl Fn(&mut Self) -> Result<Option<A>, ParseError>,
        sep: Option<&Token>,
    ) -> Result<(Vec<A>, bool), ParseError> {
        let mut results = vec![];
        let mut ends_with_sep = false;
        while let Some(result) = parser(self)? {
            results.push(result);
            if let Some(sep) = sep {
                if self.maybe_one(sep).is_none() {
                    ends_with_sep = false;
                    break;
                } else {
                    ends_with_sep = true;
                }
                // Helpful error if extra separator
                if let Some((start, end)) = self.maybe_one(sep) {
                    return parse_error(ParseErrorType::ExtraSeparator, SrcSpan { start, end });
                }
            }
        }

        Ok((results, ends_with_sep))
    }

    // If next token is a Name, consume it and return relevant info, otherwise, return none
    fn maybe_name(&mut self) -> Option<(u32, EcoString, u32)> {
        match self.tok0.take() {
            Some((s, Token::Name { name }, e)) => {
                self.advance();
                Some((s, name, e))
            }
            t0 => {
                self.tok0 = t0;
                None
            }
        }
    }

    // if next token is an UpName, consume it and return relevant info, otherwise, return none
    fn maybe_upname(&mut self) -> Option<(u32, EcoString, u32)> {
        match self.tok0.take() {
            Some((s, Token::UpName { name }, e)) => {
                self.advance();
                Some((s, name, e))
            }
            t0 => {
                self.tok0 = t0;
                None
            }
        }
    }

    // if next token is a DiscardName, consume it and return relevant info, otherwise, return none
    fn maybe_discard_name(&mut self) -> Option<(u32, EcoString, u32)> {
        match self.tok0.take() {
            Some((s, Token::DiscardName { name }, e)) => {
                self.advance();
                Some((s, name, e))
            }
            t0 => {
                self.tok0 = t0;
                None
            }
        }
    }

    // Unexpected token error on the next token or EOF
    fn next_tok_unexpected<A>(&mut self, expected: Vec<EcoString>) -> Result<A, ParseError> {
        match self.next_tok() {
            None => parse_error(ParseErrorType::UnexpectedEof, SrcSpan { start: 0, end: 0 }),
            Some((start, token, end)) => parse_error(
                ParseErrorType::UnexpectedToken {
                    token,
                    expected,
                    hint: None,
                },
                SrcSpan { start, end },
            ),
        }
    }

    // Moves the token stream forward
    fn advance(&mut self) {
        let _ = self.next_tok();
    }

    // Moving the token stream forward
    // returns old tok0
    fn next_tok(&mut self) -> Option<Spanned> {
        let t = self.tok0.take();
        let mut previous_newline = None;
        let mut nxt;
        loop {
            match self.tokens.next() {
                // gather and skip extra
                Some(Ok((start, Token::CommentNormal, end))) => {
                    self.extra.comments.push(SrcSpan { start, end });
                    previous_newline = None;
                }
                Some(Ok((start, Token::CommentDoc { content }, end))) => {
                    self.extra.doc_comments.push(SrcSpan::new(start, end));
                    self.doc_comments.push_back((start, content));
                    previous_newline = None;
                }
                Some(Ok((start, Token::CommentModule, end))) => {
                    self.extra.module_comments.push(SrcSpan { start, end });
                    previous_newline = None;
                }
                Some(Ok((start, Token::NewLine, _))) => {
                    self.extra.new_lines.push(start);
                    // If the previous token is a newline as well that means we
                    // have run into an empty line.
                    if let Some(start) = previous_newline {
                        // We increase the byte position so that newline's start
                        // doesn't overlap with the previous token's end.
                        self.extra.empty_lines.push(start + 1);
                    }
                    previous_newline = Some(start);
                }

                // die on lex error
                Some(Err(err)) => {
                    nxt = None;
                    self.lex_errors.push(err);
                    break;
                }

                Some(Ok(tok)) => {
                    nxt = Some(tok);
                    break;
                }
                None => {
                    nxt = None;
                    break;
                }
            }
        }
        self.tok0 = self.tok1.take();
        self.tok1 = nxt.take();
        t
    }

    fn take_documentation(&mut self, until: u32) -> Option<(u32, EcoString)> {
        let mut content = String::new();
<<<<<<< HEAD
        let mut doc_start = u32::MAX;
=======

>>>>>>> 7130d3d1
        while let Some((start, line)) = self.doc_comments.front() {
            if *start < doc_start {
                doc_start = *start;
            }
            if *start >= until {
                break;
            }
            if self.extra.has_comment_between(*start, until) {
                // We ignore doc comments that come before a regular comment.
                _ = self.doc_comments.pop_front();
                continue;
            }

            content.push_str(line);
            content.push('\n');
            _ = self.doc_comments.pop_front();
        }
        if content.is_empty() {
            None
        } else {
            Some((doc_start, content.into()))
        }
    }

    fn parse_attributes(
        &mut self,
        attributes: &mut Attributes,
    ) -> Result<Option<SrcSpan>, ParseError> {
        let mut attributes_span = None;

        while let Some((start, end)) = self.maybe_one(&Token::At) {
            if attributes_span.is_none() {
                attributes_span = Some(SrcSpan { start, end });
            }

            let end = self.parse_attribute(start, attributes)?;
            attributes_span = attributes_span.map(|span| SrcSpan {
                start: span.start,
                end,
            });
        }

        Ok(attributes_span)
    }

    fn parse_attribute(
        &mut self,
        start: u32,
        attributes: &mut Attributes,
    ) -> Result<u32, ParseError> {
        // Parse the name of the attribute.

        let (_, name, end) = self.expect_name()?;

        let end = match name.as_str() {
            "external" => {
                let _ = self.expect_one(&Token::LeftParen)?;
                self.parse_external_attribute(start, end, attributes)
            }
            "target" => {
                let _ = self.expect_one(&Token::LeftParen)?;
                self.parse_target_attribute(start, end, attributes)
            }
            "deprecated" => {
                let _ = self.expect_one(&Token::LeftParen)?;
                self.parse_deprecated_attribute(start, end, attributes)
            }
            "internal" => self.parse_internal_attribute(start, end, attributes),
            _ => parse_error(ParseErrorType::UnknownAttribute, SrcSpan { start, end }),
        }?;

        Ok(end)
    }

    fn parse_target_attribute(
        &mut self,
        start: u32,
        end: u32,
        attributes: &mut Attributes,
    ) -> Result<u32, ParseError> {
        let target = self.expect_target()?;
        if attributes.target.is_some() {
            return parse_error(ParseErrorType::DuplicateAttribute, SrcSpan { start, end });
        }
        let (_, end) = self.expect_one(&Token::RightParen)?;
        if attributes.target.is_some() {
            return parse_error(ParseErrorType::DuplicateAttribute, SrcSpan { start, end });
        }
        attributes.target = Some(target);
        Ok(end)
    }

    fn parse_external_attribute(
        &mut self,
        start: u32,
        end: u32,
        attributes: &mut Attributes,
    ) -> Result<u32, ParseError> {
        let (_, name, _) = self.expect_name()?;

        let target = match name.as_str() {
            "erlang" => Target::Erlang,
            "javascript" => Target::JavaScript,
            _ => return parse_error(ParseErrorType::UnknownAttribute, SrcSpan::new(start, end)),
        };

        let _ = self.expect_one(&Token::Comma)?;
        let (_, module, _) = self.expect_string()?;
        let _ = self.expect_one(&Token::Comma)?;
        let (_, function, _) = self.expect_string()?;
        let _ = self.maybe_one(&Token::Comma);
        let (_, end) = self.expect_one(&Token::RightParen)?;

        if attributes.has_external_for(target) {
            return parse_error(ParseErrorType::DuplicateAttribute, SrcSpan { start, end });
        }

        attributes.set_external_for(target, Some((module, function)));
        Ok(end)
    }

    fn parse_deprecated_attribute(
        &mut self,
        start: u32,
        end: u32,
        attributes: &mut Attributes,
    ) -> Result<u32, ParseError> {
        if attributes.deprecated.is_deprecated() {
            return parse_error(ParseErrorType::DuplicateAttribute, SrcSpan::new(start, end));
        }
        let (_, message, _) = self.expect_string()?;
        let (_, end) = self.expect_one(&Token::RightParen)?;
        attributes.deprecated = Deprecation::Deprecated { message };
        Ok(end)
    }

    fn parse_internal_attribute(
        &mut self,
        start: u32,
        end: u32,
        attributes: &mut Attributes,
    ) -> Result<u32, ParseError> {
        match attributes.internal {
            // If `internal` is present that means that we have already run into
            // another `@internal` annotation, so it results in a `DuplicateAttribute`
            // error.
            InternalAttribute::Present(_) => {
                parse_error(ParseErrorType::DuplicateAttribute, SrcSpan::new(start, end))
            }
            InternalAttribute::Missing => {
                attributes.internal = InternalAttribute::Present(SrcSpan::new(start, end));
                Ok(end)
            }
        }
    }
}

fn concat_pattern_variable_left_hand_side_error<T>(start: u32, end: u32) -> Result<T, ParseError> {
    Err(ParseError {
        error: ParseErrorType::ConcatPatternVariableLeftHandSide,
        location: SrcSpan::new(start, end),
    })
}

// Operator Precedence Parsing
//
// Higher number means higher precedence.
// All operators are left associative.

/// Simple-Precedence-Parser, handle seeing an operator or end
fn handle_op<A>(
    next_op: Option<(Spanned, u8)>,
    opstack: &mut Vec<(Spanned, u8)>,
    estack: &mut Vec<A>,
    do_reduce: &impl Fn(Spanned, &mut Vec<A>),
) -> Option<A> {
    let mut next_op = next_op;
    loop {
        match (opstack.pop(), next_op.take()) {
            (None, None) => {
                if let Some(fin) = estack.pop() {
                    if estack.is_empty() {
                        return Some(fin);
                    } else {
                        panic!("Expression not fully reduced.")
                    }
                } else {
                    return None;
                }
            }

            (None, Some(op)) => {
                opstack.push(op);
                break;
            }

            (Some((op, _)), None) => do_reduce(op, estack),

            (Some((opl, pl)), Some((opr, pr))) => {
                match pl.cmp(&pr) {
                    // all ops are left associative
                    Ordering::Greater | Ordering::Equal => {
                        do_reduce(opl, estack);
                        next_op = Some((opr, pr));
                    }
                    Ordering::Less => {
                        opstack.push((opl, pl));
                        opstack.push((opr, pr));
                        break;
                    }
                }
            }
        }
    }
    None
}

fn precedence(t: &Token) -> Option<u8> {
    if t == &Token::Pipe {
        return Some(6);
    };
    tok_to_binop(t).map(|op| op.precedence())
}

fn tok_to_binop(t: &Token) -> Option<BinOp> {
    match t {
        Token::VbarVbar => Some(BinOp::Or),
        Token::AmperAmper => Some(BinOp::And),
        Token::EqualEqual => Some(BinOp::Eq),
        Token::NotEqual => Some(BinOp::NotEq),
        Token::Less => Some(BinOp::LtInt),
        Token::LessEqual => Some(BinOp::LtEqInt),
        Token::Greater => Some(BinOp::GtInt),
        Token::GreaterEqual => Some(BinOp::GtEqInt),
        Token::LessDot => Some(BinOp::LtFloat),
        Token::LessEqualDot => Some(BinOp::LtEqFloat),
        Token::GreaterDot => Some(BinOp::GtFloat),
        Token::GreaterEqualDot => Some(BinOp::GtEqFloat),
        Token::Plus => Some(BinOp::AddInt),
        Token::Minus => Some(BinOp::SubInt),
        Token::PlusDot => Some(BinOp::AddFloat),
        Token::MinusDot => Some(BinOp::SubFloat),
        Token::Percent => Some(BinOp::RemainderInt),
        Token::Star => Some(BinOp::MultInt),
        Token::StarDot => Some(BinOp::MultFloat),
        Token::Slash => Some(BinOp::DivInt),
        Token::SlashDot => Some(BinOp::DivFloat),
        Token::LtGt => Some(BinOp::Concatenate),
        _ => None,
    }
}
/// Simple-Precedence-Parser, perform reduction for expression
fn do_reduce_expression(op: Spanned, estack: &mut Vec<UntypedExpr>) {
    match (estack.pop(), estack.pop()) {
        (Some(er), Some(el)) => {
            let new_e = expr_op_reduction(op, el, er);
            estack.push(new_e);
        }
        _ => panic!("Tried to reduce without 2 expressions"),
    }
}

/// Simple-Precedence-Parser, perform reduction for clause guard
fn do_reduce_clause_guard(op: Spanned, estack: &mut Vec<UntypedClauseGuard>) {
    match (estack.pop(), estack.pop()) {
        (Some(er), Some(el)) => {
            let new_e = clause_guard_reduction(op, el, er);
            estack.push(new_e);
        }
        _ => panic!("Tried to reduce without 2 guards"),
    }
}

fn expr_op_reduction((_, token, _): Spanned, l: UntypedExpr, r: UntypedExpr) -> UntypedExpr {
    if token == Token::Pipe {
        let expressions = if let UntypedExpr::PipeLine { mut expressions } = l {
            expressions.push(r);
            expressions
        } else {
            vec1![l, r]
        };
        UntypedExpr::PipeLine { expressions }
    } else if let Some(bin_op) = tok_to_binop(&token) {
        UntypedExpr::BinOp {
            location: SrcSpan {
                start: l.location().start,
                end: r.location().end,
            },
            name: bin_op,
            left: Box::new(l),
            right: Box::new(r),
        }
    } else {
        panic!("Token could not be converted to binop.")
    }
}

fn clause_guard_reduction(
    (_, token, _): Spanned,
    l: UntypedClauseGuard,
    r: UntypedClauseGuard,
) -> UntypedClauseGuard {
    let location = SrcSpan {
        start: l.location().start,
        end: r.location().end,
    };
    let left = Box::new(l);
    let right = Box::new(r);
    match token {
        Token::VbarVbar => ClauseGuard::Or {
            location,
            left,
            right,
        },

        Token::AmperAmper => ClauseGuard::And {
            location,
            left,
            right,
        },

        Token::EqualEqual => ClauseGuard::Equals {
            location,
            left,
            right,
        },

        Token::NotEqual => ClauseGuard::NotEquals {
            location,
            left,
            right,
        },

        Token::Greater => ClauseGuard::GtInt {
            location,
            left,
            right,
        },

        Token::GreaterEqual => ClauseGuard::GtEqInt {
            location,
            left,
            right,
        },

        Token::Less => ClauseGuard::LtInt {
            location,
            left,
            right,
        },

        Token::LessEqual => ClauseGuard::LtEqInt {
            location,
            left,
            right,
        },

        Token::GreaterDot => ClauseGuard::GtFloat {
            location,
            left,
            right,
        },

        Token::GreaterEqualDot => ClauseGuard::GtEqFloat {
            location,
            left,
            right,
        },

        Token::LessDot => ClauseGuard::LtFloat {
            location,
            left,
            right,
        },

        Token::LessEqualDot => ClauseGuard::LtEqFloat {
            location,
            left,
            right,
        },

        Token::Plus => ClauseGuard::AddInt {
            location,
            left,
            right,
        },

        Token::PlusDot => ClauseGuard::AddFloat {
            location,
            left,
            right,
        },

        Token::Minus => ClauseGuard::SubInt {
            location,
            left,
            right,
        },

        Token::MinusDot => ClauseGuard::SubFloat {
            location,
            left,
            right,
        },

        Token::Star => ClauseGuard::MultInt {
            location,
            left,
            right,
        },

        Token::StarDot => ClauseGuard::MultFloat {
            location,
            left,
            right,
        },

        Token::Slash => ClauseGuard::DivInt {
            location,
            left,
            right,
        },

        Token::SlashDot => ClauseGuard::DivFloat {
            location,
            left,
            right,
        },

        Token::Percent => ClauseGuard::RemainderInt {
            location,
            left,
            right,
        },

        _ => panic!("Token could not be converted to Guard Op."),
    }
}

// BitArray Parse Helpers
//
// BitArrays in patterns, guards, and expressions have a very similar structure
// but need specific types. These are helpers for that. There is probably a
// rustier way to do this :)
fn bit_array_pattern_int(value: EcoString, start: u32, end: u32) -> UntypedPattern {
    Pattern::Int {
        location: SrcSpan { start, end },
        value,
    }
}

fn bit_array_expr_int(value: EcoString, start: u32, end: u32) -> UntypedExpr {
    UntypedExpr::Int {
        location: SrcSpan { start, end },
        value,
    }
}

fn bit_array_const_int(value: EcoString, start: u32, end: u32) -> UntypedConstant {
    Constant::Int {
        location: SrcSpan { start, end },
        value,
    }
}

fn str_to_bit_array_option<A>(lit: &str, location: SrcSpan) -> Option<BitArrayOption<A>> {
    match lit {
        "bytes" => Some(BitArrayOption::Bytes { location }),
        "int" => Some(BitArrayOption::Int { location }),
        "float" => Some(BitArrayOption::Float { location }),
        "bits" => Some(BitArrayOption::Bits { location }),
        "utf8" => Some(BitArrayOption::Utf8 { location }),
        "utf16" => Some(BitArrayOption::Utf16 { location }),
        "utf32" => Some(BitArrayOption::Utf32 { location }),
        "utf8_codepoint" => Some(BitArrayOption::Utf8Codepoint { location }),
        "utf16_codepoint" => Some(BitArrayOption::Utf16Codepoint { location }),
        "utf32_codepoint" => Some(BitArrayOption::Utf32Codepoint { location }),
        "signed" => Some(BitArrayOption::Signed { location }),
        "unsigned" => Some(BitArrayOption::Unsigned { location }),
        "big" => Some(BitArrayOption::Big { location }),
        "little" => Some(BitArrayOption::Little { location }),
        "native" => Some(BitArrayOption::Native { location }),
        _ => None,
    }
}

//
// Error Helpers
//
fn parse_error<T>(error: ParseErrorType, location: SrcSpan) -> Result<T, ParseError> {
    Err(ParseError { error, location })
}

//
// Misc Helpers
//

// Parsing a function call into the appropriate structure
#[derive(Debug)]
pub enum ParserArg {
    Arg(Box<CallArg<UntypedExpr>>),
    Hole {
        name: EcoString,
        location: SrcSpan,
        label: Option<EcoString>,
    },
}

pub fn make_call(
    fun: UntypedExpr,
    args: Vec<ParserArg>,
    start: u32,
    end: u32,
) -> Result<UntypedExpr, ParseError> {
    let mut num_holes = 0;
    let mut hole_location = None;

    let args = args
        .into_iter()
        .map(|a| match a {
            ParserArg::Arg(arg) => Ok(*arg),
            ParserArg::Hole {
                location,
                name,
                label,
            } => {
                num_holes += 1;
                hole_location = Some(location);

                if name != "_" {
                    return parse_error(
                        ParseErrorType::UnexpectedToken {
                            token: Token::Name { name },
                            expected: vec!["An expression".into(), "An underscore".into()],
                            hint: None,
                        },
                        location,
                    );
                }

                Ok(CallArg {
                    implicit: None,
                    label,
                    location,
                    value: UntypedExpr::Var {
                        location,
                        name: CAPTURE_VARIABLE.into(),
                    },
                })
            }
        })
        .collect::<Result<_, _>>()?;
    let call = UntypedExpr::Call {
        location: SrcSpan { start, end },
        fun: Box::new(fun),
        arguments: args,
    };
    match num_holes {
        // A normal call
        0 => Ok(call),

        // An anon function using the capture syntax run(_, 1, 2)
        1 => Ok(UntypedExpr::Fn {
            location: call.location(),
            end_of_head_byte_index: call.location().end,
            is_capture: true,
            arguments: vec![Arg {
                location: hole_location.expect("At least a capture hole"),
                annotation: None,
                names: ArgNames::Named {
                    name: CAPTURE_VARIABLE.into(),
                    location: hole_location.expect("At least a capture hole"),
                },
                type_: (),
            }],
            body: vec1![Statement::Expression(call)],
            return_annotation: None,
        }),

        _ => parse_error(ParseErrorType::TooManyArgHoles, SrcSpan { start, end }),
    }
}

#[derive(Debug, Default)]
struct ParsedUnqualifiedImports {
    types: Vec<UnqualifiedImport>,
    values: Vec<UnqualifiedImport>,
}<|MERGE_RESOLUTION|>--- conflicted
+++ resolved
@@ -1723,13 +1723,7 @@
         } else {
             self.take_documentation(start)
         };
-<<<<<<< HEAD
         let mut name = None;
-=======
-
-        let mut name_location = SrcSpan::new(start, start);
-        let mut name = EcoString::from("");
->>>>>>> 7130d3d1
         if !is_anon {
             let (name_start, n, name_end) = self.expect_name()?;
             name = Some((
@@ -3332,11 +3326,7 @@
 
     fn take_documentation(&mut self, until: u32) -> Option<(u32, EcoString)> {
         let mut content = String::new();
-<<<<<<< HEAD
         let mut doc_start = u32::MAX;
-=======
-
->>>>>>> 7130d3d1
         while let Some((start, line)) = self.doc_comments.front() {
             if *start < doc_start {
                 doc_start = *start;
