--- conflicted
+++ resolved
@@ -1709,7 +1709,6 @@
         } else {
             self.take_documentation(start)
         };
-<<<<<<< HEAD
         let mut name = None;
         if !is_anon {
             let (name_start, n, name_end) = self.expect_name()?;
@@ -1720,14 +1719,6 @@
                 },
                 n,
             ));
-=======
-        let mut name_location = SrcSpan::new(start, start);
-        let mut name = EcoString::from("");
-        if !is_anon {
-            let (start, n, end) = self.expect_name()?;
-            name = n;
-            name_location = SrcSpan { start, end };
->>>>>>> 0eb8d25a
         }
         let _ = self.expect_one(&Token::LeftParen)?;
         let args = Parser::series_of(
@@ -1777,7 +1768,6 @@
         Ok(Some(Definition::Function(Function {
             documentation,
             location: SrcSpan { start, end },
-            name_location,
             end_position,
             publicity: self.publicity(public, attributes.internal)?,
             name,
@@ -2004,12 +1994,8 @@
         attributes: &mut Attributes,
     ) -> Result<Option<UntypedDefinition>, ParseError> {
         let documentation = self.take_documentation(start);
-<<<<<<< HEAD
-        let (name_start, name, parameters, end) = self.expect_type_name()?;
-        let name_location = SrcSpan::new(name_start, end);
-=======
         let (name_start, name, parameters, end, name_end) = self.expect_type_name()?;
->>>>>>> 0eb8d25a
+        let name_location = SrcSpan::new(name_start, name_end);
         let (constructors, end_position) = if self.maybe_one(&Token::LeftBrace).is_some() {
             // Custom Type
             let constructors = Parser::series_of(
@@ -2049,7 +2035,6 @@
                 return Ok(Some(Definition::TypeAlias(TypeAlias {
                     documentation,
                     location: SrcSpan::new(start, type_end),
-                    name_location: SrcSpan::new(name_start, name_end),
                     publicity: self.publicity(public, attributes.internal)?,
                     alias: (name_location, name),
                     parameters,
@@ -2066,10 +2051,6 @@
         Ok(Some(Definition::CustomType(CustomType {
             documentation,
             location: SrcSpan { start, end },
-            name_location: SrcSpan {
-                start: name_start,
-                end: name_end,
-            },
             end_position,
             publicity: self.publicity(public, attributes.internal)?,
             opaque,
@@ -2121,17 +2102,7 @@
                             Some(type_ast) => {
                                 let end = type_ast.location().end;
                                 Ok(Some(RecordConstructorArg {
-<<<<<<< HEAD
                                     label: Some((SrcSpan::new(start, name_end), name)),
-=======
-                                    label: Some((
-                                        name,
-                                        SrcSpan {
-                                            start,
-                                            end: name_end,
-                                        },
-                                    )),
->>>>>>> 0eb8d25a
                                     ast: type_ast,
                                     location: SrcSpan { start, end },
                                     type_: (),
