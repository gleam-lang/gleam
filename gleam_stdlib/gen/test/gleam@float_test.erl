--- conflicted
+++ resolved
@@ -1,11 +1,7 @@
 -module(gleam@float_test).
 -compile(no_auto_import).
 
-<<<<<<< HEAD
--export([parse_test/0, to_string_test/0, compare_test/0, ceiling_test/0, floor_test/0, round_test/0, truncate_test/0, min_test/0]).
-=======
--export([parse_test/0, to_string_test/0, compare_test/0, ceiling_test/0, floor_test/0, round_test/0, truncate_test/0, max_test/0]).
->>>>>>> 24038fd7
+-export([parse_test/0, to_string_test/0, compare_test/0, ceiling_test/0, floor_test/0, round_test/0, truncate_test/0, min_test/0, max_test/0]).
 
 parse_test() ->
     gleam@expect:equal(gleam@float:parse(<<"1.23">>), {ok, 1.23}),
@@ -53,7 +49,6 @@
     gleam@expect:equal(gleam@float:truncate(-8.1), -8),
     gleam@expect:equal(gleam@float:truncate(-7.5), -7).
 
-<<<<<<< HEAD
 min_test() ->
     gleam@expect:equal(gleam@float:min(0.0, 0.0), 0.0),
     gleam@expect:equal(gleam@float:min(0.3, 1.5), 0.3),
@@ -62,7 +57,7 @@
     gleam@expect:equal(gleam@float:min(-2.2, -2.2), -2.2),
     gleam@expect:equal(gleam@float:min(-1.0, -1.0), -1.0),
     gleam@expect:equal(gleam@float:min(-1.1, -1.0), -1.1).
-=======
+
 max_test() ->
     gleam@expect:equal(gleam@float:max(0.0, 0.0), 0.0),
     gleam@expect:equal(gleam@float:max(0.3, 1.5), 1.5),
@@ -70,5 +65,4 @@
     gleam@expect:equal(gleam@float:max(-1.7, 2.5), 2.5),
     gleam@expect:equal(gleam@float:max(-2.2, -2.2), -2.2),
     gleam@expect:equal(gleam@float:max(-1.0, -1.0), -1.0),
-    gleam@expect:equal(gleam@float:max(-1.1, -1.0), -1.0).
->>>>>>> 24038fd7
+    gleam@expect:equal(gleam@float:max(-1.1, -1.0), -1.0).