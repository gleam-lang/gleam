-module(gleam@int_test).
-compile(no_auto_import).

<<<<<<< HEAD
-export([to_string/0, parse/0, to_base_string/0, compare_test/0, min_test/0]).
=======
-export([to_string/0, parse/0, to_base_string/0, compare_test/0, max_test/0]).
>>>>>>> 24038fd7

to_string() ->
    gleam@expect:equal(gleam@int:to_string(123), <<"123">>),
    gleam@expect:equal(gleam@int:to_string(-123), <<"-123">>),
    gleam@expect:equal(gleam@int:to_string(123), <<"123">>).

parse() ->
    gleam@expect:equal(gleam@int:parse(<<"123">>), {ok, 123}),
    gleam@expect:equal(gleam@int:parse(<<"-123">>), {ok, -123}),
    gleam@expect:equal(gleam@int:parse(<<"0123">>), {ok, 123}),
    gleam@expect:equal(gleam@int:parse(<<"">>), {error, nil}),
    gleam@expect:equal(gleam@int:parse(<<"what">>), {error, nil}),
    gleam@expect:equal(gleam@int:parse(<<"1.23">>), {error, nil}).

to_base_string() ->
    gleam@expect:equal(gleam@int:to_base_string(100, 16), <<"64">>),
    gleam@expect:equal(gleam@int:to_base_string(-100, 16), <<"-64">>).

compare_test() ->
    gleam@expect:equal(gleam@int:compare(0, 0), eq),
    gleam@expect:equal(gleam@int:compare(1, 1), eq),
    gleam@expect:equal(gleam@int:compare(0, 1), lt),
    gleam@expect:equal(gleam@int:compare(-2, -1), lt),
    gleam@expect:equal(gleam@int:compare(2, 1), gt),
    gleam@expect:equal(gleam@int:compare(-1, -2), gt).

<<<<<<< HEAD
min_test() ->
    gleam@expect:equal(gleam@int:min(0, 0), 0),
    gleam@expect:equal(gleam@int:min(0, 1), 0),
    gleam@expect:equal(gleam@int:min(1, 0), 0),
    gleam@expect:equal(gleam@int:min(-1, 2), -1),
    gleam@expect:equal(gleam@int:min(2, -2), -2),
    gleam@expect:equal(gleam@int:min(-1, -1), -1).
=======
max_test() ->
    gleam@expect:equal(gleam@int:max(0, 0), 0),
    gleam@expect:equal(gleam@int:max(0, 1), 1),
    gleam@expect:equal(gleam@int:max(1, 0), 1),
    gleam@expect:equal(gleam@int:max(-1, 2), 2),
    gleam@expect:equal(gleam@int:max(2, -2), 2),
    gleam@expect:equal(gleam@int:max(-1, -1), -1).
>>>>>>> 24038fd7
<|MERGE_RESOLUTION|>--- conflicted
+++ resolved
@@ -1,11 +1,7 @@
 -module(gleam@int_test).
 -compile(no_auto_import).
 
-<<<<<<< HEAD
--export([to_string/0, parse/0, to_base_string/0, compare_test/0, min_test/0]).
-=======
--export([to_string/0, parse/0, to_base_string/0, compare_test/0, max_test/0]).
->>>>>>> 24038fd7
+-export([to_string/0, parse/0, to_base_string/0, compare_test/0, min_test/0, max_test/0]).
 
 to_string() ->
     gleam@expect:equal(gleam@int:to_string(123), <<"123">>),
@@ -32,7 +28,6 @@
     gleam@expect:equal(gleam@int:compare(2, 1), gt),
     gleam@expect:equal(gleam@int:compare(-1, -2), gt).
 
-<<<<<<< HEAD
 min_test() ->
     gleam@expect:equal(gleam@int:min(0, 0), 0),
     gleam@expect:equal(gleam@int:min(0, 1), 0),
@@ -40,12 +35,11 @@
     gleam@expect:equal(gleam@int:min(-1, 2), -1),
     gleam@expect:equal(gleam@int:min(2, -2), -2),
     gleam@expect:equal(gleam@int:min(-1, -1), -1).
-=======
+
 max_test() ->
     gleam@expect:equal(gleam@int:max(0, 0), 0),
     gleam@expect:equal(gleam@int:max(0, 1), 1),
     gleam@expect:equal(gleam@int:max(1, 0), 1),
     gleam@expect:equal(gleam@int:max(-1, 2), 2),
     gleam@expect:equal(gleam@int:max(2, -2), 2),
-    gleam@expect:equal(gleam@int:max(-1, -1), -1).
->>>>>>> 24038fd7
+    gleam@expect:equal(gleam@int:max(-1, -1), -1).