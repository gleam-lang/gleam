-module(list).
-compile(no_auto_import).

<<<<<<< HEAD
-export([length/1, reverse/1, is_empty/1, contains/2, head/1, tail/1, filter/2, map/2, index_map/2, traverse/2, drop/2, take/2, new/0, append/2, flatten/1, fold/3, fold_right/3, find/2, all/2, any/2, zip/2, intersperse/2, at/2, unique/1, sort/1, range/2]).
=======
-export([length/1, reverse/1, is_empty/1, contains/2, head/1, tail/1, filter/2, map/2, index_map/2, traverse/2, drop/2, take/2, new/0, append/2, flatten/1, fold/3, fold_right/3, find/2, all/2, any/2, zip/2, strict_zip/2, intersperse/2, at/2, unique/1, sort/1]).
>>>>>>> 8cce215f

length(A) ->
    erlang:length(A).

reverse(A) ->
    lists:reverse(A).

is_empty(List) ->
    List =:= [].

contains(List, Elem) ->
    case List of
        [] ->
            false;

        [Head | Rest] ->
            Head =:= Elem orelse contains(Rest, Elem)
    end.

head(List) ->
    case List of
        [] ->
            {error, empty};

        [X | _] ->
            {ok, X}
    end.

tail(List) ->
    case List of
        [] ->
            {error, empty};

        [_ | Xs] ->
            {ok, Xs}
    end.

do_filter(List, Fun, Acc) ->
    case List of
        [] ->
            reverse(Acc);

        [X | Xs] ->
            NewAcc = case Fun(X) of
                true ->
                    [X | Acc];

                false ->
                    Acc
            end,
            do_filter(Xs, Fun, NewAcc)
    end.

filter(List, Fun) ->
    do_filter(List, Fun, []).

do_map(List, Fun, Acc) ->
    case List of
        [] ->
            reverse(Acc);

        [X | Xs] ->
            do_map(Xs, Fun, [Fun(X) | Acc])
    end.

map(List, Fun) ->
    do_map(List, Fun, []).

do_index_map(List, Fun, Index, Acc) ->
    case List of
        [] ->
            reverse(Acc);

        [X | Xs] ->
            do_index_map(Xs, Fun, Index + 1, [Fun(Index, X) | Acc])
    end.

index_map(List, Fun) ->
    do_index_map(List, Fun, 0, []).

do_traverse(List, Fun, Acc) ->
    case List of
        [] ->
            {ok, reverse(Acc)};

        [X | Xs] ->
            case Fun(X) of
                {ok, Y} ->
                    do_traverse(Xs, Fun, [Y | Acc]);

                {error, Error} ->
                    {error, Error}
            end
    end.

traverse(List, Fun) ->
    do_traverse(List, Fun, []).

drop(List, N) ->
    case N =< 0 of
        true ->
            List;

        false ->
            case List of
                [] ->
                    [];

                [_ | Xs] ->
                    drop(Xs, N - 1)
            end
    end.

do_take(List, N, Acc) ->
    case N =< 0 of
        true ->
            reverse(Acc);

        false ->
            case List of
                [] ->
                    reverse(Acc);

                [X | Xs] ->
                    do_take(Xs, N - 1, [X | Acc])
            end
    end.

take(List, N) ->
    do_take(List, N, []).

new() ->
    [].

append(A, B) ->
    lists:append(A, B).

do_flatten(Lists, Acc) ->
    case Lists of
        [] ->
            Acc;

        [L | Rest] ->
            do_flatten(Rest, append(Acc, L))
    end.

flatten(Lists) ->
    do_flatten(Lists, []).

fold(List, Acc, Fun) ->
    case List of
        [] ->
            Acc;

        [X | Rest] ->
            fold(Rest, Fun(X, Acc), Fun)
    end.

fold_right(List, Acc, Fun) ->
    case List of
        [] ->
            Acc;

        [X | Rest] ->
            Fun(X, fold_right(Rest, Acc, Fun))
    end.

find(Haystack, F) ->
    case Haystack of
        [] ->
            {error, not_found};

        [X | Rest] ->
            case F(X) of
                {ok, X1} ->
                    {ok, X1};

                _ ->
                    find(Rest, F)
            end
    end.

all(List, F) ->
    case List of
        [] ->
            true;

        [X | Rest] ->
            case F(X) of
                true ->
                    all(Rest, F);

                _ ->
                    false
            end
    end.

any(List, F) ->
    case List of
        [] ->
            false;

        [X | Rest] ->
            case F(X) of
                false ->
                    any(Rest, F);

                _ ->
                    true
            end
    end.

zip(L1, L2) ->
    case {L1, L2} of
        {[], _} ->
            [];

        {_, []} ->
            [];

        {[X1 | Rest1], [X2 | Rest2]} ->
            [{X1, X2} | zip(Rest1, Rest2)]
    end.

strict_zip(L1, L2) ->
    case length(L1) =:= length(L2) of
        true ->
            {ok, zip(L1, L2)};

        false ->
            {error, length_mismatch}
    end.

intersperse(List, Elem) ->
    case List of
        [] ->
            [];

        [X] ->
            [X];

        [X1 | Rest] ->
            [X1, Elem | intersperse(Rest, Elem)]
    end.

at(List, I) ->
    case I < 0 of
        true ->
            {error, not_found};

        false ->
            case List of
                [] ->
                    {error, not_found};

                [X | Rest] ->
                    case I =:= 0 of
                        true ->
                            {ok, X};

                        false ->
                            at(Rest, I - 1)
                    end
            end
    end.

unique(List) ->
    case List of
        [] ->
            [];

        [X | Rest] ->
            [X | unique(filter(Rest, fun(Y) -> Y /= X end))]
    end.

merge_sort(A, B) ->
    case {A, B} of
        {[], _} ->
            B;

        {_, []} ->
            A;

        {[Ax | Ar], [Bx | Br]} ->
            case Ax < Bx of
                true ->
                    [Ax | merge_sort(Ar, B)];

                false ->
                    [Bx | merge_sort(A, Br)]
            end
    end.

sort(List) ->
    ListLength = length(List),
    case ListLength < 2 of
        true ->
            List;

        false ->
            SplitLength = ListLength div 2,
            AList = take(List, SplitLength),
            BList = drop(List, SplitLength),
            merge_sort(sort(AList), sort(BList))
    end.

range(Start, Stop) ->
    case int:compare(Start, Stop) of
        eq ->
            [];

        gt ->
            [Start | range(Start - 1, Stop)];

        lt ->
            [Start | range(Start + 1, Stop)]
    end.<|MERGE_RESOLUTION|>--- conflicted
+++ resolved
@@ -1,11 +1,7 @@
 -module(list).
 -compile(no_auto_import).
 
-<<<<<<< HEAD
--export([length/1, reverse/1, is_empty/1, contains/2, head/1, tail/1, filter/2, map/2, index_map/2, traverse/2, drop/2, take/2, new/0, append/2, flatten/1, fold/3, fold_right/3, find/2, all/2, any/2, zip/2, intersperse/2, at/2, unique/1, sort/1, range/2]).
-=======
--export([length/1, reverse/1, is_empty/1, contains/2, head/1, tail/1, filter/2, map/2, index_map/2, traverse/2, drop/2, take/2, new/0, append/2, flatten/1, fold/3, fold_right/3, find/2, all/2, any/2, zip/2, strict_zip/2, intersperse/2, at/2, unique/1, sort/1]).
->>>>>>> 8cce215f
+-export([length/1, reverse/1, is_empty/1, contains/2, head/1, tail/1, filter/2, map/2, index_map/2, traverse/2, drop/2, take/2, new/0, append/2, flatten/1, fold/3, fold_right/3, find/2, all/2, any/2, zip/2, strict_zip/2, intersperse/2, at/2, unique/1, sort/1, range/2]).
 
 length(A) ->
     erlang:length(A).
