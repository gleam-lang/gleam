-module(gleam@int).
-compile(no_auto_import).

<<<<<<< HEAD
-export([parse/1, to_string/1, to_base_string/2, compare/2, min/2]).
=======
-export([parse/1, to_string/1, to_base_string/2, compare/2, max/2]).
>>>>>>> 24038fd7

parse(A) ->
    gleam_stdlib:parse_int(A).

to_string(A) ->
    erlang:integer_to_binary(A).

to_base_string(A, B) ->
    erlang:integer_to_binary(A, B).

compare(A, B) ->
    case A =:= B of
        true ->
            eq;

        false ->
            case A < B of
                true ->
                    lt;

                false ->
                    gt
            end
    end.

<<<<<<< HEAD
min(A, B) ->
    case A < B of
=======
max(A, B) ->
    case A > B of
>>>>>>> 24038fd7
        true ->
            A;

        false ->
            B
    end.<|MERGE_RESOLUTION|>--- conflicted
+++ resolved
@@ -1,11 +1,7 @@
 -module(gleam@int).
 -compile(no_auto_import).
 
-<<<<<<< HEAD
--export([parse/1, to_string/1, to_base_string/2, compare/2, min/2]).
-=======
--export([parse/1, to_string/1, to_base_string/2, compare/2, max/2]).
->>>>>>> 24038fd7
+-export([parse/1, to_string/1, to_base_string/2, compare/2, min/2, max/2]).
 
 parse(A) ->
     gleam_stdlib:parse_int(A).
@@ -31,13 +27,17 @@
             end
     end.
 
-<<<<<<< HEAD
 min(A, B) ->
     case A < B of
-=======
+        true ->
+            A;
+
+        false ->
+            B
+    end.
+
 max(A, B) ->
     case A > B of
->>>>>>> 24038fd7
         true ->
             A;
 
