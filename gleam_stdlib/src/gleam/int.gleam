import gleam/order

pub external fn parse(String) -> Result(Int, Nil) = "gleam_stdlib" "parse_int";

pub external fn to_string(Int) -> String = "erlang" "integer_to_binary"

pub external fn to_base_string(Int, Int) -> String = "erlang" "integer_to_binary"

pub fn compare(a, b) {
  case a == b {
  | True -> order.Eq
  | False ->
    case a < b {
    | True -> order.Lt
    | False -> order.Gt
    }
  }
}

<<<<<<< HEAD
pub fn min(a, b) {
  case a < b {
  | True -> a
  | False -> b
  }
}
=======
pub fn max(a, b) {
  case a > b {
  | True -> a
  | False -> b
  }
}
>>>>>>> 24038fd7
<|MERGE_RESOLUTION|>--- conflicted
+++ resolved
@@ -17,18 +17,16 @@
   }
 }
 
-<<<<<<< HEAD
 pub fn min(a, b) {
   case a < b {
   | True -> a
   | False -> b
   }
 }
-=======
+
 pub fn max(a, b) {
   case a > b {
   | True -> a
   | False -> b
   }
 }
->>>>>>> 24038fd7
