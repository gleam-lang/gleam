--- conflicted
+++ resolved
@@ -4,13 +4,8 @@
 
 - The `pair` module gains the `map_first`, and `map_second` functions.
 - The `string` module gains the `compare` function.
-<<<<<<< HEAD
-- The `float` module gains the `min` function.
-- The `int` module gains the `min` function.
-=======
-- The `float` module gains the `max` function.
-- The `int` module gains the `max` function.
->>>>>>> 24038fd7
+- The `float` module gains the `max`,  and `min` functions.
+- The `int` module gains the `max`, and `min` functions.
 
 ## v0.4.0 - 2019-09-19
 
