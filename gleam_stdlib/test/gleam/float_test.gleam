--- conflicted
+++ resolved
@@ -138,7 +138,6 @@
   |> expect.equal(_, -7)
 }
 
-<<<<<<< HEAD
 pub fn min_test() {
   float.min(0., 0.)
   |> expect.equal(_, 0.)
@@ -160,7 +159,8 @@
 
   float.min(-1.1, -1.)
   |> expect.equal(_, -1.1)
-=======
+}
+
 pub fn max_test() {
   float.max(0., 0.)
   |> expect.equal(_, 0.)
@@ -182,5 +182,4 @@
 
   float.max(-1.1, -1.)
   |> expect.equal(_, -1.)
->>>>>>> 24038fd7
 }