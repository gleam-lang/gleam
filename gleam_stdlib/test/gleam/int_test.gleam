--- conflicted
+++ resolved
@@ -72,7 +72,6 @@
   |> expect.equal(_, order.Gt)
 }
 
-<<<<<<< HEAD
 pub fn min_test() {
   int.min(0, 0)
   |> expect.equal(_, 0)
@@ -90,7 +89,9 @@
   |> expect.equal(_, -2)
 
   int.min(-1, -1)
-=======
+  |> expect.equal(_, -1)
+}
+
 pub fn max_test() {
   int.max(0, 0)
   |> expect.equal(_, 0)
@@ -108,6 +109,5 @@
   |> expect.equal(_, 2)
 
   int.max(-1, -1)
->>>>>>> 24038fd7
   |> expect.equal(_, -1)
 }