--- conflicted
+++ resolved
@@ -12,7 +12,6 @@
   BadLabelNames(in: String, class: String, receive: String)
 }
 
-<<<<<<< HEAD
 pub const ints_in_bit_string = <<1, 2, 3>>
 
 pub const string_in_bit_string = <<"Gleam":utf8>>
@@ -38,12 +37,11 @@
     <<<<1, 2, 3>>:bit_string, "Gleam":utf8, 1024>>:bit_string,
   >>
 }
-=======
+
 pub const language = "gleam"
 
 pub type Movie {
   Movie(title: String)
 }
 
-pub const war_games = Movie("WarGames")
->>>>>>> d7804cd1
+pub const war_games = Movie("WarGames")